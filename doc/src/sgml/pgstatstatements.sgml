<!-- doc/src/sgml/pgstatstatements.sgml -->

<sect1 id="pgstatstatements" xreflabel="pg_stat_statements">
 <title>pg_stat_statements</title>

 <indexterm zone="pgstatstatements">
  <primary>pg_stat_statements</primary>
 </indexterm>

 <para>
  The <filename>pg_stat_statements</filename> module provides a means for
  tracking planning and execution statistics of all SQL statements executed by
  a server.
 </para>

 <para>
  The module must be loaded by adding <literal>pg_stat_statements</literal> to
  <xref linkend="guc-shared-preload-libraries"/> in
  <filename>postgresql.conf</filename>, because it requires additional shared memory.
  This means that a server restart is needed to add or remove the module.
 </para>

 <para>
   When <filename>pg_stat_statements</filename> is loaded, it tracks
   statistics across all databases of the server.  To access and manipulate
   these statistics, the module provides a view, <structname>pg_stat_statements</structname>,
   and the utility functions <function>pg_stat_statements_reset</function> and
   <function>pg_stat_statements</function>.  These are not available globally but
   can be enabled for a specific database with
   <command>CREATE EXTENSION pg_stat_statements</command>.
 </para>

 <sect2>
  <title>The <structname>pg_stat_statements</structname> View</title>

  <para>
   The statistics gathered by the module are made available via a
   view named <structname>pg_stat_statements</structname>.  This view
   contains one row for each distinct database ID, user ID and query
   ID (up to the maximum number of distinct statements that the module
   can track).  The columns of the view are shown in
   <xref linkend="pgstatstatements-columns"/>.
  </para>

  <table id="pgstatstatements-columns">
   <title><structname>pg_stat_statements</structname> Columns</title>
   <tgroup cols="1">
    <thead>
     <row>
      <entry role="catalog_table_entry"><para role="column_definition">
       Column Type
      </para>
      <para>
       Description
      </para></entry>
     </row>
    </thead>

    <tbody>
     <row>
      <entry role="catalog_table_entry"><para role="column_definition">
       <structfield>userid</structfield> <type>oid</type>
       (references <link linkend="catalog-pg-authid"><structname>pg_authid</structname></link>.<structfield>oid</structfield>)
      </para>
      <para>
       OID of user who executed the statement
      </para></entry>
     </row>

     <row>
      <entry role="catalog_table_entry"><para role="column_definition">
       <structfield>dbid</structfield> <type>oid</type>
       (references <link linkend="catalog-pg-database"><structname>pg_database</structname></link>.<structfield>oid</structfield>)
      </para>
      <para>
       OID of database in which the statement was executed
      </para></entry>
     </row>

     <row>
      <entry role="catalog_table_entry"><para role="column_definition">
       <structfield>queryid</structfield> <type>bigint</type>
      </para>
      <para>
       Internal hash code, computed from the statement's parse tree
      </para></entry>
     </row>

     <row>
      <entry role="catalog_table_entry"><para role="column_definition">
       <structfield>query</structfield> <type>text</type>
      </para>
      <para>
       Text of a representative statement
      </para></entry>
     </row>

     <row>
      <entry role="catalog_table_entry"><para role="column_definition">
       <structfield>plans</structfield> <type>bigint</type>
      </para>
      <para>
       Number of times the statement was planned
<<<<<<< HEAD
=======
       (if <varname>pg_stat_statements.track_planning</varname> is enabled,
       otherwise zero)
>>>>>>> 45fdc973
      </para></entry>
     </row>

     <row>
      <entry role="catalog_table_entry"><para role="column_definition">
       <structfield>total_plan_time</structfield> <type>double precision</type>
      </para>
      <para>
       Total time spent planning the statement, in milliseconds
<<<<<<< HEAD
=======
       (if <varname>pg_stat_statements.track_planning</varname> is enabled,
       otherwise zero)
>>>>>>> 45fdc973
      </para></entry>
     </row>

     <row>
      <entry role="catalog_table_entry"><para role="column_definition">
       <structfield>min_plan_time</structfield> <type>double precision</type>
      </para>
      <para>
       Minimum time spent planning the statement, in milliseconds
<<<<<<< HEAD
=======
       (if <varname>pg_stat_statements.track_planning</varname> is enabled,
       otherwise zero)
>>>>>>> 45fdc973
      </para></entry>
     </row>

     <row>
      <entry role="catalog_table_entry"><para role="column_definition">
       <structfield>max_plan_time</structfield> <type>double precision</type>
      </para>
      <para>
       Maximum time spent planning the statement, in milliseconds
<<<<<<< HEAD
=======
       (if <varname>pg_stat_statements.track_planning</varname> is enabled,
       otherwise zero)
>>>>>>> 45fdc973
      </para></entry>
     </row>

     <row>
      <entry role="catalog_table_entry"><para role="column_definition">
       <structfield>mean_plan_time</structfield> <type>double precision</type>
      </para>
      <para>
       Mean time spent planning the statement, in milliseconds
<<<<<<< HEAD
=======
       (if <varname>pg_stat_statements.track_planning</varname> is enabled,
       otherwise zero)
>>>>>>> 45fdc973
      </para></entry>
     </row>

     <row>
      <entry role="catalog_table_entry"><para role="column_definition">
       <structfield>stddev_plan_time</structfield> <type>double precision</type>
      </para>
      <para>
<<<<<<< HEAD
       Population standard deviation of time spent planning the statement, in milliseconds
=======
       Population standard deviation of time spent planning the statement,
       in milliseconds
       (if <varname>pg_stat_statements.track_planning</varname> is enabled,
       otherwise zero)
>>>>>>> 45fdc973
      </para></entry>
     </row>

     <row>
      <entry role="catalog_table_entry"><para role="column_definition">
       <structfield>calls</structfield> <type>bigint</type>
      </para>
      <para>
       Number of times the statement was executed
      </para></entry>
     </row>

     <row>
      <entry role="catalog_table_entry"><para role="column_definition">
       <structfield>total_exec_time</structfield> <type>double precision</type>
      </para>
      <para>
       Total time spent executing the statement, in milliseconds
      </para></entry>
     </row>

     <row>
      <entry role="catalog_table_entry"><para role="column_definition">
       <structfield>min_exec_time</structfield> <type>double precision</type>
      </para>
      <para>
       Minimum time spent executing the statement, in milliseconds
      </para></entry>
     </row>

     <row>
      <entry role="catalog_table_entry"><para role="column_definition">
       <structfield>max_exec_time</structfield> <type>double precision</type>
      </para>
      <para>
       Maximum time spent executing the statement, in milliseconds
      </para></entry>
     </row>

     <row>
      <entry role="catalog_table_entry"><para role="column_definition">
       <structfield>mean_exec_time</structfield> <type>double precision</type>
      </para>
      <para>
       Mean time spent executing the statement, in milliseconds
      </para></entry>
     </row>

     <row>
      <entry role="catalog_table_entry"><para role="column_definition">
       <structfield>stddev_exec_time</structfield> <type>double precision</type>
      </para>
      <para>
       Population standard deviation of time spent executing the statement, in milliseconds
      </para></entry>
     </row>

     <row>
      <entry role="catalog_table_entry"><para role="column_definition">
       <structfield>rows</structfield> <type>bigint</type>
      </para>
      <para>
       Total number of rows retrieved or affected by the statement
      </para></entry>
     </row>

     <row>
      <entry role="catalog_table_entry"><para role="column_definition">
       <structfield>shared_blks_hit</structfield> <type>bigint</type>
      </para>
      <para>
       Total number of shared block cache hits by the statement
      </para></entry>
     </row>

     <row>
      <entry role="catalog_table_entry"><para role="column_definition">
       <structfield>shared_blks_read</structfield> <type>bigint</type>
      </para>
      <para>
       Total number of shared blocks read by the statement
      </para></entry>
     </row>

     <row>
      <entry role="catalog_table_entry"><para role="column_definition">
       <structfield>shared_blks_dirtied</structfield> <type>bigint</type>
      </para>
      <para>
       Total number of shared blocks dirtied by the statement
      </para></entry>
     </row>

     <row>
      <entry role="catalog_table_entry"><para role="column_definition">
       <structfield>shared_blks_written</structfield> <type>bigint</type>
      </para>
      <para>
       Total number of shared blocks written by the statement
      </para></entry>
     </row>

     <row>
      <entry role="catalog_table_entry"><para role="column_definition">
       <structfield>local_blks_hit</structfield> <type>bigint</type>
      </para>
      <para>
       Total number of local block cache hits by the statement
      </para></entry>
     </row>

     <row>
      <entry role="catalog_table_entry"><para role="column_definition">
       <structfield>local_blks_read</structfield> <type>bigint</type>
      </para>
      <para>
       Total number of local blocks read by the statement
      </para></entry>
     </row>

     <row>
      <entry role="catalog_table_entry"><para role="column_definition">
       <structfield>local_blks_dirtied</structfield> <type>bigint</type>
      </para>
      <para>
       Total number of local blocks dirtied by the statement
      </para></entry>
     </row>

     <row>
      <entry role="catalog_table_entry"><para role="column_definition">
       <structfield>local_blks_written</structfield> <type>bigint</type>
      </para>
      <para>
       Total number of local blocks written by the statement
      </para></entry>
     </row>

     <row>
      <entry role="catalog_table_entry"><para role="column_definition">
       <structfield>temp_blks_read</structfield> <type>bigint</type>
      </para>
      <para>
       Total number of temp blocks read by the statement
      </para></entry>
     </row>

     <row>
      <entry role="catalog_table_entry"><para role="column_definition">
       <structfield>temp_blks_written</structfield> <type>bigint</type>
      </para>
      <para>
       Total number of temp blocks written by the statement
      </para></entry>
     </row>

     <row>
      <entry role="catalog_table_entry"><para role="column_definition">
       <structfield>blk_read_time</structfield> <type>double precision</type>
      </para>
      <para>
       Total time the statement spent reading blocks, in milliseconds
       (if <xref linkend="guc-track-io-timing"/> is enabled, otherwise zero)
      </para></entry>
     </row>

     <row>
      <entry role="catalog_table_entry"><para role="column_definition">
       <structfield>blk_write_time</structfield> <type>double precision</type>
      </para>
      <para>
       Total time the statement spent writing blocks, in milliseconds
       (if <xref linkend="guc-track-io-timing"/> is enabled, otherwise zero)
      </para></entry>
     </row>

     <row>
      <entry role="catalog_table_entry"><para role="column_definition">
       <structfield>wal_records</structfield> <type>bigint</type>
      </para>
      <para>
       Total number of WAL records generated by the statement
      </para></entry>
     </row>

     <row>
      <entry role="catalog_table_entry"><para role="column_definition">
       <structfield>wal_fpi</structfield> <type>bigint</type>
      </para>
      <para>
       Total number of WAL full page images generated by the statement
      </para></entry>
     </row>

     <row>
      <entry role="catalog_table_entry"><para role="column_definition">
       <structfield>wal_bytes</structfield> <type>numeric</type>
      </para>
      <para>
       Total amount of WAL bytes generated by the statement
      </para></entry>
     </row>
    </tbody>
   </tgroup>
  </table>

  <para>
   For security reasons, only superusers and members of the
   <literal>pg_read_all_stats</literal> role are allowed to see the SQL text and
   <structfield>queryid</structfield> of queries executed by other users.
   Other users can see the statistics, however, if the view has been installed
   in their database.
  </para>

  <para>
   Plannable queries (that is, <command>SELECT</command>, <command>INSERT</command>,
   <command>UPDATE</command>, and <command>DELETE</command>) are combined into a single
   <structname>pg_stat_statements</structname> entry whenever they have identical query
   structures according to an internal hash calculation.  Typically, two
   queries will be considered the same for this purpose if they are
   semantically equivalent except for the values of literal constants
   appearing in the query.  Utility commands (that is, all other commands)
   are compared strictly on the basis of their textual query strings, however.
  </para>

  <para>
   When a constant's value has been ignored for purposes of matching the query
   to other queries, the constant is replaced by a parameter symbol, such
   as <literal>$1</literal>, in the <structname>pg_stat_statements</structname>
   display.
   The rest of the query text is that of the first query that had the
   particular <structfield>queryid</structfield> hash value associated with the
   <structname>pg_stat_statements</structname> entry.
  </para>

  <para>
   In some cases, queries with visibly different texts might get merged into a
   single <structname>pg_stat_statements</structname> entry.  Normally this will happen
   only for semantically equivalent queries, but there is a small chance of
   hash collisions causing unrelated queries to be merged into one entry.
   (This cannot happen for queries belonging to different users or databases,
   however.)
  </para>

  <para>
   Since the <structfield>queryid</structfield> hash value is computed on the
   post-parse-analysis representation of the queries, the opposite is
   also possible: queries with identical texts might appear as
   separate entries, if they have different meanings as a result of
   factors such as different <varname>search_path</varname> settings.
  </para>

  <para>
   Consumers of <structname>pg_stat_statements</structname> may wish to use
   <structfield>queryid</structfield> (perhaps in combination with
   <structfield>dbid</structfield> and <structfield>userid</structfield>) as a more stable
   and reliable identifier for each entry than its query text.
   However, it is important to understand that there are only limited
   guarantees around the stability of the <structfield>queryid</structfield> hash
   value.  Since the identifier is derived from the
   post-parse-analysis tree, its value is a function of, among other
   things, the internal object identifiers appearing in this representation.
   This has some counterintuitive implications.  For example,
   <filename>pg_stat_statements</filename> will consider two apparently-identical
   queries to be distinct, if they reference a table that was dropped
   and recreated between the executions of the two queries.
   The hashing process is also sensitive to differences in
   machine architecture and other facets of the platform.
   Furthermore, it is not safe to assume that <structfield>queryid</structfield>
   will be stable across major versions of <productname>PostgreSQL</productname>.
  </para>

  <para>
   As a rule of thumb, <structfield>queryid</structfield> values can be assumed to be
   stable and comparable only so long as the underlying server version and
   catalog metadata details stay exactly the same.  Two servers
   participating in replication based on physical WAL replay can be expected
   to have identical <structfield>queryid</structfield> values for the same query.
   However, logical replication schemes do not promise to keep replicas
   identical in all relevant details, so <structfield>queryid</structfield> will
   not be a useful identifier for accumulating costs across a set of logical
   replicas.  If in doubt, direct testing is recommended.
  </para>

  <para>
   The parameter symbols used to replace constants in
   representative query texts start from the next number after the
   highest <literal>$</literal><replaceable>n</replaceable> parameter in the original query
   text, or <literal>$1</literal> if there was none.  It's worth noting that in
   some cases there may be hidden parameter symbols that affect this
   numbering.  For example, <application>PL/pgSQL</application> uses hidden parameter
   symbols to insert values of function local variables into queries, so that
   a <application>PL/pgSQL</application> statement like <literal>SELECT i + 1 INTO j</literal>
   would have representative text like <literal>SELECT i + $2</literal>.
  </para>

  <para>
   The representative query texts are kept in an external disk file, and do
   not consume shared memory.  Therefore, even very lengthy query texts can
   be stored successfully.  However, if many long query texts are
   accumulated, the external file might grow unmanageably large.  As a
   recovery method if that happens, <filename>pg_stat_statements</filename> may
   choose to discard the query texts, whereupon all existing entries in
   the <structname>pg_stat_statements</structname> view will show
   null <structfield>query</structfield> fields, though the statistics associated with
   each <structfield>queryid</structfield> are preserved.  If this happens, consider
   reducing <varname>pg_stat_statements.max</varname> to prevent
   recurrences.
  </para>

  <para>
   <structfield>plans</structfield> and <structfield>calls</structfield> aren't
   always expected to match because planning and execution statistics are
   updated at their respective end phase, and only for successful operations.
   For example, if a statement is successfully planned but fails during
   the execution phase, only its planning statistics will be updated.
   If planning is skipped because a cached plan is used, only its execution
   statistics will be updated.
  </para>
 </sect2>

 <sect2>
  <title>Functions</title>

  <variablelist>
   <varlistentry>
    <term>
     <function>pg_stat_statements_reset(userid Oid, dbid Oid, queryid bigint) returns void</function>
     <indexterm>
      <primary>pg_stat_statements_reset</primary>
     </indexterm>
    </term>

    <listitem>
     <para>
      <function>pg_stat_statements_reset</function> discards statistics
      gathered so far by <filename>pg_stat_statements</filename> corresponding
      to the specified <structfield>userid</structfield>, <structfield>dbid</structfield>
      and <structfield>queryid</structfield>.  If any of the parameters are not
      specified, the default value <literal>0</literal>(invalid) is used for
      each of them and the statistics that match with other parameters will be
      reset.  If no parameter is specified or all the specified parameters are
      <literal>0</literal>(invalid), it will discard all statistics.  By
      default, this function can only be executed by superusers.  Access may be
      granted to others using <command>GRANT</command>.
     </para>
    </listitem>
   </varlistentry>

   <varlistentry>
    <term>
     <function>pg_stat_statements(showtext boolean) returns setof record</function>
     <indexterm>
      <primary>pg_stat_statements</primary>
      <secondary>function</secondary>
     </indexterm>
    </term>

    <listitem>
     <para>
      The <structname>pg_stat_statements</structname> view is defined in
      terms of a function also named <function>pg_stat_statements</function>.
      It is possible for clients to call
      the <function>pg_stat_statements</function> function directly, and by
      specifying <literal>showtext := false</literal> have query text be
      omitted (that is, the <literal>OUT</literal> argument that corresponds
      to the view's <structfield>query</structfield> column will return nulls).  This
      feature is intended to support external tools that might wish to avoid
      the overhead of repeatedly retrieving query texts of indeterminate
      length.  Such tools can instead cache the first query text observed
      for each entry themselves, since that is
      all <filename>pg_stat_statements</filename> itself does, and then retrieve
      query texts only as needed.  Since the server stores query texts in a
      file, this approach may reduce physical I/O for repeated examination
      of the <structname>pg_stat_statements</structname> data.
     </para>
    </listitem>
   </varlistentry>
  </variablelist>
 </sect2>

 <sect2>
  <title>Configuration Parameters</title>

  <variablelist>
   <varlistentry>
    <term>
     <varname>pg_stat_statements.max</varname> (<type>integer</type>)
    </term>

    <listitem>
     <para>
      <varname>pg_stat_statements.max</varname> is the maximum number of
      statements tracked by the module (i.e., the maximum number of rows
      in the <structname>pg_stat_statements</structname> view).  If more distinct
      statements than that are observed, information about the least-executed
      statements is discarded.
      The default value is 5000.
      This parameter can only be set at server start.
     </para>
    </listitem>
   </varlistentry>

   <varlistentry>
    <term>
     <varname>pg_stat_statements.track</varname> (<type>enum</type>)
    </term>

    <listitem>
     <para>
      <varname>pg_stat_statements.track</varname> controls which statements
      are counted by the module.
      Specify <literal>top</literal> to track top-level statements (those issued
      directly by clients), <literal>all</literal> to also track nested statements
      (such as statements invoked within functions), or <literal>none</literal> to
      disable statement statistics collection.
      The default value is <literal>top</literal>.
      Only superusers can change this setting.
     </para>
    </listitem>
   </varlistentry>

   <varlistentry>
    <term>
     <varname>pg_stat_statements.track_utility</varname> (<type>boolean</type>)
    </term>

    <listitem>
     <para>
      <varname>pg_stat_statements.track_utility</varname> controls whether
      utility commands are tracked by the module.  Utility commands are
      all those other than <command>SELECT</command>, <command>INSERT</command>,
      <command>UPDATE</command> and <command>DELETE</command>.
      The default value is <literal>on</literal>.
      Only superusers can change this setting.
     </para>
    </listitem>
   </varlistentry>

   <varlistentry>
    <term>
     <varname>pg_stat_statements.track_planning</varname> (<type>boolean</type>)
    </term>

    <listitem>
     <para>
      <varname>pg_stat_statements.track_planning</varname> controls whether
      planning operations and duration are tracked by the module.
      Enabling this parameter may incur a noticeable performance penalty,
      especially when a fewer kinds of queries are executed on many
      concurrent connections.
      The default value is <literal>off</literal>.
      Only superusers can change this setting.
     </para>
    </listitem>
   </varlistentry>

   <varlistentry>
    <term>
     <varname>pg_stat_statements.save</varname> (<type>boolean</type>)
    </term>

    <listitem>
     <para>
      <varname>pg_stat_statements.save</varname> specifies whether to
      save statement statistics across server shutdowns.
      If it is <literal>off</literal> then statistics are not saved at
      shutdown nor reloaded at server start.
      The default value is <literal>on</literal>.
      This parameter can only be set in the <filename>postgresql.conf</filename>
      file or on the server command line.
     </para>
    </listitem>
   </varlistentry>
  </variablelist>

  <para>
   The module requires additional shared memory proportional to
   <varname>pg_stat_statements.max</varname>.  Note that this
   memory is consumed whenever the module is loaded, even if
   <varname>pg_stat_statements.track</varname> is set to <literal>none</literal>.
  </para>

  <para>
   These parameters must be set in <filename>postgresql.conf</filename>.
   Typical usage might be:

<programlisting>
# postgresql.conf
shared_preload_libraries = 'pg_stat_statements'

pg_stat_statements.max = 10000
pg_stat_statements.track = all
</programlisting>
  </para>
 </sect2>

 <sect2>
  <title>Sample Output</title>

<screen>
bench=# SELECT pg_stat_statements_reset();

$ pgbench -i bench
$ pgbench -c10 -t300 bench

bench=# \x
bench=# SELECT query, calls, total_exec_time, rows, 100.0 * shared_blks_hit /
               nullif(shared_blks_hit + shared_blks_read, 0) AS hit_percent
          FROM pg_stat_statements ORDER BY total_exec_time DESC LIMIT 5;
-[ RECORD 1 ]---+--------------------------------------------------&zwsp;------------------
query           | UPDATE pgbench_branches SET bbalance = bbalance + $1 WHERE bid = $2
calls           | 3000
total_exec_time | 25565.855387
rows            | 3000
hit_percent     | 100.0000000000000000
-[ RECORD 2 ]---+--------------------------------------------------&zwsp;------------------
query           | UPDATE pgbench_tellers SET tbalance = tbalance + $1 WHERE tid = $2
calls           | 3000
total_exec_time | 20756.669379
rows            | 3000
hit_percent     | 100.0000000000000000
-[ RECORD 3 ]---+--------------------------------------------------&zwsp;------------------
query           | copy pgbench_accounts from stdin
calls           | 1
total_exec_time | 291.865911
rows            | 100000
hit_percent     | 100.0000000000000000
-[ RECORD 4 ]---+--------------------------------------------------&zwsp;------------------
query           | UPDATE pgbench_accounts SET abalance = abalance + $1 WHERE aid = $2
calls           | 3000
total_exec_time | 271.232977
rows            | 3000
hit_percent     | 98.8454011741682975
-[ RECORD 5 ]---+--------------------------------------------------&zwsp;------------------
query           | alter table pgbench_accounts add primary key (aid)
calls           | 1
total_exec_time | 160.588563
rows            | 0
hit_percent     | 100.0000000000000000


bench=# SELECT pg_stat_statements_reset(0,0,s.queryid) FROM pg_stat_statements AS s
            WHERE s.query = 'UPDATE pgbench_branches SET bbalance = bbalance + $1 WHERE bid = $2';

bench=# SELECT query, calls, total_exec_time, rows, 100.0 * shared_blks_hit /
               nullif(shared_blks_hit + shared_blks_read, 0) AS hit_percent
          FROM pg_stat_statements ORDER BY total_exec_time DESC LIMIT 5;
-[ RECORD 1 ]---+--------------------------------------------------&zwsp;------------------
query           | UPDATE pgbench_tellers SET tbalance = tbalance + $1 WHERE tid = $2
calls           | 3000
total_exec_time | 20756.669379
rows            | 3000
hit_percent     | 100.0000000000000000
-[ RECORD 2 ]---+--------------------------------------------------&zwsp;------------------
query           | copy pgbench_accounts from stdin
calls           | 1
total_exec_time | 291.865911
rows            | 100000
hit_percent     | 100.0000000000000000
-[ RECORD 3 ]---+--------------------------------------------------&zwsp;------------------
query           | UPDATE pgbench_accounts SET abalance = abalance + $1 WHERE aid = $2
calls           | 3000
total_exec_time | 271.232977
rows            | 3000
hit_percent     | 98.8454011741682975
-[ RECORD 4 ]---+--------------------------------------------------&zwsp;------------------
query           | alter table pgbench_accounts add primary key (aid)
calls           | 1
total_exec_time | 160.588563
rows            | 0
hit_percent     | 100.0000000000000000
-[ RECORD 5 ]---+--------------------------------------------------&zwsp;------------------
query           | vacuum analyze pgbench_accounts
calls           | 1
total_exec_time | 136.448116
rows            | 0
hit_percent     | 99.9201915403032721

bench=# SELECT pg_stat_statements_reset(0,0,0);

bench=# SELECT query, calls, total_exec_time, rows, 100.0 * shared_blks_hit /
               nullif(shared_blks_hit + shared_blks_read, 0) AS hit_percent
          FROM pg_stat_statements ORDER BY total_exec_time DESC LIMIT 5;
-[ RECORD 1 ]---+--------------------------------------------------&zwsp;---------------------------
query           | SELECT pg_stat_statements_reset(0,0,0)
calls           | 1
total_exec_time | 0.189497
rows            | 1
hit_percent     | 
-[ RECORD 2 ]---+--------------------------------------------------&zwsp;---------------------------
query           | SELECT query, calls, total_exec_time, rows, $1 * shared_blks_hit /          +
                |                nullif(shared_blks_hit + shared_blks_read, $2) AS hit_percent+
                |           FROM pg_stat_statements ORDER BY total_exec_time DESC LIMIT $3
calls           | 0
total_exec_time | 0
rows            | 0
hit_percent     | 

</screen>
 </sect2>

 <sect2>
  <title>Authors</title>

  <para>
   Takahiro Itagaki <email>itagaki.takahiro@oss.ntt.co.jp</email>.
   Query normalization added by Peter Geoghegan <email>peter@2ndquadrant.com</email>.
  </para>
 </sect2>

</sect1><|MERGE_RESOLUTION|>--- conflicted
+++ resolved
@@ -101,11 +101,8 @@
       </para>
       <para>
        Number of times the statement was planned
-<<<<<<< HEAD
-=======
        (if <varname>pg_stat_statements.track_planning</varname> is enabled,
        otherwise zero)
->>>>>>> 45fdc973
       </para></entry>
      </row>
 
@@ -115,11 +112,8 @@
       </para>
       <para>
        Total time spent planning the statement, in milliseconds
-<<<<<<< HEAD
-=======
        (if <varname>pg_stat_statements.track_planning</varname> is enabled,
        otherwise zero)
->>>>>>> 45fdc973
       </para></entry>
      </row>
 
@@ -129,11 +123,8 @@
       </para>
       <para>
        Minimum time spent planning the statement, in milliseconds
-<<<<<<< HEAD
-=======
        (if <varname>pg_stat_statements.track_planning</varname> is enabled,
        otherwise zero)
->>>>>>> 45fdc973
       </para></entry>
      </row>
 
@@ -143,11 +134,8 @@
       </para>
       <para>
        Maximum time spent planning the statement, in milliseconds
-<<<<<<< HEAD
-=======
        (if <varname>pg_stat_statements.track_planning</varname> is enabled,
        otherwise zero)
->>>>>>> 45fdc973
       </para></entry>
      </row>
 
@@ -157,11 +145,8 @@
       </para>
       <para>
        Mean time spent planning the statement, in milliseconds
-<<<<<<< HEAD
-=======
        (if <varname>pg_stat_statements.track_planning</varname> is enabled,
        otherwise zero)
->>>>>>> 45fdc973
       </para></entry>
      </row>
 
@@ -170,14 +155,10 @@
        <structfield>stddev_plan_time</structfield> <type>double precision</type>
       </para>
       <para>
-<<<<<<< HEAD
-       Population standard deviation of time spent planning the statement, in milliseconds
-=======
        Population standard deviation of time spent planning the statement,
        in milliseconds
        (if <varname>pg_stat_statements.track_planning</varname> is enabled,
        otherwise zero)
->>>>>>> 45fdc973
       </para></entry>
      </row>
 
