--- conflicted
+++ resolved
@@ -66,11 +66,7 @@
   <para>
    The write-ahead log is streamed over a regular
    <productname>PostgreSQL</productname> connection and uses the replication
-<<<<<<< HEAD
-   protocol. The connection must be made with a user having 
-=======
    protocol. The connection must be made with a user having
->>>>>>> 45fdc973
    <literal>REPLICATION</literal> permissions (see
    <xref linkend="role-attributes"/>) or a superuser, and
    <filename>pg_hba.conf</filename> must permit the replication connection.
