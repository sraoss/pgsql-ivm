--- conflicted
+++ resolved
@@ -3571,84 +3571,53 @@
      <entry><structfield>sample_blks_total</structfield></entry>
      <entry><type>bigint</type></entry>
      <entry>
-<<<<<<< HEAD
-       Total number of heap blocks that will be sampled.
-=======
       Total number of heap blocks that will be sampled.
->>>>>>> 1c7a0b38
      </entry>
     </row>
     <row>
      <entry><structfield>sample_blks_scanned</structfield></entry>
      <entry><type>bigint</type></entry>
      <entry>
-<<<<<<< HEAD
-       Number of heap blocks scanned.
-=======
       Number of heap blocks scanned.
->>>>>>> 1c7a0b38
      </entry>
     </row>
     <row>
      <entry><structfield>ext_stats_total</structfield></entry>
      <entry><type>bigint</type></entry>
      <entry>
-<<<<<<< HEAD
-       Number of extended statistics.
-=======
       Number of extended statistics.
->>>>>>> 1c7a0b38
      </entry>
     </row>
     <row>
      <entry><structfield>ext_stats_computed</structfield></entry>
      <entry><type>bigint</type></entry>
      <entry>
-<<<<<<< HEAD
-       Number of computed extended statistics computed.  This counter only advances when
-       the phase is <literal>computing extended statistics</literal>.
-=======
       Number of extended statistics computed. This counter only advances
       when the phase is <literal>computing extended statistics</literal>.
->>>>>>> 1c7a0b38
      </entry>
     </row>
     <row>
      <entry><structfield>child_tables_total</structfield></entry>
      <entry><type>bigint</type></entry>
      <entry>
-<<<<<<< HEAD
-       Number of child tables.
-=======
       Number of child tables.
->>>>>>> 1c7a0b38
      </entry>
     </row>
     <row>
      <entry><structfield>child_tables_done</structfield></entry>
      <entry><type>bigint</type></entry>
      <entry>
-<<<<<<< HEAD
-       Number of child tables scanned.  This counter only advances when the phase
-       is <literal>acquiring inherited sample rows</literal>.
-=======
       Number of child tables scanned. This counter only advances when the
       phase is <literal>acquiring inherited sample rows</literal>.
->>>>>>> 1c7a0b38
      </entry>
     </row>
     <row>
      <entry><structfield>current_child_table_relid</structfield></entry>
      <entry><type>oid</type></entry>
-<<<<<<< HEAD
-     <entry>OID of the child table currently being scanned. This field is only valid when
-       the phase is <literal>computing extended statistics</literal>.
-=======
      <entry>
       OID of the child table currently being scanned. This field is
       only valid when the phase is
       <literal>acquiring inherited sample rows</literal>.
->>>>>>> 1c7a0b38
      </entry>
     </row>
    </tbody>
@@ -3659,64 +3628,11 @@
    <title>ANALYZE phases</title>
    <tgroup cols="2">
     <thead>
-<<<<<<< HEAD
-    <row>
-=======
-     <row>
->>>>>>> 1c7a0b38
+     <row>
       <entry>Phase</entry>
       <entry>Description</entry>
      </row>
     </thead>
-<<<<<<< HEAD
-   <tbody>
-    <row>
-     <entry><literal>initializing</literal></entry>
-     <entry>
-       The command is preparing to begin scanning the heap.  This phase is
-       expected to be very brief.
-     </entry>
-    </row>
-    <row>
-     <entry><literal>acquiring sample rows</literal></entry>
-     <entry>
-       The command is currently scanning the table given by
-       <structfield>current_relid</structfield> to obtain sample rows.
-     </entry>
-    </row>
-    <row>
-     <entry><literal>acquiring inherited sample rows</literal></entry>
-     <entry>
-       The command is currently scanning child tables to obtain sample rows. Columns
-       <structfield>child_tables_total</structfield>,
-       <structfield>child_tables_done</structfield>, and
-       <structfield>current_child_table_relid</structfield> contain the progress
-       information for this phase.
-     </entry>
-    </row>
-    <row>
-     <entry><literal>computing statistics</literal></entry>
-     <entry>
-       The command is computing statistics from the samples rows obtained during
-       the table scan.
-     </entry>
-    </row>
-    <row>
-     <entry><literal>computing extended statistics</literal></entry>
-     <entry>
-       The command is computing extended statistics from the samples rows obtained
-       durring the table scan.
-     </entry>
-    </row>
-    <row>
-     <entry><literal>finalizing analyze</literal></entry>
-     <entry>
-       The command is updating pg_class. When this phase is completed, 
-       <command>ANALYZE</command> will end.
-     </entry>
-    </row>
-   </tbody>
-=======
     <tbody>
      <row>
       <entry><literal>initializing</literal></entry>
@@ -3764,7 +3680,6 @@
       </entry>
      </row>
     </tbody>
->>>>>>> 1c7a0b38
    </tgroup>
   </table>
 
