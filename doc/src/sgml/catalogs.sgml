<!-- doc/src/sgml/catalogs.sgml -->
<!--
 Documentation of the system catalogs, directed toward PostgreSQL developers
 -->

<chapter id="catalogs">
 <title>System Catalogs</title>

  <para>
   The system catalogs are the place where a relational database
   management system stores schema metadata, such as information about
   tables and columns, and internal bookkeeping information.
   <productname>PostgreSQL</productname>'s system catalogs are regular
   tables.  You can drop and recreate the tables, add columns, insert
   and update values, and severely mess up your system that way.
   Normally, one should not change the system catalogs by hand, there
   are normally SQL commands to do that.  (For example, <command>CREATE
   DATABASE</command> inserts a row into the
   <structname>pg_database</structname> catalog &mdash; and actually
   creates the database on disk.)  There are some exceptions for
   particularly esoteric operations, but many of those have been made
   available as SQL commands over time, and so the need for direct manipulation
   of the system catalogs is ever decreasing.
  </para>

 <sect1 id="catalogs-overview">
  <title>Overview</title>

  <para>
   <xref linkend="catalog-table"/> lists the system catalogs.
   More detailed documentation of each catalog follows below.
  </para>

  <para>
   Most system catalogs are copied from the template database during
   database creation and are thereafter database-specific. A few
   catalogs are physically shared across all databases in a cluster;
   these are noted in the descriptions of the individual catalogs.
  </para>

  <table id="catalog-table">
   <title>System Catalogs</title>

   <tgroup cols="2">
    <thead>
     <row>
      <entry>Catalog Name</entry>
      <entry>Purpose</entry>
     </row>
    </thead>

    <tbody>
     <row>
      <entry><link linkend="catalog-pg-aggregate"><structname>pg_aggregate</structname></link></entry>
      <entry>aggregate functions</entry>
     </row>

     <row>
      <entry><link linkend="catalog-pg-am"><structname>pg_am</structname></link></entry>
      <entry>relation access methods</entry>
     </row>

     <row>
      <entry><link linkend="catalog-pg-amop"><structname>pg_amop</structname></link></entry>
      <entry>access method operators</entry>
     </row>

     <row>
      <entry><link linkend="catalog-pg-amproc"><structname>pg_amproc</structname></link></entry>
      <entry>access method support functions</entry>
     </row>

     <row>
      <entry><link linkend="catalog-pg-attrdef"><structname>pg_attrdef</structname></link></entry>
      <entry>column default values</entry>
     </row>

     <row>
      <entry><link linkend="catalog-pg-attribute"><structname>pg_attribute</structname></link></entry>
      <entry>table columns (<quote>attributes</quote>)</entry>
     </row>

     <row>
      <entry><link linkend="catalog-pg-authid"><structname>pg_authid</structname></link></entry>
      <entry>authorization identifiers (roles)</entry>
     </row>

     <row>
      <entry><link linkend="catalog-pg-auth-members"><structname>pg_auth_members</structname></link></entry>
      <entry>authorization identifier membership relationships</entry>
     </row>

     <row>
      <entry><link linkend="catalog-pg-cast"><structname>pg_cast</structname></link></entry>
      <entry>casts (data type conversions)</entry>
     </row>

     <row>
      <entry><link linkend="catalog-pg-class"><structname>pg_class</structname></link></entry>
      <entry>tables, indexes, sequences, views (<quote>relations</quote>)</entry>
     </row>

     <row>
      <entry><link linkend="catalog-pg-collation"><structname>pg_collation</structname></link></entry>
      <entry>collations (locale information)</entry>
     </row>

     <row>
      <entry><link linkend="catalog-pg-constraint"><structname>pg_constraint</structname></link></entry>
      <entry>check constraints, unique constraints, primary key constraints, foreign key constraints</entry>
     </row>

     <row>
      <entry><link linkend="catalog-pg-conversion"><structname>pg_conversion</structname></link></entry>
      <entry>encoding conversion information</entry>
     </row>

     <row>
      <entry><link linkend="catalog-pg-database"><structname>pg_database</structname></link></entry>
      <entry>databases within this database cluster</entry>
     </row>

     <row>
      <entry><link linkend="catalog-pg-db-role-setting"><structname>pg_db_role_setting</structname></link></entry>
      <entry>per-role and per-database settings</entry>
     </row>

     <row>
      <entry><link linkend="catalog-pg-default-acl"><structname>pg_default_acl</structname></link></entry>
      <entry>default privileges for object types</entry>
     </row>

     <row>
      <entry><link linkend="catalog-pg-depend"><structname>pg_depend</structname></link></entry>
      <entry>dependencies between database objects</entry>
     </row>

     <row>
      <entry><link linkend="catalog-pg-description"><structname>pg_description</structname></link></entry>
      <entry>descriptions or comments on database objects</entry>
     </row>

     <row>
      <entry><link linkend="catalog-pg-enum"><structname>pg_enum</structname></link></entry>
      <entry>enum label and value definitions</entry>
     </row>

     <row>
      <entry><link linkend="catalog-pg-event-trigger"><structname>pg_event_trigger</structname></link></entry>
      <entry>event triggers</entry>
     </row>

     <row>
      <entry><link linkend="catalog-pg-extension"><structname>pg_extension</structname></link></entry>
      <entry>installed extensions</entry>
     </row>

     <row>
      <entry><link linkend="catalog-pg-foreign-data-wrapper"><structname>pg_foreign_data_wrapper</structname></link></entry>
      <entry>foreign-data wrapper definitions</entry>
     </row>

     <row>
      <entry><link linkend="catalog-pg-foreign-server"><structname>pg_foreign_server</structname></link></entry>
      <entry>foreign server definitions</entry>
     </row>

     <row>
      <entry><link linkend="catalog-pg-foreign-table"><structname>pg_foreign_table</structname></link></entry>
      <entry>additional foreign table information</entry>
     </row>

     <row>
      <entry><link linkend="catalog-pg-index"><structname>pg_index</structname></link></entry>
      <entry>additional index information</entry>
     </row>

     <row>
      <entry><link linkend="catalog-pg-inherits"><structname>pg_inherits</structname></link></entry>
      <entry>table inheritance hierarchy</entry>
     </row>

     <row>
      <entry><link linkend="catalog-pg-init-privs"><structname>pg_init_privs</structname></link></entry>
      <entry>object initial privileges</entry>
     </row>

     <row>
      <entry><link linkend="catalog-pg-language"><structname>pg_language</structname></link></entry>
      <entry>languages for writing functions</entry>
     </row>

     <row>
      <entry><link linkend="catalog-pg-largeobject"><structname>pg_largeobject</structname></link></entry>
      <entry>data pages for large objects</entry>
     </row>

     <row>
      <entry><link linkend="catalog-pg-largeobject-metadata"><structname>pg_largeobject_metadata</structname></link></entry>
      <entry>metadata for large objects</entry>
     </row>

     <row>
      <entry><link linkend="catalog-pg-namespace"><structname>pg_namespace</structname></link></entry>
      <entry>schemas</entry>
     </row>

     <row>
      <entry><link linkend="catalog-pg-opclass"><structname>pg_opclass</structname></link></entry>
      <entry>access method operator classes</entry>
     </row>

     <row>
      <entry><link linkend="catalog-pg-operator"><structname>pg_operator</structname></link></entry>
      <entry>operators</entry>
     </row>

     <row>
      <entry><link linkend="catalog-pg-opfamily"><structname>pg_opfamily</structname></link></entry>
      <entry>access method operator families</entry>
     </row>

     <row>
      <entry><link linkend="catalog-pg-partitioned-table"><structname>pg_partitioned_table</structname></link></entry>
      <entry>information about partition key of tables</entry>
     </row>

     <row>
      <entry><link linkend="catalog-pg-policy"><structname>pg_policy</structname></link></entry>
      <entry>row-security policies</entry>
     </row>

     <row>
      <entry><link linkend="catalog-pg-proc"><structname>pg_proc</structname></link></entry>
      <entry>functions and procedures</entry>
     </row>

     <row>
      <entry><link linkend="catalog-pg-publication"><structname>pg_publication</structname></link></entry>
      <entry>publications for logical replication</entry>
     </row>

     <row>
      <entry><link linkend="catalog-pg-publication-rel"><structname>pg_publication_rel</structname></link></entry>
      <entry>relation to publication mapping</entry>
     </row>

     <row>
      <entry><link linkend="catalog-pg-range"><structname>pg_range</structname></link></entry>
      <entry>information about range types</entry>
     </row>

     <row>
      <entry><link linkend="catalog-pg-replication-origin"><structname>pg_replication_origin</structname></link></entry>
      <entry>registered replication origins</entry>
     </row>

     <row>
      <entry><link linkend="catalog-pg-rewrite"><structname>pg_rewrite</structname></link></entry>
      <entry>query rewrite rules</entry>
     </row>

     <row>
      <entry><link linkend="catalog-pg-seclabel"><structname>pg_seclabel</structname></link></entry>
      <entry>security labels on database objects</entry>
     </row>

     <row>
      <entry><link linkend="catalog-pg-sequence"><structname>pg_sequence</structname></link></entry>
      <entry>information about sequences</entry>
     </row>

     <row>
      <entry><link linkend="catalog-pg-shdepend"><structname>pg_shdepend</structname></link></entry>
      <entry>dependencies on shared objects</entry>
     </row>

     <row>
      <entry><link linkend="catalog-pg-shdescription"><structname>pg_shdescription</structname></link></entry>
      <entry>comments on shared objects</entry>
     </row>

     <row>
      <entry><link linkend="catalog-pg-shseclabel"><structname>pg_shseclabel</structname></link></entry>
      <entry>security labels on shared database objects</entry>
     </row>

     <row>
      <entry><link linkend="catalog-pg-statistic"><structname>pg_statistic</structname></link></entry>
      <entry>planner statistics</entry>
     </row>

     <row>
      <entry><link linkend="catalog-pg-statistic-ext"><structname>pg_statistic_ext</structname></link></entry>
      <entry>extended planner statistics (definition)</entry>
     </row>

     <row>
      <entry><link linkend="catalog-pg-statistic-ext-data"><structname>pg_statistic_ext_data</structname></link></entry>
      <entry>extended planner statistics (built statistics)</entry>
     </row>

     <row>
      <entry><link linkend="catalog-pg-subscription"><structname>pg_subscription</structname></link></entry>
      <entry>logical replication subscriptions</entry>
     </row>

     <row>
      <entry><link linkend="catalog-pg-subscription-rel"><structname>pg_subscription_rel</structname></link></entry>
      <entry>relation state for subscriptions</entry>
     </row>

     <row>
      <entry><link linkend="catalog-pg-tablespace"><structname>pg_tablespace</structname></link></entry>
      <entry>tablespaces within this database cluster</entry>
     </row>

     <row>
      <entry><link linkend="catalog-pg-transform"><structname>pg_transform</structname></link></entry>
      <entry>transforms (data type to procedural language conversions)</entry>
     </row>

     <row>
      <entry><link linkend="catalog-pg-trigger"><structname>pg_trigger</structname></link></entry>
      <entry>triggers</entry>
     </row>

     <row>
      <entry><link linkend="catalog-pg-ts-config"><structname>pg_ts_config</structname></link></entry>
      <entry>text search configurations</entry>
     </row>

     <row>
      <entry><link linkend="catalog-pg-ts-config-map"><structname>pg_ts_config_map</structname></link></entry>
      <entry>text search configurations' token mappings</entry>
     </row>

     <row>
      <entry><link linkend="catalog-pg-ts-dict"><structname>pg_ts_dict</structname></link></entry>
      <entry>text search dictionaries</entry>
     </row>

     <row>
      <entry><link linkend="catalog-pg-ts-parser"><structname>pg_ts_parser</structname></link></entry>
      <entry>text search parsers</entry>
     </row>

     <row>
      <entry><link linkend="catalog-pg-ts-template"><structname>pg_ts_template</structname></link></entry>
      <entry>text search templates</entry>
     </row>

     <row>
      <entry><link linkend="catalog-pg-type"><structname>pg_type</structname></link></entry>
      <entry>data types</entry>
     </row>

     <row>
      <entry><link linkend="catalog-pg-user-mapping"><structname>pg_user_mapping</structname></link></entry>
      <entry>mappings of users to foreign servers</entry>
     </row>
    </tbody>
   </tgroup>
  </table>
 </sect1>


 <sect1 id="catalog-pg-aggregate">
  <title><structname>pg_aggregate</structname></title>

  <indexterm zone="catalog-pg-aggregate">
   <primary>pg_aggregate</primary>
  </indexterm>

  <para>
   The catalog <structname>pg_aggregate</structname> stores information about
   aggregate functions.  An aggregate function is a function that
   operates on a set of values (typically one column from each row
   that matches a query condition) and returns a single value computed
   from all these values.  Typical aggregate functions are
   <function>sum</function>, <function>count</function>, and
   <function>max</function>.  Each entry in
   <structname>pg_aggregate</structname> is an extension of an entry
   in <structname>pg_proc</structname>.  The <structname>pg_proc</structname>
   entry carries the aggregate's name, input and output data types, and
   other information that is similar to ordinary functions.
  </para>

  <table>
   <title><structname>pg_aggregate</structname> Columns</title>
   <tgroup cols="1">
    <thead>
     <row>
      <entry role="catalog_table_entry"><para role="column_definition">
       Column Type
      </para>
      <para>
       Description
      </para></entry>
     </row>
    </thead>

    <tbody>
     <row>
      <entry role="catalog_table_entry"><para role="column_definition">
       <structfield>aggfnoid</structfield> <type>regproc</type>
       (references <link linkend="catalog-pg-proc"><structname>pg_proc</structname></link>.<structfield>oid</structfield>)
      </para>
      <para>
       <structname>pg_proc</structname> OID of the aggregate function
      </para></entry>
     </row>

     <row>
      <entry role="catalog_table_entry"><para role="column_definition">
       <structfield>aggkind</structfield> <type>char</type>
      </para>
      <para>
       Aggregate kind:
       <literal>n</literal> for <quote>normal</quote> aggregates,
       <literal>o</literal> for <quote>ordered-set</quote> aggregates, or
       <literal>h</literal> for <quote>hypothetical-set</quote> aggregates
      </para></entry>
     </row>

     <row>
      <entry role="catalog_table_entry"><para role="column_definition">
       <structfield>aggnumdirectargs</structfield> <type>int2</type>
      </para>
      <para>
       Number of direct (non-aggregated) arguments of an ordered-set or
       hypothetical-set aggregate, counting a variadic array as one argument.
       If equal to <structfield>pronargs</structfield>, the aggregate must be variadic
       and the variadic array describes the aggregated arguments as well as
       the final direct arguments.
       Always zero for normal aggregates.
      </para></entry>
     </row>

     <row>
      <entry role="catalog_table_entry"><para role="column_definition">
       <structfield>aggtransfn</structfield> <type>regproc</type>
       (references <link linkend="catalog-pg-proc"><structname>pg_proc</structname></link>.<structfield>oid</structfield>)
      </para>
      <para>
       Transition function
      </para></entry>
     </row>

     <row>
      <entry role="catalog_table_entry"><para role="column_definition">
       <structfield>aggfinalfn</structfield> <type>regproc</type>
       (references <link linkend="catalog-pg-proc"><structname>pg_proc</structname></link>.<structfield>oid</structfield>)
      </para>
      <para>
       Final function (zero if none)
      </para></entry>
     </row>

     <row>
      <entry role="catalog_table_entry"><para role="column_definition">
       <structfield>aggcombinefn</structfield> <type>regproc</type>
       (references <link linkend="catalog-pg-proc"><structname>pg_proc</structname></link>.<structfield>oid</structfield>)
      </para>
      <para>
       Combine function (zero if none)
      </para></entry>
     </row>

     <row>
      <entry role="catalog_table_entry"><para role="column_definition">
       <structfield>aggserialfn</structfield> <type>regproc</type>
       (references <link linkend="catalog-pg-proc"><structname>pg_proc</structname></link>.<structfield>oid</structfield>)
      </para>
      <para>
       Serialization function (zero if none)
      </para></entry>
     </row>

     <row>
      <entry role="catalog_table_entry"><para role="column_definition">
       <structfield>aggdeserialfn</structfield> <type>regproc</type>
       (references <link linkend="catalog-pg-proc"><structname>pg_proc</structname></link>.<structfield>oid</structfield>)
      </para>
      <para>
       Deserialization function (zero if none)
      </para></entry>
     </row>

     <row>
      <entry role="catalog_table_entry"><para role="column_definition">
       <structfield>aggmtransfn</structfield> <type>regproc</type>
       (references <link linkend="catalog-pg-proc"><structname>pg_proc</structname></link>.<structfield>oid</structfield>)
      </para>
      <para>
       Forward transition function for moving-aggregate mode (zero if none)
      </para></entry>
     </row>

     <row>
      <entry role="catalog_table_entry"><para role="column_definition">
       <structfield>aggminvtransfn</structfield> <type>regproc</type>
       (references <link linkend="catalog-pg-proc"><structname>pg_proc</structname></link>.<structfield>oid</structfield>)
      </para>
      <para>
       Inverse transition function for moving-aggregate mode (zero if none)
      </para></entry>
     </row>

     <row>
      <entry role="catalog_table_entry"><para role="column_definition">
       <structfield>aggmfinalfn</structfield> <type>regproc</type>
       (references <link linkend="catalog-pg-proc"><structname>pg_proc</structname></link>.<structfield>oid</structfield>)
      </para>
      <para>
       Final function for moving-aggregate mode (zero if none)
      </para></entry>
     </row>

     <row>
      <entry role="catalog_table_entry"><para role="column_definition">
       <structfield>aggfinalextra</structfield> <type>bool</type>
      </para>
      <para>
       True to pass extra dummy arguments to <structfield>aggfinalfn</structfield>
      </para></entry>
     </row>

     <row>
      <entry role="catalog_table_entry"><para role="column_definition">
       <structfield>aggmfinalextra</structfield> <type>bool</type>
      </para>
      <para>
       True to pass extra dummy arguments to <structfield>aggmfinalfn</structfield>
      </para></entry>
     </row>

     <row>
      <entry role="catalog_table_entry"><para role="column_definition">
       <structfield>aggfinalmodify</structfield> <type>char</type>
      </para>
      <para>
       Whether <structfield>aggfinalfn</structfield> modifies the
       transition state value:
       <literal>r</literal> if it is read-only,
       <literal>s</literal> if the <structfield>aggtransfn</structfield>
       cannot be applied after the <structfield>aggfinalfn</structfield>, or
       <literal>w</literal> if it writes on the value
      </para></entry>
     </row>

     <row>
      <entry role="catalog_table_entry"><para role="column_definition">
       <structfield>aggmfinalmodify</structfield> <type>char</type>
      </para>
      <para>
       Like <structfield>aggfinalmodify</structfield>, but for
       the <structfield>aggmfinalfn</structfield>
      </para></entry>
     </row>

     <row>
      <entry role="catalog_table_entry"><para role="column_definition">
       <structfield>aggsortop</structfield> <type>oid</type>
       (references <link linkend="catalog-pg-operator"><structname>pg_operator</structname></link>.<structfield>oid</structfield>)
      </para>
      <para>
       Associated sort operator (zero if none)
      </para></entry>
     </row>

     <row>
      <entry role="catalog_table_entry"><para role="column_definition">
       <structfield>aggtranstype</structfield> <type>oid</type>
       (references <link linkend="catalog-pg-type"><structname>pg_type</structname></link>.<structfield>oid</structfield>)
      </para>
      <para>
       Data type of the aggregate function's internal transition (state) data
      </para></entry>
     </row>

     <row>
      <entry role="catalog_table_entry"><para role="column_definition">
       <structfield>aggtransspace</structfield> <type>int4</type>
      </para>
      <para>
       Approximate average size (in bytes) of the transition state
       data, or zero to use a default estimate
      </para></entry>
     </row>

     <row>
      <entry role="catalog_table_entry"><para role="column_definition">
       <structfield>aggmtranstype</structfield> <type>oid</type>
       (references <link linkend="catalog-pg-type"><structname>pg_type</structname></link>.<structfield>oid</structfield>)
      </para>
      <para>
       Data type of the aggregate function's internal transition (state)
       data for moving-aggregate mode (zero if none)
      </para></entry>
     </row>

     <row>
      <entry role="catalog_table_entry"><para role="column_definition">
       <structfield>aggmtransspace</structfield> <type>int4</type>
      </para>
      <para>
       Approximate average size (in bytes) of the transition state data
       for moving-aggregate mode, or zero to use a default estimate
      </para></entry>
     </row>

     <row>
      <entry role="catalog_table_entry"><para role="column_definition">
       <structfield>agginitval</structfield> <type>text</type>
      </para>
      <para>
       The initial value of the transition state.  This is a text
       field containing the initial value in its external string
       representation.  If this field is null, the transition state
       value starts out null.
      </para></entry>
     </row>

     <row>
      <entry role="catalog_table_entry"><para role="column_definition">
       <structfield>aggminitval</structfield> <type>text</type>
      </para>
      <para>
       The initial value of the transition state for moving-aggregate mode.
       This is a text field containing the initial value in its external
       string representation.  If this field is null, the transition state
       value starts out null.
      </para></entry>
     </row>
    </tbody>
   </tgroup>
  </table>

  <para>
   New aggregate functions are registered with the <xref
   linkend="sql-createaggregate"/>
   command.  See <xref linkend="xaggr"/> for more information about
   writing aggregate functions and the meaning of the transition
   functions, etc.
  </para>

 </sect1>


 <sect1 id="catalog-pg-am">
  <title><structname>pg_am</structname></title>

  <indexterm zone="catalog-pg-am">
   <primary>pg_am</primary>
  </indexterm>

  <para>
   The catalog <structname>pg_am</structname> stores information about
   relation access methods.  There is one row for each access method supported
   by the system.
   Currently, only tables and indexes have access methods. The requirements for table
   and index access methods are discussed in detail in <xref linkend="tableam"/> and
   <xref linkend="indexam"/> respectively.
  </para>

  <table>
   <title><structname>pg_am</structname> Columns</title>
   <tgroup cols="1">
    <thead>
     <row>
      <entry role="catalog_table_entry"><para role="column_definition">
       Column Type
      </para>
      <para>
       Description
      </para></entry>
     </row>
    </thead>

    <tbody>
     <row>
      <entry role="catalog_table_entry"><para role="column_definition">
       <structfield>oid</structfield> <type>oid</type>
      </para>
      <para>
       Row identifier
      </para></entry>
     </row>

     <row>
      <entry role="catalog_table_entry"><para role="column_definition">
       <structfield>amname</structfield> <type>name</type>
      </para>
      <para>
       Name of the access method
      </para></entry>
     </row>

     <row>
      <entry role="catalog_table_entry"><para role="column_definition">
       <structfield>amhandler</structfield> <type>regproc</type>
       (references <link linkend="catalog-pg-proc"><structname>pg_proc</structname></link>.<structfield>oid</structfield>)
      </para>
      <para>
       OID of a handler function that is responsible for supplying information
       about the access method
      </para></entry>
     </row>

     <row>
      <entry role="catalog_table_entry"><para role="column_definition">
       <structfield>amtype</structfield> <type>char</type>
      </para>
      <para>
       <literal>t</literal> = table (including materialized views),
       <literal>i</literal> = index.
      </para></entry>
     </row>
    </tbody>
   </tgroup>
  </table>

  <note>
   <para>
    Before <productname>PostgreSQL</productname> 9.6, <structname>pg_am</structname>
    contained many additional columns representing properties of index access
    methods.  That data is now only directly visible at the C code level.
    However, <function>pg_index_column_has_property()</function> and related
    functions have been added to allow SQL queries to inspect index access
    method properties; see <xref linkend="functions-info-catalog-table"/>.
   </para>
  </note>

 </sect1>


 <sect1 id="catalog-pg-amop">
  <title><structname>pg_amop</structname></title>

  <indexterm zone="catalog-pg-amop">
   <primary>pg_amop</primary>
  </indexterm>

  <para>
   The catalog <structname>pg_amop</structname> stores information about
   operators associated with access method operator families.  There is one
   row for each operator that is a member of an operator family.  A family
   member can be either a <firstterm>search</firstterm> operator or an
   <firstterm>ordering</firstterm> operator.  An operator
   can appear in more than one family, but cannot appear in more than one
   search position nor more than one ordering position within a family.
   (It is allowed, though unlikely, for an operator to be used for both
   search and ordering purposes.)
  </para>

  <table>
   <title><structname>pg_amop</structname> Columns</title>
   <tgroup cols="1">
    <thead>
     <row>
      <entry role="catalog_table_entry"><para role="column_definition">
       Column Type
      </para>
      <para>
       Description
      </para></entry>
     </row>
    </thead>

    <tbody>
     <row>
      <entry role="catalog_table_entry"><para role="column_definition">
       <structfield>oid</structfield> <type>oid</type>
      </para>
      <para>
       Row identifier
      </para></entry>
     </row>

     <row>
      <entry role="catalog_table_entry"><para role="column_definition">
       <structfield>amopfamily</structfield> <type>oid</type>
       (references <link linkend="catalog-pg-opfamily"><structname>pg_opfamily</structname></link>.<structfield>oid</structfield>)
      </para>
      <para>
       The operator family this entry is for
      </para></entry>
     </row>

     <row>
      <entry role="catalog_table_entry"><para role="column_definition">
       <structfield>amoplefttype</structfield> <type>oid</type>
       (references <link linkend="catalog-pg-type"><structname>pg_type</structname></link>.<structfield>oid</structfield>)
      </para>
      <para>
       Left-hand input data type of operator
      </para></entry>
     </row>

     <row>
      <entry role="catalog_table_entry"><para role="column_definition">
       <structfield>amoprighttype</structfield> <type>oid</type>
       (references <link linkend="catalog-pg-type"><structname>pg_type</structname></link>.<structfield>oid</structfield>)
      </para>
      <para>
       Right-hand input data type of operator
      </para></entry>
     </row>

     <row>
      <entry role="catalog_table_entry"><para role="column_definition">
       <structfield>amopstrategy</structfield> <type>int2</type>
      </para>
      <para>
       Operator strategy number
      </para></entry>
     </row>

     <row>
      <entry role="catalog_table_entry"><para role="column_definition">
       <structfield>amoppurpose</structfield> <type>char</type>
      </para>
      <para>
       Operator purpose, either <literal>s</literal> for search or
       <literal>o</literal> for ordering
      </para></entry>
     </row>

     <row>
      <entry role="catalog_table_entry"><para role="column_definition">
       <structfield>amopopr</structfield> <type>oid</type>
       (references <link linkend="catalog-pg-operator"><structname>pg_operator</structname></link>.<structfield>oid</structfield>)
      </para>
      <para>
       OID of the operator
      </para></entry>
     </row>

     <row>
      <entry role="catalog_table_entry"><para role="column_definition">
       <structfield>amopmethod</structfield> <type>oid</type>
       (references <link linkend="catalog-pg-am"><structname>pg_am</structname></link>.<structfield>oid</structfield>)
      </para>
      <para>
       Index access method operator family is for
      </para></entry>
     </row>

     <row>
      <entry role="catalog_table_entry"><para role="column_definition">
       <structfield>amopsortfamily</structfield> <type>oid</type>
       (references <link linkend="catalog-pg-opfamily"><structname>pg_opfamily</structname></link>.<structfield>oid</structfield>)
      </para>
      <para>
       The B-tree operator family this entry sorts according to, if an
       ordering operator; zero if a search operator
      </para></entry>
     </row>
    </tbody>
   </tgroup>
  </table>

  <para>
   A <quote>search</quote> operator entry indicates that an index of this operator
   family can be searched to find all rows satisfying
   <literal>WHERE</literal>
   <replaceable>indexed_column</replaceable>
   <replaceable>operator</replaceable>
   <replaceable>constant</replaceable>.
   Obviously, such an operator must return <type>boolean</type>, and its left-hand input
   type must match the index's column data type.
  </para>

  <para>
   An <quote>ordering</quote> operator entry indicates that an index of this
   operator family can be scanned to return rows in the order represented by
   <literal>ORDER BY</literal>
   <replaceable>indexed_column</replaceable>
   <replaceable>operator</replaceable>
   <replaceable>constant</replaceable>.
   Such an operator could return any sortable data type, though again
   its left-hand input type must match the index's column data type.
   The exact semantics of the <literal>ORDER BY</literal> are specified by the
   <structfield>amopsortfamily</structfield> column, which must reference
   a B-tree operator family for the operator's result type.
  </para>

  <note>
   <para>
    At present, it's assumed that the sort order for an ordering operator
    is the default for the referenced operator family, i.e., <literal>ASC NULLS
    LAST</literal>.  This might someday be relaxed by adding additional columns
    to specify sort options explicitly.
   </para>
  </note>

  <para>
   An entry's <structfield>amopmethod</structfield> must match the
   <structname>opfmethod</structname> of its containing operator family (including
   <structfield>amopmethod</structfield> here is an intentional denormalization of the
   catalog structure for performance reasons).  Also,
   <structfield>amoplefttype</structfield> and <structfield>amoprighttype</structfield> must match
   the <structfield>oprleft</structfield> and <structfield>oprright</structfield> fields of the
   referenced <structname>pg_operator</structname> entry.
  </para>

 </sect1>


 <sect1 id="catalog-pg-amproc">
  <title><structname>pg_amproc</structname></title>

  <indexterm zone="catalog-pg-amproc">
   <primary>pg_amproc</primary>
  </indexterm>

  <para>
   The catalog <structname>pg_amproc</structname> stores information about
   support functions associated with access method operator families.  There
   is one row for each support function belonging to an operator family.
  </para>

  <table>
   <title><structname>pg_amproc</structname> Columns</title>
   <tgroup cols="1">
    <thead>
     <row>
      <entry role="catalog_table_entry"><para role="column_definition">
       Column Type
      </para>
      <para>
       Description
      </para></entry>
     </row>
    </thead>

    <tbody>
     <row>
      <entry role="catalog_table_entry"><para role="column_definition">
       <structfield>oid</structfield> <type>oid</type>
      </para>
      <para>
       Row identifier
      </para></entry>
     </row>

     <row>
      <entry role="catalog_table_entry"><para role="column_definition">
       <structfield>amprocfamily</structfield> <type>oid</type>
       (references <link linkend="catalog-pg-opfamily"><structname>pg_opfamily</structname></link>.<structfield>oid</structfield>)
      </para>
      <para>
       The operator family this entry is for
      </para></entry>
     </row>

     <row>
      <entry role="catalog_table_entry"><para role="column_definition">
       <structfield>amproclefttype</structfield> <type>oid</type>
       (references <link linkend="catalog-pg-type"><structname>pg_type</structname></link>.<structfield>oid</structfield>)
      </para>
      <para>
       Left-hand input data type of associated operator
      </para></entry>
     </row>

     <row>
      <entry role="catalog_table_entry"><para role="column_definition">
       <structfield>amprocrighttype</structfield> <type>oid</type>
       (references <link linkend="catalog-pg-type"><structname>pg_type</structname></link>.<structfield>oid</structfield>)
      </para>
      <para>
       Right-hand input data type of associated operator
      </para></entry>
     </row>

     <row>
      <entry role="catalog_table_entry"><para role="column_definition">
       <structfield>amprocnum</structfield> <type>int2</type>
      </para>
      <para>
       Support function number
      </para></entry>
     </row>

     <row>
      <entry role="catalog_table_entry"><para role="column_definition">
       <structfield>amproc</structfield> <type>regproc</type>
       (references <link linkend="catalog-pg-proc"><structname>pg_proc</structname></link>.<structfield>oid</structfield>)
      </para>
      <para>
       OID of the function
      </para></entry>
     </row>
    </tbody>
   </tgroup>
  </table>

  <para>
   The usual interpretation of the
   <structfield>amproclefttype</structfield> and <structfield>amprocrighttype</structfield> fields
   is that they identify the left and right input types of the operator(s)
   that a particular support function supports.  For some access methods
   these match the input data type(s) of the support function itself, for
   others not.  There is a notion of <quote>default</quote> support functions for
   an index, which are those with <structfield>amproclefttype</structfield> and
   <structfield>amprocrighttype</structfield> both equal to the index operator class's
   <structfield>opcintype</structfield>.
  </para>

 </sect1>


 <sect1 id="catalog-pg-attrdef">
  <title><structname>pg_attrdef</structname></title>

  <indexterm zone="catalog-pg-attrdef">
   <primary>pg_attrdef</primary>
  </indexterm>

  <para>
   The catalog <structname>pg_attrdef</structname> stores column default
   values.  The main information about columns is stored in
   <link linkend="catalog-pg-attribute"><structname>pg_attribute</structname></link>.
   Only columns for which a default value has been explicitly set will have
   an entry here.
  </para>

  <table>
   <title><structname>pg_attrdef</structname> Columns</title>
   <tgroup cols="1">
    <thead>
     <row>
      <entry role="catalog_table_entry"><para role="column_definition">
       Column Type
      </para>
      <para>
       Description
      </para></entry>
     </row>
    </thead>

    <tbody>
     <row>
      <entry role="catalog_table_entry"><para role="column_definition">
       <structfield>oid</structfield> <type>oid</type>
      </para>
      <para>
       Row identifier
      </para></entry>
     </row>

     <row>
      <entry role="catalog_table_entry"><para role="column_definition">
       <structfield>adrelid</structfield> <type>oid</type>
       (references <link linkend="catalog-pg-class"><structname>pg_class</structname></link>.<structfield>oid</structfield>)
      </para>
      <para>
       The table this column belongs to
      </para></entry>
     </row>

     <row>
      <entry role="catalog_table_entry"><para role="column_definition">
       <structfield>adnum</structfield> <type>int2</type>
       (references <link linkend="catalog-pg-attribute"><structname>pg_attribute</structname></link>.<structfield>attnum</structfield>)
      </para>
      <para>
       The number of the column
      </para></entry>
     </row>

     <row>
      <entry role="catalog_table_entry"><para role="column_definition">
       <structfield>adbin</structfield> <type>pg_node_tree</type>
      </para>
      <para>
       The column default value, in <function>nodeToString()</function>
       representation.  Use <literal>pg_get_expr(adbin, adrelid)</literal> to
       convert it to an SQL expression.
      </para></entry>
     </row>
    </tbody>
   </tgroup>
  </table>
 </sect1>


 <sect1 id="catalog-pg-attribute">
  <title><structname>pg_attribute</structname></title>

  <indexterm zone="catalog-pg-attribute">
   <primary>pg_attribute</primary>
  </indexterm>

  <para>
   The catalog <structname>pg_attribute</structname> stores information about
   table columns.  There will be exactly one
   <structname>pg_attribute</structname> row for every column in every
   table in the database.  (There will also be attribute entries for
   indexes, and indeed all objects that have <structname>pg_class</structname>
   entries.)
  </para>

  <para>
   The term attribute is equivalent to column and is used for
   historical reasons.
  </para>

  <table>
   <title><structname>pg_attribute</structname> Columns</title>
   <tgroup cols="1">
    <thead>
     <row>
      <entry role="catalog_table_entry"><para role="column_definition">
       Column Type
      </para>
      <para>
       Description
      </para></entry>
     </row>
    </thead>

    <tbody>
     <row>
      <entry role="catalog_table_entry"><para role="column_definition">
       <structfield>attrelid</structfield> <type>oid</type>
       (references <link linkend="catalog-pg-class"><structname>pg_class</structname></link>.<structfield>oid</structfield>)
      </para>
      <para>
       The table this column belongs to
      </para></entry>
     </row>

     <row>
      <entry role="catalog_table_entry"><para role="column_definition">
       <structfield>attname</structfield> <type>name</type>
      </para>
      <para>
       The column name
      </para></entry>
     </row>

     <row>
      <entry role="catalog_table_entry"><para role="column_definition">
       <structfield>atttypid</structfield> <type>oid</type>
       (references <link linkend="catalog-pg-type"><structname>pg_type</structname></link>.<structfield>oid</structfield>)
      </para>
      <para>
       The data type of this column
      </para></entry>
     </row>

     <row>
      <entry role="catalog_table_entry"><para role="column_definition">
       <structfield>attstattarget</structfield> <type>int4</type>
      </para>
      <para>
       <structfield>attstattarget</structfield> controls the level of detail
       of statistics accumulated for this column by
       <xref linkend="sql-analyze"/>.
       A zero value indicates that no statistics should be collected.
       A negative value says to use the system default statistics target.
       The exact meaning of positive values is data type-dependent.
       For scalar data types, <structfield>attstattarget</structfield>
       is both the target number of <quote>most common values</quote>
       to collect, and the target number of histogram bins to create.
      </para></entry>
     </row>

     <row>
      <entry role="catalog_table_entry"><para role="column_definition">
       <structfield>attlen</structfield> <type>int2</type>
      </para>
      <para>
       A copy of <literal>pg_type.typlen</literal> of this column's
       type
      </para></entry>
     </row>

     <row>
      <entry role="catalog_table_entry"><para role="column_definition">
       <structfield>attnum</structfield> <type>int2</type>
      </para>
      <para>
       The number of the column.  Ordinary columns are numbered from 1
       up.  System columns, such as <structfield>ctid</structfield>,
       have (arbitrary) negative numbers.
      </para></entry>
     </row>

     <row>
      <entry role="catalog_table_entry"><para role="column_definition">
       <structfield>attndims</structfield> <type>int4</type>
      </para>
      <para>
       Number of dimensions, if the column is an array type; otherwise 0.
       (Presently, the number of dimensions of an array is not enforced,
       so any nonzero value effectively means <quote>it's an array</quote>.)
      </para></entry>
     </row>

     <row>
      <entry role="catalog_table_entry"><para role="column_definition">
       <structfield>attcacheoff</structfield> <type>int4</type>
      </para>
      <para>
       Always -1 in storage, but when loaded into a row descriptor
       in memory this might be updated to cache the offset of the attribute
       within the row
      </para></entry>
     </row>

     <row>
      <entry role="catalog_table_entry"><para role="column_definition">
       <structfield>atttypmod</structfield> <type>int4</type>
      </para>
      <para>
       <structfield>atttypmod</structfield> records type-specific data
       supplied at table creation time (for example, the maximum
       length of a <type>varchar</type> column).  It is passed to
       type-specific input functions and length coercion functions.
       The value will generally be -1 for types that do not need <structfield>atttypmod</structfield>.
      </para></entry>
     </row>

     <row>
      <entry role="catalog_table_entry"><para role="column_definition">
       <structfield>attbyval</structfield> <type>bool</type>
      </para>
      <para>
       A copy of <literal>pg_type.typbyval</literal> of this column's type
      </para></entry>
     </row>

     <row>
      <entry role="catalog_table_entry"><para role="column_definition">
       <structfield>attstorage</structfield> <type>char</type>
      </para>
      <para>
       Normally a copy of <literal>pg_type.typstorage</literal> of this
       column's type.  For TOAST-able data types, this can be altered
       after column creation to control storage policy.
      </para></entry>
     </row>

     <row>
      <entry role="catalog_table_entry"><para role="column_definition">
       <structfield>attalign</structfield> <type>char</type>
      </para>
      <para>
       A copy of <literal>pg_type.typalign</literal> of this column's type
      </para></entry>
     </row>

     <row>
      <entry role="catalog_table_entry"><para role="column_definition">
       <structfield>attnotnull</structfield> <type>bool</type>
      </para>
      <para>
       This represents a not-null constraint.
      </para></entry>
     </row>

     <row>
      <entry role="catalog_table_entry"><para role="column_definition">
       <structfield>atthasdef</structfield> <type>bool</type>
      </para>
      <para>
       This column has a default expression or generation expression, in which
       case there will be a corresponding entry in the
       <structname>pg_attrdef</structname> catalog that actually defines the
       expression.  (Check <structfield>attgenerated</structfield> to
       determine whether this is a default or a generation expression.)
      </para></entry>
     </row>

     <row>
      <entry role="catalog_table_entry"><para role="column_definition">
       <structfield>atthasmissing</structfield> <type>bool</type>
      </para>
      <para>
       This column has a value which is used where the column is entirely
       missing from the row, as happens when a column is added with a
       non-volatile <literal>DEFAULT</literal> value after the row is created.
       The actual value used is stored in the
       <structfield>attmissingval</structfield> column.
      </para></entry>
     </row>

     <row>
      <entry role="catalog_table_entry"><para role="column_definition">
       <structfield>attidentity</structfield> <type>char</type>
      </para>
      <para>
       If a zero byte (<literal>''</literal>), then not an identity column.
       Otherwise, <literal>a</literal> = generated
       always, <literal>d</literal> = generated by default.
      </para></entry>
     </row>

     <row>
      <entry role="catalog_table_entry"><para role="column_definition">
       <structfield>attgenerated</structfield> <type>char</type>
      </para>
      <para>
       If a zero byte (<literal>''</literal>), then not a generated column.
       Otherwise, <literal>s</literal> = stored.  (Other values might be added
       in the future.)
      </para></entry>
     </row>

     <row>
      <entry role="catalog_table_entry"><para role="column_definition">
       <structfield>attisdropped</structfield> <type>bool</type>
      </para>
      <para>
       This column has been dropped and is no longer valid.  A dropped
       column is still physically present in the table, but is
       ignored by the parser and so cannot be accessed via SQL.
      </para></entry>
     </row>

     <row>
      <entry role="catalog_table_entry"><para role="column_definition">
       <structfield>attislocal</structfield> <type>bool</type>
      </para>
      <para>
       This column is defined locally in the relation.  Note that a column can
       be locally defined and inherited simultaneously.
      </para></entry>
     </row>

     <row>
      <entry role="catalog_table_entry"><para role="column_definition">
       <structfield>attinhcount</structfield> <type>int4</type>
      </para>
      <para>
       The number of direct ancestors this column has.  A column with a
       nonzero number of ancestors cannot be dropped nor renamed.
      </para></entry>
     </row>

     <row>
      <entry role="catalog_table_entry"><para role="column_definition">
       <structfield>attcollation</structfield> <type>oid</type>
       (references <link linkend="catalog-pg-collation"><structname>pg_collation</structname></link>.<structfield>oid</structfield>)
      </para>
      <para>
       The defined collation of the column, or zero if the column is
       not of a collatable data type.
      </para></entry>
     </row>

     <row>
      <entry role="catalog_table_entry"><para role="column_definition">
       <structfield>attacl</structfield> <type>aclitem[]</type>
      </para>
      <para>
       Column-level access privileges, if any have been granted specifically
       on this column
      </para></entry>
     </row>

     <row>
      <entry role="catalog_table_entry"><para role="column_definition">
       <structfield>attoptions</structfield> <type>text[]</type>
      </para>
      <para>
       Attribute-level options, as <quote>keyword=value</quote> strings
      </para></entry>
     </row>

     <row>
      <entry role="catalog_table_entry"><para role="column_definition">
       <structfield>attfdwoptions</structfield> <type>text[]</type>
      </para>
      <para>
       Attribute-level foreign data wrapper options, as <quote>keyword=value</quote> strings
      </para></entry>
     </row>

     <row>
      <entry role="catalog_table_entry"><para role="column_definition">
       <structfield>attmissingval</structfield> <type>anyarray</type>
      </para>
      <para>
       This column has a one element array containing the value used when the
       column is entirely missing from the row, as happens when the column is
       added with a non-volatile <literal>DEFAULT</literal> value after the
       row is created.  The value is only used when
       <structfield>atthasmissing</structfield> is true.  If there is no value
       the column is null.
      </para></entry>
     </row>
    </tbody>
   </tgroup>
  </table>

  <para>
   In a dropped column's <structname>pg_attribute</structname> entry,
   <structfield>atttypid</structfield> is reset to zero, but
   <structfield>attlen</structfield> and the other fields copied from
   <structname>pg_type</structname> are still valid.  This arrangement is needed
   to cope with the situation where the dropped column's data type was
   later dropped, and so there is no <structname>pg_type</structname> row anymore.
   <structfield>attlen</structfield> and the other fields can be used
   to interpret the contents of a row of the table.
  </para>
 </sect1>


 <sect1 id="catalog-pg-authid">
  <title><structname>pg_authid</structname></title>

  <indexterm zone="catalog-pg-authid">
   <primary>pg_authid</primary>
  </indexterm>

  <para>
   The catalog <structname>pg_authid</structname> contains information about
   database authorization identifiers (roles).  A role subsumes the concepts
   of <quote>users</quote> and <quote>groups</quote>.  A user is essentially just a
   role with the <structfield>rolcanlogin</structfield> flag set.  Any role (with or
   without <structfield>rolcanlogin</structfield>) can have other roles as members; see
   <link linkend="catalog-pg-auth-members"><structname>pg_auth_members</structname></link>.
  </para>

  <para>
   Since this catalog contains passwords, it must not be publicly readable.
   <link linkend="view-pg-roles"><structname>pg_roles</structname></link>
   is a publicly readable view on
   <structname>pg_authid</structname> that blanks out the password field.
  </para>

  <para>
   <xref linkend="user-manag"/> contains detailed information about user and
   privilege management.
  </para>

  <para>
   Because user identities are cluster-wide,
   <structname>pg_authid</structname>
   is shared across all databases of a cluster: there is only one
   copy of <structname>pg_authid</structname> per cluster, not
   one per database.
  </para>

  <table>
   <title><structname>pg_authid</structname> Columns</title>
   <tgroup cols="1">
    <thead>
     <row>
      <entry role="catalog_table_entry"><para role="column_definition">
       Column Type
      </para>
      <para>
       Description
      </para></entry>
     </row>
    </thead>

    <tbody>
     <row>
      <entry role="catalog_table_entry"><para role="column_definition">
       <structfield>oid</structfield> <type>oid</type>
      </para>
      <para>
       Row identifier
      </para></entry>
     </row>

     <row>
      <entry role="catalog_table_entry"><para role="column_definition">
       <structfield>rolname</structfield> <type>name</type>
      </para>
      <para>
       Role name
      </para></entry>
     </row>

     <row>
      <entry role="catalog_table_entry"><para role="column_definition">
       <structfield>rolsuper</structfield> <type>bool</type>
      </para>
      <para>
       Role has superuser privileges
      </para></entry>
     </row>

     <row>
      <entry role="catalog_table_entry"><para role="column_definition">
       <structfield>rolinherit</structfield> <type>bool</type>
      </para>
      <para>
       Role automatically inherits privileges of roles it is a
       member of
      </para></entry>
     </row>

     <row>
      <entry role="catalog_table_entry"><para role="column_definition">
       <structfield>rolcreaterole</structfield> <type>bool</type>
      </para>
      <para>
       Role can create more roles
      </para></entry>
     </row>

     <row>
      <entry role="catalog_table_entry"><para role="column_definition">
       <structfield>rolcreatedb</structfield> <type>bool</type>
      </para>
      <para>
       Role can create databases
      </para></entry>
     </row>

     <row>
      <entry role="catalog_table_entry"><para role="column_definition">
       <structfield>rolcanlogin</structfield> <type>bool</type>
      </para>
      <para>
       Role can log in. That is, this role can be given as the initial
       session authorization identifier
      </para></entry>
     </row>

     <row>
      <entry role="catalog_table_entry"><para role="column_definition">
       <structfield>rolreplication</structfield> <type>bool</type>
      </para>
      <para>
       Role is a replication role. A replication role can initiate replication
       connections and create and drop replication slots.
      </para></entry>
     </row>

     <row>
      <entry role="catalog_table_entry"><para role="column_definition">
       <structfield>rolbypassrls</structfield> <type>bool</type>
      </para>
      <para>
       Role bypasses every row level security policy, see
       <xref linkend="ddl-rowsecurity"/> for more information.
      </para></entry>
     </row>

     <row>
      <entry role="catalog_table_entry"><para role="column_definition">
       <structfield>rolconnlimit</structfield> <type>int4</type>
      </para>
      <para>
       For roles that can log in, this sets maximum number of concurrent
       connections this role can make.  -1 means no limit.
      </para></entry>
     </row>

     <row>
      <entry role="catalog_table_entry"><para role="column_definition">
       <structfield>rolpassword</structfield> <type>text</type>
      </para>
      <para>
       Password (possibly encrypted); null if none. The format depends
       on the form of encryption used.
      </para></entry>
     </row>

     <row>
      <entry role="catalog_table_entry"><para role="column_definition">
       <structfield>rolvaliduntil</structfield> <type>timestamptz</type>
      </para>
      <para>
       Password expiry time (only used for password authentication);
       null if no expiration
      </para></entry>
     </row>
    </tbody>
   </tgroup>
  </table>

  <para>
   For an MD5 encrypted password, <structfield>rolpassword</structfield>
   column will begin with the string <literal>md5</literal> followed by a
   32-character hexadecimal MD5 hash. The MD5 hash will be of the user's
   password concatenated to their user name. For example, if user
   <literal>joe</literal> has password <literal>xyzzy</literal>, <productname>PostgreSQL</productname>
   will store the md5 hash of <literal>xyzzyjoe</literal>.
  </para>

  <para>
   If the password is encrypted with SCRAM-SHA-256, it has the format:
<synopsis>
SCRAM-SHA-256$<replaceable>&lt;iteration count&gt;</replaceable>:<replaceable>&lt;salt&gt;</replaceable>$<replaceable>&lt;StoredKey&gt;</replaceable>:<replaceable>&lt;ServerKey&gt;</replaceable>
</synopsis>
   where <replaceable>salt</replaceable>, <replaceable>StoredKey</replaceable> and
   <replaceable>ServerKey</replaceable> are in Base64 encoded format. This format is
   the same as that specified by RFC 5803.
  </para>

  <para>
    A password that does not follow either of those formats is assumed to be
    unencrypted.
  </para>
 </sect1>


 <sect1 id="catalog-pg-auth-members">
  <title><structname>pg_auth_members</structname></title>

  <indexterm zone="catalog-pg-auth-members">
   <primary>pg_auth_members</primary>
  </indexterm>

  <para>
   The catalog <structname>pg_auth_members</structname> shows the membership
   relations between roles.  Any non-circular set of relationships is allowed.
  </para>

  <para>
   Because user identities are cluster-wide,
   <structname>pg_auth_members</structname>
   is shared across all databases of a cluster: there is only one
   copy of <structname>pg_auth_members</structname> per cluster, not
   one per database.
  </para>

  <table>
   <title><structname>pg_auth_members</structname> Columns</title>
   <tgroup cols="1">
    <thead>
     <row>
      <entry role="catalog_table_entry"><para role="column_definition">
       Column Type
      </para>
      <para>
       Description
      </para></entry>
     </row>
    </thead>

    <tbody>
     <row>
      <entry role="catalog_table_entry"><para role="column_definition">
       <structfield>roleid</structfield> <type>oid</type>
       (references <link linkend="catalog-pg-authid"><structname>pg_authid</structname></link>.<structfield>oid</structfield>)
      </para>
      <para>
       ID of a role that has a member
      </para></entry>
     </row>

     <row>
      <entry role="catalog_table_entry"><para role="column_definition">
       <structfield>member</structfield> <type>oid</type>
       (references <link linkend="catalog-pg-authid"><structname>pg_authid</structname></link>.<structfield>oid</structfield>)
      </para>
      <para>
       ID of a role that is a member of <structfield>roleid</structfield>
      </para></entry>
     </row>

     <row>
      <entry role="catalog_table_entry"><para role="column_definition">
       <structfield>grantor</structfield> <type>oid</type>
       (references <link linkend="catalog-pg-authid"><structname>pg_authid</structname></link>.<structfield>oid</structfield>)
      </para>
      <para>
       ID of the role that granted this membership
      </para></entry>
     </row>

     <row>
      <entry role="catalog_table_entry"><para role="column_definition">
       <structfield>admin_option</structfield> <type>bool</type>
      </para>
      <para>
       True if <structfield>member</structfield> can grant membership in
       <structfield>roleid</structfield> to others
      </para></entry>
     </row>
    </tbody>
   </tgroup>
  </table>

 </sect1>


 <sect1 id="catalog-pg-cast">
  <title><structname>pg_cast</structname></title>

  <indexterm zone="catalog-pg-cast">
   <primary>pg_cast</primary>
  </indexterm>

  <para>
   The catalog <structname>pg_cast</structname> stores data type conversion
   paths, both built-in and user-defined.
  </para>

  <para>
   It should be noted that <structname>pg_cast</structname> does not represent
   every type conversion that the system knows how to perform; only those that
   cannot be deduced from some generic rule.  For example, casting between a
   domain and its base type is not explicitly represented in
   <structname>pg_cast</structname>.  Another important exception is that
   <quote>automatic I/O conversion casts</quote>, those performed using a data
   type's own I/O functions to convert to or from <type>text</type> or other
   string types, are not explicitly represented in
   <structname>pg_cast</structname>.
  </para>

  <table>
   <title><structname>pg_cast</structname> Columns</title>
   <tgroup cols="1">
    <thead>
     <row>
      <entry role="catalog_table_entry"><para role="column_definition">
       Column Type
      </para>
      <para>
       Description
      </para></entry>
     </row>
    </thead>

    <tbody>
     <row>
      <entry role="catalog_table_entry"><para role="column_definition">
       <structfield>oid</structfield> <type>oid</type>
      </para>
      <para>
       Row identifier
      </para></entry>
     </row>

     <row>
      <entry role="catalog_table_entry"><para role="column_definition">
       <structfield>castsource</structfield> <type>oid</type>
       (references <link linkend="catalog-pg-type"><structname>pg_type</structname></link>.<structfield>oid</structfield>)
      </para>
      <para>
       OID of the source data type
      </para></entry>
     </row>

     <row>
      <entry role="catalog_table_entry"><para role="column_definition">
       <structfield>casttarget</structfield> <type>oid</type>
       (references <link linkend="catalog-pg-type"><structname>pg_type</structname></link>.<structfield>oid</structfield>)
      </para>
      <para>
       OID of the target data type
      </para></entry>
     </row>

     <row>
      <entry role="catalog_table_entry"><para role="column_definition">
       <structfield>castfunc</structfield> <type>oid</type>
       (references <link linkend="catalog-pg-proc"><structname>pg_proc</structname></link>.<structfield>oid</structfield>)
      </para>
      <para>
       The OID of the function to use to perform this cast.  Zero is
       stored if the cast method doesn't require a function.
      </para></entry>
     </row>

     <row>
      <entry role="catalog_table_entry"><para role="column_definition">
       <structfield>castcontext</structfield> <type>char</type>
      </para>
      <para>
       Indicates what contexts the cast can be invoked in.
       <literal>e</literal> means only as an explicit cast (using
       <literal>CAST</literal> or <literal>::</literal> syntax).
       <literal>a</literal> means implicitly in assignment
       to a target column, as well as explicitly.
       <literal>i</literal> means implicitly in expressions, as well as the
       other cases.
      </para></entry>
     </row>

     <row>
      <entry role="catalog_table_entry"><para role="column_definition">
       <structfield>castmethod</structfield> <type>char</type>
      </para>
      <para>
       Indicates how the cast is performed.
       <literal>f</literal> means that the function specified in the <structfield>castfunc</structfield> field is used.
       <literal>i</literal> means that the input/output functions are used.
       <literal>b</literal> means that the types are binary-coercible, thus no conversion is required.
      </para></entry>
     </row>
    </tbody>
   </tgroup>
  </table>

  <para>
   The cast functions listed in <structname>pg_cast</structname> must
   always take the cast source type as their first argument type, and
   return the cast destination type as their result type.  A cast
   function can have up to three arguments.  The second argument,
   if present, must be type <type>integer</type>; it receives the type
   modifier associated with the destination type, or -1
   if there is none.  The third argument,
   if present, must be type <type>boolean</type>; it receives <literal>true</literal>
   if the cast is an explicit cast, <literal>false</literal> otherwise.
  </para>

  <para>
   It is legitimate to create a <structname>pg_cast</structname> entry
   in which the source and target types are the same, if the associated
   function takes more than one argument.  Such entries represent
   <quote>length coercion functions</quote> that coerce values of the type
   to be legal for a particular type modifier value.
  </para>

  <para>
   When a <structname>pg_cast</structname> entry has different source and
   target types and a function that takes more than one argument, it
   represents converting from one type to another and applying a length
   coercion in a single step.  When no such entry is available, coercion
   to a type that uses a type modifier involves two steps, one to
   convert between data types and a second to apply the modifier.
  </para>
 </sect1>

 <sect1 id="catalog-pg-class">
  <title><structname>pg_class</structname></title>

  <indexterm zone="catalog-pg-class">
   <primary>pg_class</primary>
  </indexterm>

  <para>
   The catalog <structname>pg_class</structname> catalogs tables and most
   everything else that has columns or is otherwise similar to a
   table.  This includes indexes (but see also
   <structname>pg_index</structname>), sequences (but see also
   <structname>pg_sequence</structname>), views, materialized
   views, composite types, and TOAST tables; see <structfield>relkind</structfield>.
   Below, when we mean all of these
   kinds of objects we speak of <quote>relations</quote>.  Not all
   columns are meaningful for all relation types.
  </para>

  <table>
   <title><structname>pg_class</structname> Columns</title>
   <tgroup cols="1">
    <thead>
     <row>
      <entry role="catalog_table_entry"><para role="column_definition">
       Column Type
      </para>
      <para>
       Description
      </para></entry>
     </row>
    </thead>

    <tbody>
     <row>
      <entry role="catalog_table_entry"><para role="column_definition">
       <structfield>oid</structfield> <type>oid</type>
      </para>
      <para>
       Row identifier
      </para></entry>
     </row>

     <row>
      <entry role="catalog_table_entry"><para role="column_definition">
       <structfield>relname</structfield> <type>name</type>
      </para>
      <para>
       Name of the table, index, view, etc.
      </para></entry>
     </row>

     <row>
      <entry role="catalog_table_entry"><para role="column_definition">
       <structfield>relnamespace</structfield> <type>oid</type>
       (references <link linkend="catalog-pg-namespace"><structname>pg_namespace</structname></link>.<structfield>oid</structfield>)
      </para>
      <para>
       The OID of the namespace that contains this relation
      </para></entry>
     </row>

     <row>
      <entry role="catalog_table_entry"><para role="column_definition">
       <structfield>reltype</structfield> <type>oid</type>
       (references <link linkend="catalog-pg-type"><structname>pg_type</structname></link>.<structfield>oid</structfield>)
      </para>
      <para>
       The OID of the data type that corresponds to this table's row type,
       if any (zero for indexes, which have no <structname>pg_type</structname> entry)
      </para></entry>
     </row>

     <row>
      <entry role="catalog_table_entry"><para role="column_definition">
       <structfield>reloftype</structfield> <type>oid</type>
       (references <link linkend="catalog-pg-type"><structname>pg_type</structname></link>.<structfield>oid</structfield>)
      </para>
      <para>
       For typed tables, the OID of the underlying composite type,
       zero for all other relations
      </para></entry>
     </row>

     <row>
      <entry role="catalog_table_entry"><para role="column_definition">
       <structfield>relowner</structfield> <type>oid</type>
       (references <link linkend="catalog-pg-authid"><structname>pg_authid</structname></link>.<structfield>oid</structfield>)
      </para>
      <para>
       Owner of the relation
      </para></entry>
     </row>

     <row>
      <entry role="catalog_table_entry"><para role="column_definition">
       <structfield>relam</structfield> <type>oid</type>
       (references <link linkend="catalog-pg-am"><structname>pg_am</structname></link>.<structfield>oid</structfield>)
      </para>
      <para>
       If this is a table or an index, the access method used (heap,
       B-tree, hash, etc.)
      </para></entry>
     </row>

     <row>
      <entry role="catalog_table_entry"><para role="column_definition">
       <structfield>relfilenode</structfield> <type>oid</type>
      </para>
      <para>
       Name of the on-disk file of this relation; zero means this
       is a <quote>mapped</quote> relation whose disk file name is determined
       by low-level state
      </para></entry>
     </row>

     <row>
      <entry role="catalog_table_entry"><para role="column_definition">
       <structfield>reltablespace</structfield> <type>oid</type>
       (references <link linkend="catalog-pg-tablespace"><structname>pg_tablespace</structname></link>.<structfield>oid</structfield>)
      </para>
      <para>
       The tablespace in which this relation is stored.  If zero,
       the database's default tablespace is implied.  (Not meaningful
       if the relation has no on-disk file.)
      </para></entry>
     </row>

     <row>
      <entry role="catalog_table_entry"><para role="column_definition">
       <structfield>relpages</structfield> <type>int4</type>
      </para>
      <para>
       Size of the on-disk representation of this table in pages (of size
       <symbol>BLCKSZ</symbol>).  This is only an estimate used by the
       planner.  It is updated by <command>VACUUM</command>,
       <command>ANALYZE</command>, and a few DDL commands such as
       <command>CREATE INDEX</command>.
      </para></entry>
     </row>

     <row>
      <entry role="catalog_table_entry"><para role="column_definition">
       <structfield>reltuples</structfield> <type>float4</type>
      </para>
      <para>
       Number of live rows in the table.  This is only an estimate used by
       the planner.  It is updated by <command>VACUUM</command>,
       <command>ANALYZE</command>, and a few DDL commands such as
       <command>CREATE INDEX</command>.
      </para></entry>
     </row>

     <row>
      <entry role="catalog_table_entry"><para role="column_definition">
       <structfield>relallvisible</structfield> <type>int4</type>
      </para>
      <para>
       Number of pages that are marked all-visible in the table's
       visibility map.  This is only an estimate used by the
       planner.  It is updated by <command>VACUUM</command>,
       <command>ANALYZE</command>, and a few DDL commands such as
       <command>CREATE INDEX</command>.
      </para></entry>
     </row>

     <row>
      <entry role="catalog_table_entry"><para role="column_definition">
       <structfield>reltoastrelid</structfield> <type>oid</type>
       (references <link linkend="catalog-pg-class"><structname>pg_class</structname></link>.<structfield>oid</structfield>)
      </para>
      <para>
       OID of the TOAST table associated with this table, 0 if none.  The
       TOAST table stores large attributes <quote>out of line</quote> in a
       secondary table.
      </para></entry>
     </row>

     <row>
      <entry role="catalog_table_entry"><para role="column_definition">
       <structfield>relhasindex</structfield> <type>bool</type>
      </para>
      <para>
       True if this is a table and it has (or recently had) any indexes
      </para></entry>
     </row>

     <row>
      <entry role="catalog_table_entry"><para role="column_definition">
       <structfield>relisshared</structfield> <type>bool</type>
      </para>
      <para>
       True if this table is shared across all databases in the cluster.  Only
       certain system catalogs (such as <structname>pg_database</structname>)
       are shared.
      </para></entry>
     </row>

     <row>
      <entry role="catalog_table_entry"><para role="column_definition">
       <structfield>relpersistence</structfield> <type>char</type>
      </para>
      <para>
       <literal>p</literal> = permanent table, <literal>u</literal> = unlogged table,
       <literal>t</literal> = temporary table
      </para></entry>
     </row>

     <row>
      <entry role="catalog_table_entry"><para role="column_definition">
       <structfield>relkind</structfield> <type>char</type>
      </para>
      <para>
       <literal>r</literal> = ordinary table,
       <literal>i</literal> = index,
       <literal>S</literal> = sequence,
       <literal>t</literal> = TOAST table,
       <literal>v</literal> = view,
       <literal>m</literal> = materialized view,
       <literal>c</literal> = composite type,
       <literal>f</literal> = foreign table,
       <literal>p</literal> = partitioned table,
       <literal>I</literal> = partitioned index
      </para></entry>
     </row>

     <row>
      <entry role="catalog_table_entry"><para role="column_definition">
       <structfield>relnatts</structfield> <type>int2</type>
      </para>
      <para>
       Number of user columns in the relation (system columns not
       counted).  There must be this many corresponding entries in
       <structname>pg_attribute</structname>.  See also
       <literal>pg_attribute.attnum</literal>.
      </para></entry>
     </row>

     <row>
      <entry role="catalog_table_entry"><para role="column_definition">
       <structfield>relchecks</structfield> <type>int2</type>
      </para>
      <para>
       Number of <literal>CHECK</literal> constraints on the table; see
       <link linkend="catalog-pg-constraint"><structname>pg_constraint</structname></link> catalog
      </para></entry>
     </row>

     <row>
      <entry role="catalog_table_entry"><para role="column_definition">
       <structfield>relhasrules</structfield> <type>bool</type>
      </para>
      <para>
       True if table has (or once had) rules; see
       <link linkend="catalog-pg-rewrite"><structname>pg_rewrite</structname></link> catalog
      </para></entry>
     </row>

     <row>
      <entry role="catalog_table_entry"><para role="column_definition">
       <structfield>relhastriggers</structfield> <type>bool</type>
      </para>
      <para>
       True if table has (or once had) triggers; see
       <link linkend="catalog-pg-trigger"><structname>pg_trigger</structname></link> catalog
      </para></entry>
     </row>

     <row>
      <entry role="catalog_table_entry"><para role="column_definition">
       <structfield>relhassubclass</structfield> <type>bool</type>
      </para>
      <para>
       True if table or index has (or once had) any inheritance children
      </para></entry>
     </row>

     <row>
      <entry role="catalog_table_entry"><para role="column_definition">
       <structfield>relrowsecurity</structfield> <type>bool</type>
      </para>
      <para>
       True if table has row level security enabled; see
       <link linkend="catalog-pg-policy"><structname>pg_policy</structname></link> catalog
      </para></entry>
     </row>

     <row>
      <entry role="catalog_table_entry"><para role="column_definition">
       <structfield>relforcerowsecurity</structfield> <type>bool</type>
      </para>
      <para>
       True if row level security (when enabled) will also apply to table owner; see
       <link linkend="catalog-pg-policy"><structname>pg_policy</structname></link> catalog
      </para></entry>
     </row>

     <row>
      <entry role="catalog_table_entry"><para role="column_definition">
       <structfield>relispopulated</structfield> <type>bool</type>
      </para>
      <para>
       True if relation is populated (this is true for all
       relations other than some materialized views)
      </para></entry>
     </row>

     <row>
      <entry role="catalog_table_entry"><para role="column_definition">
       <structfield>relreplident</structfield> <type>char</type>
      </para>
      <para>
       Columns used to form <quote>replica identity</quote> for rows:
       <literal>d</literal> = default (primary key, if any),
       <literal>n</literal> = nothing,
       <literal>f</literal> = all columns
       <literal>i</literal> = index with <structfield>indisreplident</structfield> set, or default
      </para></entry>
     </row>

     <row>
      <entry role="catalog_table_entry"><para role="column_definition">
       <structfield>relispartition</structfield> <type>bool</type>
      </para>
      <para>
       True if table or index is a partition
      </para></entry>
     </row>

     <row>
<<<<<<< HEAD
      <entry><structfield>relisivm</structfield></entry>
      <entry><type>bool</type></entry>
      <entry></entry>
      <entry>True if materialized view enables incremental view maintenance</entry>
     </row>

     <row>
      <entry><structfield>relrewrite</structfield></entry>
      <entry><type>oid</type></entry>
      <entry><literal><link linkend="catalog-pg-class"><structname>pg_class</structname></link>.oid</literal></entry>
      <entry>
=======
      <entry role="catalog_table_entry"><para role="column_definition">
       <structfield>relrewrite</structfield> <type>oid</type>
       (references <link linkend="catalog-pg-class"><structname>pg_class</structname></link>.<structfield>oid</structfield>)
      </para>
      <para>
>>>>>>> a9cf48a4
       For new relations being written during a DDL operation that requires a
       table rewrite, this contains the OID of the original relation;
       otherwise 0.  That state is only visible internally; this field should
       never contain anything other than 0 for a user-visible relation.
      </para></entry>
     </row>

     <row>
      <entry role="catalog_table_entry"><para role="column_definition">
       <structfield>relfrozenxid</structfield> <type>xid</type>
      </para>
      <para>
       All transaction IDs before this one have been replaced with a permanent
       (<quote>frozen</quote>) transaction ID in this table.  This is used to track
       whether the table needs to be vacuumed in order to prevent transaction
       ID wraparound or to allow <literal>pg_xact</literal> to be shrunk.  Zero
       (<symbol>InvalidTransactionId</symbol>) if the relation is not a table.
      </para></entry>
     </row>

     <row>
      <entry role="catalog_table_entry"><para role="column_definition">
       <structfield>relminmxid</structfield> <type>xid</type>
      </para>
      <para>
       All multixact IDs before this one have been replaced by a
       transaction ID in this table.  This is used to track
       whether the table needs to be vacuumed in order to prevent multixact ID
       wraparound or to allow <literal>pg_multixact</literal> to be shrunk.  Zero
       (<symbol>InvalidMultiXactId</symbol>) if the relation is not a table.
      </para></entry>
     </row>

     <row>
      <entry role="catalog_table_entry"><para role="column_definition">
       <structfield>relacl</structfield> <type>aclitem[]</type>
      </para>
      <para>
       Access privileges; see <xref linkend="ddl-priv"/> for details
      </para></entry>
     </row>

     <row>
      <entry role="catalog_table_entry"><para role="column_definition">
       <structfield>reloptions</structfield> <type>text[]</type>
      </para>
      <para>
       Access-method-specific options, as <quote>keyword=value</quote> strings
      </para></entry>
     </row>

     <row>
      <entry role="catalog_table_entry"><para role="column_definition">
       <structfield>relpartbound</structfield> <type>pg_node_tree</type>
      </para>
      <para>
       If table is a partition (see <structfield>relispartition</structfield>),
       internal representation of the partition bound
      </para></entry>
     </row>
    </tbody>
   </tgroup>
  </table>

  <para>
   Several of the Boolean flags in <structname>pg_class</structname> are maintained
   lazily: they are guaranteed to be true if that's the correct state, but
   may not be reset to false immediately when the condition is no longer
   true.  For example, <structfield>relhasindex</structfield> is set by
   <command>CREATE INDEX</command>, but it is never cleared by
   <command>DROP INDEX</command>.  Instead, <command>VACUUM</command> clears
   <structfield>relhasindex</structfield> if it finds the table has no indexes.  This
   arrangement avoids race conditions and improves concurrency.
  </para>
 </sect1>

 <sect1 id="catalog-pg-collation">
  <title><structname>pg_collation</structname></title>

  <indexterm zone="catalog-pg-collation">
   <primary>pg_collation</primary>
  </indexterm>

  <para>
   The catalog <structname>pg_collation</structname> describes the
   available collations, which are essentially mappings from an SQL
   name to operating system locale categories.
   See <xref linkend="collation"/> for more information.
  </para>

  <table>
   <title><structname>pg_collation</structname> Columns</title>
   <tgroup cols="1">
    <thead>
     <row>
      <entry role="catalog_table_entry"><para role="column_definition">
       Column Type
      </para>
      <para>
       Description
      </para></entry>
     </row>
    </thead>

    <tbody>
     <row>
      <entry role="catalog_table_entry"><para role="column_definition">
       <structfield>oid</structfield> <type>oid</type>
      </para>
      <para>
       Row identifier
      </para></entry>
     </row>

     <row>
      <entry role="catalog_table_entry"><para role="column_definition">
       <structfield>collname</structfield> <type>name</type>
      </para>
      <para>
       Collation name (unique per namespace and encoding)
      </para></entry>
     </row>

     <row>
      <entry role="catalog_table_entry"><para role="column_definition">
       <structfield>collnamespace</structfield> <type>oid</type>
       (references <link linkend="catalog-pg-namespace"><structname>pg_namespace</structname></link>.<structfield>oid</structfield>)
      </para>
      <para>
       The OID of the namespace that contains this collation
      </para></entry>
     </row>

     <row>
      <entry role="catalog_table_entry"><para role="column_definition">
       <structfield>collowner</structfield> <type>oid</type>
       (references <link linkend="catalog-pg-authid"><structname>pg_authid</structname></link>.<structfield>oid</structfield>)
      </para>
      <para>
       Owner of the collation
      </para></entry>
     </row>

     <row>
      <entry role="catalog_table_entry"><para role="column_definition">
       <structfield>collprovider</structfield> <type>char</type>
      </para>
      <para>
       Provider of the collation: <literal>d</literal> = database
       default, <literal>c</literal> = libc, <literal>i</literal> = icu
      </para></entry>
     </row>

     <row>
      <entry role="catalog_table_entry"><para role="column_definition">
       <structfield>collisdeterministic</structfield> <type>bool</type>
      </para>
      <para>
       Is the collation deterministic?
      </para></entry>
     </row>

     <row>
      <entry role="catalog_table_entry"><para role="column_definition">
       <structfield>collencoding</structfield> <type>int4</type>
      </para>
      <para>
       Encoding in which the collation is applicable, or -1 if it
       works for any encoding
      </para></entry>
     </row>

     <row>
      <entry role="catalog_table_entry"><para role="column_definition">
       <structfield>collcollate</structfield> <type>name</type>
      </para>
      <para>
       <symbol>LC_COLLATE</symbol> for this collation object
      </para></entry>
     </row>

     <row>
      <entry role="catalog_table_entry"><para role="column_definition">
       <structfield>collctype</structfield> <type>name</type>
      </para>
      <para>
       <symbol>LC_CTYPE</symbol> for this collation object
      </para></entry>
     </row>

     <row>
      <entry role="catalog_table_entry"><para role="column_definition">
       <structfield>collversion</structfield> <type>text</type>
      </para>
      <para>
       Provider-specific version of the collation.  This is recorded when the
       collation is created and then checked when it is used, to detect
       changes in the collation definition that could lead to data corruption.
      </para></entry>
     </row>
    </tbody>
   </tgroup>
  </table>

  <para>
   Note that the unique key on this catalog is (<structfield>collname</structfield>,
   <structfield>collencoding</structfield>, <structfield>collnamespace</structfield>) not just
   (<structfield>collname</structfield>, <structfield>collnamespace</structfield>).
   <productname>PostgreSQL</productname> generally ignores all
   collations that do not have <structfield>collencoding</structfield> equal to
   either the current database's encoding or -1, and creation of new entries
   with the same name as an entry with <structfield>collencoding</structfield> = -1
   is forbidden.  Therefore it is sufficient to use a qualified SQL name
   (<replaceable>schema</replaceable>.<replaceable>name</replaceable>) to identify a collation,
   even though this is not unique according to the catalog definition.
   The reason for defining the catalog this way is that
   <application>initdb</application> fills it in at cluster initialization time with
   entries for all locales available on the system, so it must be able to
   hold entries for all encodings that might ever be used in the cluster.
  </para>

  <para>
   In the <literal>template0</literal> database, it could be useful to create
   collations whose encoding does not match the database encoding,
   since they could match the encodings of databases later cloned from
   <literal>template0</literal>.  This would currently have to be done manually.
  </para>
 </sect1>

 <sect1 id="catalog-pg-constraint">
  <title><structname>pg_constraint</structname></title>

  <indexterm zone="catalog-pg-constraint">
   <primary>pg_constraint</primary>
  </indexterm>

  <para>
   The catalog <structname>pg_constraint</structname> stores check, primary
   key, unique, foreign key, and exclusion constraints on tables.
   (Column constraints are not treated specially.  Every column constraint is
   equivalent to some table constraint.)
   Not-null constraints are represented in the <structname>pg_attribute</structname>
   catalog, not here.
  </para>

  <para>
   User-defined constraint triggers (created with <command>CREATE CONSTRAINT
   TRIGGER</command>) also give rise to an entry in this table.
  </para>

  <para>
   Check constraints on domains are stored here, too.
  </para>

  <table>
   <title><structname>pg_constraint</structname> Columns</title>
   <tgroup cols="1">
    <thead>
     <row>
      <entry role="catalog_table_entry"><para role="column_definition">
       Column Type
      </para>
      <para>
       Description
      </para></entry>
     </row>
    </thead>

    <tbody>
     <row>
      <entry role="catalog_table_entry"><para role="column_definition">
       <structfield>oid</structfield> <type>oid</type>
      </para>
      <para>
       Row identifier
      </para></entry>
     </row>

     <row>
      <entry role="catalog_table_entry"><para role="column_definition">
       <structfield>conname</structfield> <type>name</type>
      </para>
      <para>
       Constraint name (not necessarily unique!)
      </para></entry>
     </row>

     <row>
      <entry role="catalog_table_entry"><para role="column_definition">
       <structfield>connamespace</structfield> <type>oid</type>
       (references <link linkend="catalog-pg-namespace"><structname>pg_namespace</structname></link>.<structfield>oid</structfield>)
      </para>
      <para>
       The OID of the namespace that contains this constraint
      </para></entry>
     </row>

     <row>
      <entry role="catalog_table_entry"><para role="column_definition">
       <structfield>contype</structfield> <type>char</type>
      </para>
      <para>
       <literal>c</literal> = check constraint,
       <literal>f</literal> = foreign key constraint,
       <literal>p</literal> = primary key constraint,
       <literal>u</literal> = unique constraint,
       <literal>t</literal> = constraint trigger,
       <literal>x</literal> = exclusion constraint
      </para></entry>
     </row>

     <row>
      <entry role="catalog_table_entry"><para role="column_definition">
       <structfield>condeferrable</structfield> <type>bool</type>
      </para>
      <para>
       Is the constraint deferrable?
      </para></entry>
     </row>

     <row>
      <entry role="catalog_table_entry"><para role="column_definition">
       <structfield>condeferred</structfield> <type>bool</type>
      </para>
      <para>
       Is the constraint deferred by default?
      </para></entry>
     </row>

     <row>
      <entry role="catalog_table_entry"><para role="column_definition">
       <structfield>convalidated</structfield> <type>bool</type>
      </para>
      <para>
       Has the constraint been validated?
       Currently, can only be false for foreign keys and CHECK constraints
      </para></entry>
     </row>

     <row>
      <entry role="catalog_table_entry"><para role="column_definition">
       <structfield>conrelid</structfield> <type>oid</type>
       (references <link linkend="catalog-pg-class"><structname>pg_class</structname></link>.<structfield>oid</structfield>)
      </para>
      <para>
       The table this constraint is on; 0 if not a table constraint
      </para></entry>
     </row>

     <row>
      <entry role="catalog_table_entry"><para role="column_definition">
       <structfield>contypid</structfield> <type>oid</type>
       (references <link linkend="catalog-pg-type"><structname>pg_type</structname></link>.<structfield>oid</structfield>)
      </para>
      <para>
       The domain this constraint is on; 0 if not a domain constraint
      </para></entry>
     </row>

     <row>
      <entry role="catalog_table_entry"><para role="column_definition">
       <structfield>conindid</structfield> <type>oid</type>
       (references <link linkend="catalog-pg-class"><structname>pg_class</structname></link>.<structfield>oid</structfield>)
      </para>
      <para>
       The index supporting this constraint, if it's a unique, primary
       key, foreign key, or exclusion constraint; else 0
      </para></entry>
     </row>

     <row>
      <entry role="catalog_table_entry"><para role="column_definition">
       <structfield>conparentid</structfield> <type>oid</type>
       (references <link linkend="catalog-pg-constraint"><structname>pg_constraint</structname></link>.<structfield>oid</structfield>)
      </para>
      <para>
       The corresponding constraint in the parent partitioned table,
       if this is a constraint in a partition; else 0
      </para></entry>
     </row>

     <row>
      <entry role="catalog_table_entry"><para role="column_definition">
       <structfield>confrelid</structfield> <type>oid</type>
       (references <link linkend="catalog-pg-class"><structname>pg_class</structname></link>.<structfield>oid</structfield>)
      </para>
      <para>
       If a foreign key, the referenced table; else 0
      </para></entry>
     </row>

     <row>
      <entry role="catalog_table_entry"><para role="column_definition">
       <structfield>confupdtype</structfield> <type>char</type>
      </para>
      <para>
       Foreign key update action code:
       <literal>a</literal> = no action,
       <literal>r</literal> = restrict,
       <literal>c</literal> = cascade,
       <literal>n</literal> = set null,
       <literal>d</literal> = set default
      </para></entry>
     </row>

     <row>
      <entry role="catalog_table_entry"><para role="column_definition">
       <structfield>confdeltype</structfield> <type>char</type>
      </para>
      <para>
       Foreign key deletion action code:
       <literal>a</literal> = no action,
       <literal>r</literal> = restrict,
       <literal>c</literal> = cascade,
       <literal>n</literal> = set null,
       <literal>d</literal> = set default
      </para></entry>
     </row>

     <row>
      <entry role="catalog_table_entry"><para role="column_definition">
       <structfield>confmatchtype</structfield> <type>char</type>
      </para>
      <para>
       Foreign key match type:
       <literal>f</literal> = full,
       <literal>p</literal> = partial,
       <literal>s</literal> = simple
      </para></entry>
     </row>

     <row>
      <entry role="catalog_table_entry"><para role="column_definition">
       <structfield>conislocal</structfield> <type>bool</type>
      </para>
      <para>
       This constraint is defined locally for the relation.  Note that a
       constraint can be locally defined and inherited simultaneously.
      </para></entry>
     </row>

     <row>
      <entry role="catalog_table_entry"><para role="column_definition">
       <structfield>coninhcount</structfield> <type>int4</type>
      </para>
      <para>
       The number of direct inheritance ancestors this constraint has.
       A constraint with
       a nonzero number of ancestors cannot be dropped nor renamed.
      </para></entry>
     </row>

     <row>
      <entry role="catalog_table_entry"><para role="column_definition">
       <structfield>connoinherit</structfield> <type>bool</type>
      </para>
      <para>
       This constraint is defined locally for the relation.  It is a
       non-inheritable constraint.
      </para></entry>
     </row>

     <row>
      <entry role="catalog_table_entry"><para role="column_definition">
       <structfield>conkey</structfield> <type>int2[]</type>
       (references <link linkend="catalog-pg-attribute"><structname>pg_attribute</structname></link>.<structfield>attnum</structfield>)
      </para>
      <para>
       If a table constraint (including foreign keys, but not constraint
       triggers), list of the constrained columns
      </para></entry>
     </row>

     <row>
      <entry role="catalog_table_entry"><para role="column_definition">
       <structfield>confkey</structfield> <type>int2[]</type>
       (references <link linkend="catalog-pg-attribute"><structname>pg_attribute</structname></link>.<structfield>attnum</structfield>)
      </para>
      <para>
       If a foreign key, list of the referenced columns
      </para></entry>
     </row>

     <row>
      <entry role="catalog_table_entry"><para role="column_definition">
       <structfield>conpfeqop</structfield> <type>oid[]</type>
       (references <link linkend="catalog-pg-operator"><structname>pg_operator</structname></link>.<structfield>oid</structfield>)
      </para>
      <para>
       If a foreign key, list of the equality operators for PK = FK comparisons
      </para></entry>
     </row>

     <row>
      <entry role="catalog_table_entry"><para role="column_definition">
       <structfield>conppeqop</structfield> <type>oid[]</type>
       (references <link linkend="catalog-pg-operator"><structname>pg_operator</structname></link>.<structfield>oid</structfield>)
      </para>
      <para>
       If a foreign key, list of the equality operators for PK = PK comparisons
      </para></entry>
     </row>

     <row>
      <entry role="catalog_table_entry"><para role="column_definition">
       <structfield>conffeqop</structfield> <type>oid[]</type>
       (references <link linkend="catalog-pg-operator"><structname>pg_operator</structname></link>.<structfield>oid</structfield>)
      </para>
      <para>
       If a foreign key, list of the equality operators for FK = FK comparisons
      </para></entry>
     </row>

     <row>
      <entry role="catalog_table_entry"><para role="column_definition">
       <structfield>conexclop</structfield> <type>oid[]</type>
       (references <link linkend="catalog-pg-operator"><structname>pg_operator</structname></link>.<structfield>oid</structfield>)
      </para>
      <para>
       If an exclusion constraint, list of the per-column exclusion operators
      </para></entry>
     </row>

     <row>
      <entry role="catalog_table_entry"><para role="column_definition">
       <structfield>conbin</structfield> <type>pg_node_tree</type>
      </para>
      <para>
       If a check constraint, an internal representation of the
       expression.  (It's recommended to use
       <function>pg_get_constraintdef()</function> to extract the definition of
       a check constraint.)
      </para></entry>
     </row>
    </tbody>
   </tgroup>
  </table>

  <para>
   In the case of an exclusion constraint, <structfield>conkey</structfield>
   is only useful for constraint elements that are simple column references.
   For other cases, a zero appears in <structfield>conkey</structfield>
   and the associated index must be consulted to discover the expression
   that is constrained.  (<structfield>conkey</structfield> thus has the
   same contents as <structname>pg_index</structname>.<structfield>indkey</structfield> for the
   index.)
  </para>

  <note>
   <para>
    <literal>pg_class.relchecks</literal> needs to agree with the
    number of check-constraint entries found in this table for each
    relation.
   </para>
  </note>
 </sect1>


 <sect1 id="catalog-pg-conversion">
  <title><structname>pg_conversion</structname></title>

  <indexterm zone="catalog-pg-conversion">
   <primary>pg_conversion</primary>
  </indexterm>

  <para>
   The catalog <structname>pg_conversion</structname> describes
   encoding conversion functions.  See <xref linkend="sql-createconversion"/>
   for more information.
  </para>

  <table>
   <title><structname>pg_conversion</structname> Columns</title>
   <tgroup cols="1">
    <thead>
     <row>
      <entry role="catalog_table_entry"><para role="column_definition">
       Column Type
      </para>
      <para>
       Description
      </para></entry>
     </row>
    </thead>

    <tbody>
     <row>
      <entry role="catalog_table_entry"><para role="column_definition">
       <structfield>oid</structfield> <type>oid</type>
      </para>
      <para>
       Row identifier
      </para></entry>
     </row>

     <row>
      <entry role="catalog_table_entry"><para role="column_definition">
       <structfield>conname</structfield> <type>name</type>
      </para>
      <para>
       Conversion name (unique within a namespace)
      </para></entry>
     </row>

     <row>
      <entry role="catalog_table_entry"><para role="column_definition">
       <structfield>connamespace</structfield> <type>oid</type>
       (references <link linkend="catalog-pg-namespace"><structname>pg_namespace</structname></link>.<structfield>oid</structfield>)
      </para>
      <para>
       The OID of the namespace that contains this conversion
      </para></entry>
     </row>

     <row>
      <entry role="catalog_table_entry"><para role="column_definition">
       <structfield>conowner</structfield> <type>oid</type>
       (references <link linkend="catalog-pg-authid"><structname>pg_authid</structname></link>.<structfield>oid</structfield>)
      </para>
      <para>
       Owner of the conversion
      </para></entry>
     </row>

     <row>
      <entry role="catalog_table_entry"><para role="column_definition">
       <structfield>conforencoding</structfield> <type>int4</type>
      </para>
      <para>
       Source encoding ID
      </para></entry>
     </row>

     <row>
      <entry role="catalog_table_entry"><para role="column_definition">
       <structfield>contoencoding</structfield> <type>int4</type>
      </para>
      <para>
       Destination encoding ID
      </para></entry>
     </row>

     <row>
      <entry role="catalog_table_entry"><para role="column_definition">
       <structfield>conproc</structfield> <type>regproc</type>
       (references <link linkend="catalog-pg-proc"><structname>pg_proc</structname></link>.<structfield>oid</structfield>)
      </para>
      <para>
       Conversion function
      </para></entry>
     </row>

     <row>
      <entry role="catalog_table_entry"><para role="column_definition">
       <structfield>condefault</structfield> <type>bool</type>
      </para>
      <para>
       True if this is the default conversion
      </para></entry>
     </row>
    </tbody>
   </tgroup>
  </table>

 </sect1>

 <sect1 id="catalog-pg-database">
  <title><structname>pg_database</structname></title>

  <indexterm zone="catalog-pg-database">
   <primary>pg_database</primary>
  </indexterm>

  <para>
   The catalog <structname>pg_database</structname> stores information about
   the available databases.  Databases are created with the <xref
   linkend="sql-createdatabase"/> command.
   Consult <xref linkend="managing-databases"/> for details about the meaning
   of some of the parameters.
  </para>

  <para>
   Unlike most system catalogs, <structname>pg_database</structname>
   is shared across all databases of a cluster: there is only one
   copy of <structname>pg_database</structname> per cluster, not
   one per database.
  </para>

  <table>
   <title><structname>pg_database</structname> Columns</title>
   <tgroup cols="1">
    <thead>
     <row>
      <entry role="catalog_table_entry"><para role="column_definition">
       Column Type
      </para>
      <para>
       Description
      </para></entry>
     </row>
    </thead>

    <tbody>
     <row>
      <entry role="catalog_table_entry"><para role="column_definition">
       <structfield>oid</structfield> <type>oid</type>
      </para>
      <para>
       Row identifier
      </para></entry>
     </row>

     <row>
      <entry role="catalog_table_entry"><para role="column_definition">
       <structfield>datname</structfield> <type>name</type>
      </para>
      <para>
       Database name
      </para></entry>
     </row>

     <row>
      <entry role="catalog_table_entry"><para role="column_definition">
       <structfield>datdba</structfield> <type>oid</type>
       (references <link linkend="catalog-pg-authid"><structname>pg_authid</structname></link>.<structfield>oid</structfield>)
      </para>
      <para>
       Owner of the database, usually the user who created it
      </para></entry>
     </row>

     <row>
      <entry role="catalog_table_entry"><para role="column_definition">
       <structfield>encoding</structfield> <type>int4</type>
      </para>
      <para>
       Character encoding for this database
       (<function>pg_encoding_to_char()</function> can translate
       this number to the encoding name)
      </para></entry>
     </row>

     <row>
      <entry role="catalog_table_entry"><para role="column_definition">
       <structfield>datcollate</structfield> <type>name</type>
      </para>
      <para>
       LC_COLLATE for this database
      </para></entry>
     </row>

     <row>
      <entry role="catalog_table_entry"><para role="column_definition">
       <structfield>datctype</structfield> <type>name</type>
      </para>
      <para>
       LC_CTYPE for this database
      </para></entry>
     </row>

     <row>
      <entry role="catalog_table_entry"><para role="column_definition">
       <structfield>datistemplate</structfield> <type>bool</type>
      </para>
      <para>
       If true, then this database can be cloned by
       any user with <literal>CREATEDB</literal> privileges;
       if false, then only superusers or the owner of
       the database can clone it.
      </para></entry>
     </row>

     <row>
      <entry role="catalog_table_entry"><para role="column_definition">
       <structfield>datallowconn</structfield> <type>bool</type>
      </para>
      <para>
       If false then no one can connect to this database.  This is
       used to protect the <literal>template0</literal> database from being altered.
      </para></entry>
     </row>

     <row>
      <entry role="catalog_table_entry"><para role="column_definition">
       <structfield>datconnlimit</structfield> <type>int4</type>
      </para>
      <para>
       Sets maximum number of concurrent connections that can be made
       to this database.  -1 means no limit.
      </para></entry>
     </row>

     <row>
      <entry role="catalog_table_entry"><para role="column_definition">
       <structfield>datlastsysoid</structfield> <type>oid</type>
      </para>
      <para>
       Last system OID in the database; useful
       particularly to <application>pg_dump</application>
      </para></entry>
     </row>

     <row>
      <entry role="catalog_table_entry"><para role="column_definition">
       <structfield>datfrozenxid</structfield> <type>xid</type>
      </para>
      <para>
       All transaction IDs before this one have been replaced with a permanent
       (<quote>frozen</quote>) transaction ID in this database.  This is used to
       track whether the database needs to be vacuumed in order to prevent
       transaction ID wraparound or to allow <literal>pg_xact</literal> to be shrunk.
       It is the minimum of the per-table
       <structname>pg_class</structname>.<structfield>relfrozenxid</structfield> values.
      </para></entry>
     </row>

     <row>
      <entry role="catalog_table_entry"><para role="column_definition">
       <structfield>datminmxid</structfield> <type>xid</type>
      </para>
      <para>
       All multixact IDs before this one have been replaced with a
       transaction ID in this database.  This is used to
       track whether the database needs to be vacuumed in order to prevent
       multixact ID wraparound or to allow <literal>pg_multixact</literal> to be shrunk.
       It is the minimum of the per-table
       <structname>pg_class</structname>.<structfield>relminmxid</structfield> values.
      </para></entry>
     </row>

     <row>
      <entry role="catalog_table_entry"><para role="column_definition">
       <structfield>dattablespace</structfield> <type>oid</type>
       (references <link linkend="catalog-pg-tablespace"><structname>pg_tablespace</structname></link>.<structfield>oid</structfield>)
      </para>
      <para>
       The default tablespace for the database.
       Within this database, all tables for which
       <structname>pg_class</structname>.<structfield>reltablespace</structfield> is zero
       will be stored in this tablespace; in particular, all the non-shared
       system catalogs will be there.
      </para></entry>
     </row>

     <row>
      <entry role="catalog_table_entry"><para role="column_definition">
       <structfield>datacl</structfield> <type>aclitem[]</type>
      </para>
      <para>
       Access privileges; see <xref linkend="ddl-priv"/> for details
      </para></entry>
     </row>
    </tbody>
   </tgroup>
  </table>
 </sect1>


 <sect1 id="catalog-pg-db-role-setting">
  <title><structname>pg_db_role_setting</structname></title>

  <indexterm zone="catalog-pg-db-role-setting">
   <primary>pg_db_role_setting</primary>
  </indexterm>

  <para>
   The catalog <structname>pg_db_role_setting</structname> records the default
   values that have been set for run-time configuration variables,
   for each role and database combination.
  </para>

  <para>
   Unlike most system catalogs, <structname>pg_db_role_setting</structname>
   is shared across all databases of a cluster: there is only one
   copy of <structname>pg_db_role_setting</structname> per cluster, not
   one per database.
  </para>

  <table>
   <title><structname>pg_db_role_setting</structname> Columns</title>
   <tgroup cols="1">
    <thead>
     <row>
      <entry role="catalog_table_entry"><para role="column_definition">
       Column Type
      </para>
      <para>
       Description
      </para></entry>
     </row>
    </thead>

    <tbody>
     <row>
      <entry role="catalog_table_entry"><para role="column_definition">
       <structfield>setdatabase</structfield> <type>oid</type>
       (references <link linkend="catalog-pg-database"><structname>pg_database</structname></link>.<structfield>oid</structfield>)
      </para>
      <para>
       The OID of the database the setting is applicable to, or zero if not database-specific
      </para></entry>
     </row>

     <row>
      <entry role="catalog_table_entry"><para role="column_definition">
       <structfield>setrole</structfield> <type>oid</type>
       (references <link linkend="catalog-pg-authid"><structname>pg_authid</structname></link>.<structfield>oid</structfield>)
      </para>
      <para>
       The OID of the role the setting is applicable to, or zero if not role-specific
      </para></entry>
     </row>

     <row>
      <entry role="catalog_table_entry"><para role="column_definition">
       <structfield>setconfig</structfield> <type>text[]</type>
      </para>
      <para>
       Defaults for run-time configuration variables
      </para></entry>
     </row>
    </tbody>
   </tgroup>
  </table>
 </sect1>


 <sect1 id="catalog-pg-default-acl">
  <title><structname>pg_default_acl</structname></title>

  <indexterm zone="catalog-pg-default-acl">
   <primary>pg_default_acl</primary>
  </indexterm>

  <para>
   The catalog <structname>pg_default_acl</structname> stores initial
   privileges to be assigned to newly created objects.
  </para>

  <table>
   <title><structname>pg_default_acl</structname> Columns</title>
   <tgroup cols="1">
    <thead>
     <row>
      <entry role="catalog_table_entry"><para role="column_definition">
       Column Type
      </para>
      <para>
       Description
      </para></entry>
     </row>
    </thead>

    <tbody>
     <row>
      <entry role="catalog_table_entry"><para role="column_definition">
       <structfield>oid</structfield> <type>oid</type>
      </para>
      <para>
       Row identifier
      </para></entry>
     </row>

     <row>
      <entry role="catalog_table_entry"><para role="column_definition">
       <structfield>defaclrole</structfield> <type>oid</type>
       (references <link linkend="catalog-pg-authid"><structname>pg_authid</structname></link>.<structfield>oid</structfield>)
      </para>
      <para>
       The OID of the role associated with this entry
      </para></entry>
     </row>

     <row>
      <entry role="catalog_table_entry"><para role="column_definition">
       <structfield>defaclnamespace</structfield> <type>oid</type>
       (references <link linkend="catalog-pg-namespace"><structname>pg_namespace</structname></link>.<structfield>oid</structfield>)
      </para>
      <para>
       The OID of the namespace associated with this entry,
       or 0 if none
      </para></entry>
     </row>

     <row>
      <entry role="catalog_table_entry"><para role="column_definition">
       <structfield>defaclobjtype</structfield> <type>char</type>
      </para>
      <para>
       Type of object this entry is for:
       <literal>r</literal> = relation (table, view),
       <literal>S</literal> = sequence,
       <literal>f</literal> = function,
       <literal>T</literal> = type,
       <literal>n</literal> = schema
      </para></entry>
     </row>

     <row>
      <entry role="catalog_table_entry"><para role="column_definition">
       <structfield>defaclacl</structfield> <type>aclitem[]</type>
      </para>
      <para>
       Access privileges that this type of object should have on creation
      </para></entry>
     </row>
    </tbody>
   </tgroup>
  </table>

  <para>
   A <structname>pg_default_acl</structname> entry shows the initial privileges to
   be assigned to an object belonging to the indicated user.  There are
   currently two types of entry: <quote>global</quote> entries with
   <structfield>defaclnamespace</structfield> = 0, and <quote>per-schema</quote> entries
   that reference a particular schema.  If a global entry is present then
   it <emphasis>overrides</emphasis> the normal hard-wired default privileges
   for the object type.  A per-schema entry, if present, represents privileges
   to be <emphasis>added to</emphasis> the global or hard-wired default privileges.
  </para>

  <para>
   Note that when an ACL entry in another catalog is null, it is taken
   to represent the hard-wired default privileges for its object,
   <emphasis>not</emphasis> whatever might be in <structname>pg_default_acl</structname>
   at the moment.  <structname>pg_default_acl</structname> is only consulted during
   object creation.
  </para>

 </sect1>


 <sect1 id="catalog-pg-depend">
  <title><structname>pg_depend</structname></title>

  <indexterm zone="catalog-pg-depend">
   <primary>pg_depend</primary>
  </indexterm>

  <para>
   The catalog <structname>pg_depend</structname> records the dependency
   relationships between database objects.  This information allows
   <command>DROP</command> commands to find which other objects must be dropped
   by <command>DROP CASCADE</command> or prevent dropping in the <command>DROP
   RESTRICT</command> case.
  </para>

  <para>
   See also <link linkend="catalog-pg-shdepend"><structname>pg_shdepend</structname></link>,
   which performs a similar function for dependencies involving objects
   that are shared across a database cluster.
  </para>

  <table>
   <title><structname>pg_depend</structname> Columns</title>
   <tgroup cols="1">
    <thead>
     <row>
      <entry role="catalog_table_entry"><para role="column_definition">
       Column Type
      </para>
      <para>
       Description
      </para></entry>
     </row>
    </thead>

    <tbody>
     <row>
      <entry role="catalog_table_entry"><para role="column_definition">
       <structfield>classid</structfield> <type>oid</type>
       (references <link linkend="catalog-pg-class"><structname>pg_class</structname></link>.<structfield>oid</structfield>)
      </para>
      <para>
       The OID of the system catalog the dependent object is in
      </para></entry>
     </row>

     <row>
      <entry role="catalog_table_entry"><para role="column_definition">
       <structfield>objid</structfield> <type>oid</type>
       (references any OID column)
      </para>
      <para>
       The OID of the specific dependent object
      </para></entry>
     </row>

     <row>
      <entry role="catalog_table_entry"><para role="column_definition">
       <structfield>objsubid</structfield> <type>int4</type>
      </para>
      <para>
       For a table column, this is the column number (the
       <structfield>objid</structfield> and <structfield>classid</structfield> refer to the
       table itself).  For all other object types, this column is
       zero.
      </para></entry>
     </row>

     <row>
      <entry role="catalog_table_entry"><para role="column_definition">
       <structfield>refclassid</structfield> <type>oid</type>
       (references <link linkend="catalog-pg-class"><structname>pg_class</structname></link>.<structfield>oid</structfield>)
      </para>
      <para>
       The OID of the system catalog the referenced object is in
      </para></entry>
     </row>

     <row>
      <entry role="catalog_table_entry"><para role="column_definition">
       <structfield>refobjid</structfield> <type>oid</type>
       (references any OID column)
      </para>
      <para>
       The OID of the specific referenced object
      </para></entry>
     </row>

     <row>
      <entry role="catalog_table_entry"><para role="column_definition">
       <structfield>refobjsubid</structfield> <type>int4</type>
      </para>
      <para>
       For a table column, this is the column number (the
       <structfield>refobjid</structfield> and <structfield>refclassid</structfield> refer
       to the table itself).  For all other object types, this column
       is zero.
      </para></entry>
     </row>

     <row>
      <entry role="catalog_table_entry"><para role="column_definition">
       <structfield>deptype</structfield> <type>char</type>
      </para>
      <para>
       A code defining the specific semantics of this dependency relationship; see text
      </para></entry>
     </row>
    </tbody>
   </tgroup>
  </table>

  <para>
   In all cases, a <structname>pg_depend</structname> entry indicates that the
   referenced object cannot be dropped without also dropping the dependent
   object.  However, there are several subflavors identified by
   <structfield>deptype</structfield>:

   <variablelist>
    <varlistentry>
     <term><symbol>DEPENDENCY_NORMAL</symbol> (<literal>n</literal>)</term>
     <listitem>
      <para>
       A normal relationship between separately-created objects.  The
       dependent object can be dropped without affecting the
       referenced object.  The referenced object can only be dropped
       by specifying <literal>CASCADE</literal>, in which case the dependent
       object is dropped, too.  Example: a table column has a normal
       dependency on its data type.
      </para>
     </listitem>
    </varlistentry>

    <varlistentry>
     <term><symbol>DEPENDENCY_AUTO</symbol> (<literal>a</literal>)</term>
     <listitem>
      <para>
       The dependent object can be dropped separately from the
       referenced object, and should be automatically dropped
       (regardless of <literal>RESTRICT</literal> or <literal>CASCADE</literal>
       mode) if the referenced object is dropped.  Example: a named
       constraint on a table is made auto-dependent on the table, so
       that it will go away if the table is dropped.
      </para>
     </listitem>
    </varlistentry>

    <varlistentry>
     <term><symbol>DEPENDENCY_INTERNAL</symbol> (<literal>i</literal>)</term>
     <listitem>
      <para>
       The dependent object was created as part of creation of the
       referenced object, and is really just a part of its internal
       implementation.  A direct <command>DROP</command> of the dependent
       object will be disallowed outright (we'll tell the user to issue
       a <command>DROP</command> against the referenced object, instead).
       A <command>DROP</command> of the referenced object will result in
       automatically dropping the dependent object
       whether <literal>CASCADE</literal> is specified or not.  If the
       dependent object has to be dropped due to a dependency on some other
       object being removed, its drop is converted to a drop of the referenced
       object, so that <literal>NORMAL</literal> and <literal>AUTO</literal>
       dependencies of the dependent object behave much like they were
       dependencies of the referenced object.
       Example: a view's <literal>ON SELECT</literal> rule is made
       internally dependent on the view, preventing it from being dropped
       while the view remains.  Dependencies of the rule (such as tables it
       refers to) act as if they were dependencies of the view.
      </para>
     </listitem>
    </varlistentry>

    <varlistentry>
     <term><symbol>DEPENDENCY_PARTITION_PRI</symbol> (<literal>P</literal>)</term>
     <term><symbol>DEPENDENCY_PARTITION_SEC</symbol> (<literal>S</literal>)</term>
     <listitem>
      <para>
       The dependent object was created as part of creation of the
       referenced object, and is really just a part of its internal
       implementation; however, unlike <literal>INTERNAL</literal>,
       there is more than one such referenced object.  The dependent object
       must not be dropped unless at least one of these referenced objects
       is dropped; if any one is, the dependent object should be dropped
       whether or not <literal>CASCADE</literal> is specified.  Also
       unlike <literal>INTERNAL</literal>, a drop of some other object
       that the dependent object depends on does not result in automatic
       deletion of any partition-referenced object.  Hence, if the drop
       does not cascade to at least one of these objects via some other
       path, it will be refused.  (In most cases, the dependent object
       shares all its non-partition dependencies with at least one
       partition-referenced object, so that this restriction does not
       result in blocking any cascaded delete.)
       Primary and secondary partition dependencies behave identically
       except that the primary dependency is preferred for use in error
       messages; hence, a partition-dependent object should have one
       primary partition dependency and one or more secondary partition
       dependencies.
       Note that partition dependencies are made in addition to, not
       instead of, any dependencies the object would normally have.  This
       simplifies <command>ATTACH/DETACH PARTITION</command> operations:
       the partition dependencies need only be added or removed.
       Example: a child partitioned index is made partition-dependent
       on both the partition table it is on and the parent partitioned
       index, so that it goes away if either of those is dropped, but
       not otherwise.  The dependency on the parent index is primary,
       so that if the user tries to drop the child partitioned index,
       the error message will suggest dropping the parent index instead
       (not the table).
      </para>
     </listitem>
    </varlistentry>

    <varlistentry>
     <term><symbol>DEPENDENCY_EXTENSION</symbol> (<literal>e</literal>)</term>
     <listitem>
      <para>
       The dependent object is a member of the <firstterm>extension</firstterm> that is
       the referenced object (see
       <link linkend="catalog-pg-extension"><structname>pg_extension</structname></link>).
       The dependent object can be dropped only via
       <command>DROP EXTENSION</command> on the referenced object.
       Functionally this dependency type acts the same as
       an <literal>INTERNAL</literal> dependency, but it's kept separate for
       clarity and to simplify <application>pg_dump</application>.
      </para>
     </listitem>
    </varlistentry>

    <varlistentry>
     <term><symbol>DEPENDENCY_AUTO_EXTENSION</symbol> (<literal>x</literal>)</term>
     <listitem>
      <para>
       The dependent object is not a member of the extension that is the
       referenced object (and so it should not be ignored
       by <application>pg_dump</application>), but it cannot function
       without the extension and should be auto-dropped if the extension is.
       The dependent object may be dropped on its own as well.
       Functionally this dependency type acts the same as
       an <literal>AUTO</literal> dependency, but it's kept separate for
       clarity and to simplify <application>pg_dump</application>.
      </para>
     </listitem>
    </varlistentry>

    <varlistentry>
     <term><symbol>DEPENDENCY_PIN</symbol> (<literal>p</literal>)</term>
     <listitem>
      <para>
       There is no dependent object; this type of entry is a signal
       that the system itself depends on the referenced object, and so
       that object must never be deleted.  Entries of this type are
       created only by <command>initdb</command>.  The columns for the
       dependent object contain zeroes.
      </para>
     </listitem>
    </varlistentry>

    <varlistentry>
     <term><symbol>DEPENDENCY_IMMV</symbol> (<literal>m</literal>)</term>
     <listitem>
      <para>
       The dependent object was created as part of creation of the Materialized
       View with Incremental View Maintenance reference, and is really just a 
       part of its internal implementation. The dependent object must not be
       dropped unless materialized view dropped.
      </para>
     </listitem>
    </varlistentry>
   </variablelist>

   Other dependency flavors might be needed in future.
  </para>

  <para>
   Note that it's quite possible for two objects to be linked by more than
   one <structname>pg_depend</structname> entry.  For example, a child
   partitioned index would have both a partition-type dependency on its
   associated partition table, and an auto dependency on each column of
   that table that it indexes.  This sort of situation expresses the union
   of multiple dependency semantics.  A dependent object can be dropped
   without <literal>CASCADE</literal> if any of its dependencies satisfies
   its condition for automatic dropping.  Conversely, all the
   dependencies' restrictions about which objects must be dropped together
   must be satisfied.
  </para>

 </sect1>


 <sect1 id="catalog-pg-description">
  <title><structname>pg_description</structname></title>

  <indexterm zone="catalog-pg-description">
   <primary>pg_description</primary>
  </indexterm>

  <para>
   The catalog <structname>pg_description</structname> stores optional descriptions
   (comments) for each database object.  Descriptions can be manipulated
   with the <xref linkend="sql-comment"/> command and viewed with
   <application>psql</application>'s <literal>\d</literal> commands.
   Descriptions of many built-in system objects are provided in the initial
   contents of <structname>pg_description</structname>.
  </para>

  <para>
   See also <link linkend="catalog-pg-shdescription"><structname>pg_shdescription</structname></link>,
   which performs a similar function for descriptions involving objects that
   are shared across a database cluster.
  </para>

  <table>
   <title><structname>pg_description</structname> Columns</title>
   <tgroup cols="1">
    <thead>
     <row>
      <entry role="catalog_table_entry"><para role="column_definition">
       Column Type
      </para>
      <para>
       Description
      </para></entry>
     </row>
    </thead>

    <tbody>
     <row>
      <entry role="catalog_table_entry"><para role="column_definition">
       <structfield>objoid</structfield> <type>oid</type>
       (references any OID column)
      </para>
      <para>
       The OID of the object this description pertains to
      </para></entry>
     </row>

     <row>
      <entry role="catalog_table_entry"><para role="column_definition">
       <structfield>classoid</structfield> <type>oid</type>
       (references <link linkend="catalog-pg-class"><structname>pg_class</structname></link>.<structfield>oid</structfield>)
      </para>
      <para>
       The OID of the system catalog this object appears in
      </para></entry>
     </row>

     <row>
      <entry role="catalog_table_entry"><para role="column_definition">
       <structfield>objsubid</structfield> <type>int4</type>
      </para>
      <para>
       For a comment on a table column, this is the column number (the
       <structfield>objoid</structfield> and <structfield>classoid</structfield> refer to
       the table itself).  For all other object types, this column is
       zero.
      </para></entry>
     </row>

     <row>
      <entry role="catalog_table_entry"><para role="column_definition">
       <structfield>description</structfield> <type>text</type>
      </para>
      <para>
       Arbitrary text that serves as the description of this object
      </para></entry>
     </row>
    </tbody>
   </tgroup>
  </table>

 </sect1>


 <sect1 id="catalog-pg-enum">
  <title><structname>pg_enum</structname></title>

  <indexterm zone="catalog-pg-enum">
   <primary>pg_enum</primary>
  </indexterm>

  <para>
   The <structname>pg_enum</structname> catalog contains entries
   showing the values and labels for each enum type. The
   internal representation of a given enum value is actually the OID
   of its associated row in <structname>pg_enum</structname>.
  </para>

  <table>
   <title><structname>pg_enum</structname> Columns</title>
   <tgroup cols="1">
    <thead>
     <row>
      <entry role="catalog_table_entry"><para role="column_definition">
       Column Type
      </para>
      <para>
       Description
      </para></entry>
     </row>
    </thead>

    <tbody>
     <row>
      <entry role="catalog_table_entry"><para role="column_definition">
       <structfield>oid</structfield> <type>oid</type>
      </para>
      <para>
       Row identifier
      </para></entry>
     </row>

     <row>
      <entry role="catalog_table_entry"><para role="column_definition">
       <structfield>enumtypid</structfield> <type>oid</type>
       (references <link linkend="catalog-pg-type"><structname>pg_type</structname></link>.<structfield>oid</structfield>)
      </para>
      <para>
       The OID of the <structname>pg_type</structname> entry owning this enum value
      </para></entry>
     </row>

     <row>
      <entry role="catalog_table_entry"><para role="column_definition">
       <structfield>enumsortorder</structfield> <type>float4</type>
      </para>
      <para>
       The sort position of this enum value within its enum type
      </para></entry>
     </row>

     <row>
      <entry role="catalog_table_entry"><para role="column_definition">
       <structfield>enumlabel</structfield> <type>name</type>
      </para>
      <para>
       The textual label for this enum value
      </para></entry>
     </row>
    </tbody>
   </tgroup>
  </table>

  <para>
   The OIDs for <structname>pg_enum</structname> rows follow a special
   rule: even-numbered OIDs are guaranteed to be ordered in the same way
   as the sort ordering of their enum type.  That is, if two even OIDs
   belong to the same enum type, the smaller OID must have the smaller
   <structfield>enumsortorder</structfield> value.  Odd-numbered OID values
   need bear no relationship to the sort order.  This rule allows the
   enum comparison routines to avoid catalog lookups in many common cases.
   The routines that create and alter enum types attempt to assign even
   OIDs to enum values whenever possible.
  </para>

  <para>
   When an enum type is created, its members are assigned sort-order
   positions 1..<replaceable>n</replaceable>.  But members added later might be given
   negative or fractional values of <structfield>enumsortorder</structfield>.
   The only requirement on these values is that they be correctly
   ordered and unique within each enum type.
  </para>
 </sect1>


 <sect1 id="catalog-pg-event-trigger">
  <title><structname>pg_event_trigger</structname></title>

  <indexterm zone="catalog-pg-event-trigger">
   <primary>pg_event_trigger</primary>
  </indexterm>

  <para>
   The catalog <structname>pg_event_trigger</structname> stores event triggers.
   See <xref linkend="event-triggers"/> for more information.
  </para>

  <table>
   <title><structname>pg_event_trigger</structname> Columns</title>
   <tgroup cols="1">
    <thead>
     <row>
      <entry role="catalog_table_entry"><para role="column_definition">
       Column Type
      </para>
      <para>
       Description
      </para></entry>
     </row>
    </thead>

    <tbody>
     <row>
      <entry role="catalog_table_entry"><para role="column_definition">
       <structfield>oid</structfield> <type>oid</type>
      </para>
      <para>
       Row identifier
      </para></entry>
     </row>

     <row>
      <entry role="catalog_table_entry"><para role="column_definition">
       <structfield>evtname</structfield> <type>name</type>
      </para>
      <para>
       Trigger name (must be unique)
      </para></entry>
     </row>

     <row>
      <entry role="catalog_table_entry"><para role="column_definition">
       <structfield>evtevent</structfield> <type>name</type>
      </para>
      <para>
       Identifies the event for which this trigger fires
      </para></entry>
     </row>

     <row>
      <entry role="catalog_table_entry"><para role="column_definition">
       <structfield>evtowner</structfield> <type>oid</type>
       (references <link linkend="catalog-pg-authid"><structname>pg_authid</structname></link>.<structfield>oid</structfield>)
      </para>
      <para>
       Owner of the event trigger
      </para></entry>
     </row>

     <row>
      <entry role="catalog_table_entry"><para role="column_definition">
       <structfield>evtfoid</structfield> <type>oid</type>
       (references <link linkend="catalog-pg-proc"><structname>pg_proc</structname></link>.<structfield>oid</structfield>)
      </para>
      <para>
       The function to be called
      </para></entry>
     </row>

     <row>
      <entry role="catalog_table_entry"><para role="column_definition">
       <structfield>evtenabled</structfield> <type>char</type>
      </para>
      <para>
       Controls in which <xref linkend="guc-session-replication-role"/> modes
       the event trigger fires.
       <literal>O</literal> = trigger fires in <quote>origin</quote> and <quote>local</quote> modes,
       <literal>D</literal> = trigger is disabled,
       <literal>R</literal> = trigger fires in <quote>replica</quote> mode,
       <literal>A</literal> = trigger fires always.
      </para></entry>
     </row>

     <row>
      <entry role="catalog_table_entry"><para role="column_definition">
       <structfield>evttags</structfield> <type>text[]</type>
      </para>
      <para>
       Command tags for which this trigger will fire.  If NULL, the firing
       of this trigger is not restricted on the basis of the command tag.
      </para></entry>
     </row>
    </tbody>
   </tgroup>
  </table>
 </sect1>


 <sect1 id="catalog-pg-extension">
  <title><structname>pg_extension</structname></title>

  <indexterm zone="catalog-pg-extension">
   <primary>pg_extension</primary>
  </indexterm>

  <para>
   The catalog <structname>pg_extension</structname> stores information
   about the installed extensions.  See <xref linkend="extend-extensions"/>
   for details about extensions.
  </para>

  <table>
   <title><structname>pg_extension</structname> Columns</title>
   <tgroup cols="1">
    <thead>
     <row>
      <entry role="catalog_table_entry"><para role="column_definition">
       Column Type
      </para>
      <para>
       Description
      </para></entry>
     </row>
    </thead>

    <tbody>
     <row>
      <entry role="catalog_table_entry"><para role="column_definition">
       <structfield>oid</structfield> <type>oid</type>
      </para>
      <para>
       Row identifier
      </para></entry>
     </row>

     <row>
      <entry role="catalog_table_entry"><para role="column_definition">
       <structfield>extname</structfield> <type>name</type>
      </para>
      <para>
       Name of the extension
      </para></entry>
     </row>

     <row>
      <entry role="catalog_table_entry"><para role="column_definition">
       <structfield>extowner</structfield> <type>oid</type>
       (references <link linkend="catalog-pg-authid"><structname>pg_authid</structname></link>.<structfield>oid</structfield>)
      </para>
      <para>
       Owner of the extension
      </para></entry>
     </row>

     <row>
      <entry role="catalog_table_entry"><para role="column_definition">
       <structfield>extnamespace</structfield> <type>oid</type>
       (references <link linkend="catalog-pg-namespace"><structname>pg_namespace</structname></link>.<structfield>oid</structfield>)
      </para>
      <para>
       Schema containing the extension's exported objects
      </para></entry>
     </row>

     <row>
      <entry role="catalog_table_entry"><para role="column_definition">
       <structfield>extrelocatable</structfield> <type>bool</type>
      </para>
      <para>
       True if extension can be relocated to another schema
      </para></entry>
     </row>

     <row>
      <entry role="catalog_table_entry"><para role="column_definition">
       <structfield>extversion</structfield> <type>text</type>
      </para>
      <para>
       Version name for the extension
      </para></entry>
     </row>

     <row>
      <entry role="catalog_table_entry"><para role="column_definition">
       <structfield>extconfig</structfield> <type>oid[]</type>
       (references <link linkend="catalog-pg-class"><structname>pg_class</structname></link>.<structfield>oid</structfield>)
      </para>
      <para>
       Array of <type>regclass</type> OIDs for the extension's configuration
       table(s), or <literal>NULL</literal> if none
      </para></entry>
     </row>

     <row>
      <entry role="catalog_table_entry"><para role="column_definition">
       <structfield>extcondition</structfield> <type>text[]</type>
      </para>
      <para>
       Array of <literal>WHERE</literal>-clause filter conditions for the
       extension's configuration table(s), or <literal>NULL</literal> if none
      </para></entry>
     </row>
    </tbody>
   </tgroup>
  </table>

  <para>
   Note that unlike most catalogs with a <quote>namespace</quote> column,
   <structfield>extnamespace</structfield> is not meant to imply
   that the extension belongs to that schema.  Extension names are never
   schema-qualified.  Rather, <structfield>extnamespace</structfield>
   indicates the schema that contains most or all of the extension's
   objects.  If <structfield>extrelocatable</structfield> is true, then
   this schema must in fact contain all schema-qualifiable objects
   belonging to the extension.
  </para>
 </sect1>


 <sect1 id="catalog-pg-foreign-data-wrapper">
  <title><structname>pg_foreign_data_wrapper</structname></title>

  <indexterm zone="catalog-pg-foreign-data-wrapper">
   <primary>pg_foreign_data_wrapper</primary>
  </indexterm>

  <para>
   The catalog <structname>pg_foreign_data_wrapper</structname> stores
   foreign-data wrapper definitions.  A foreign-data wrapper is the
   mechanism by which external data, residing on foreign servers, is
   accessed.
  </para>

  <table>
   <title><structname>pg_foreign_data_wrapper</structname> Columns</title>
   <tgroup cols="1">
    <thead>
     <row>
      <entry role="catalog_table_entry"><para role="column_definition">
       Column Type
      </para>
      <para>
       Description
      </para></entry>
     </row>
    </thead>

    <tbody>
     <row>
      <entry role="catalog_table_entry"><para role="column_definition">
       <structfield>oid</structfield> <type>oid</type>
      </para>
      <para>
       Row identifier
      </para></entry>
     </row>

     <row>
      <entry role="catalog_table_entry"><para role="column_definition">
       <structfield>fdwname</structfield> <type>name</type>
      </para>
      <para>
       Name of the foreign-data wrapper
      </para></entry>
     </row>

     <row>
      <entry role="catalog_table_entry"><para role="column_definition">
       <structfield>fdwowner</structfield> <type>oid</type>
       (references <link linkend="catalog-pg-authid"><structname>pg_authid</structname></link>.<structfield>oid</structfield>)
      </para>
      <para>
       Owner of the foreign-data wrapper
      </para></entry>
     </row>

     <row>
      <entry role="catalog_table_entry"><para role="column_definition">
       <structfield>fdwhandler</structfield> <type>oid</type>
       (references <link linkend="catalog-pg-proc"><structname>pg_proc</structname></link>.<structfield>oid</structfield>)
      </para>
      <para>
       References a handler function that is responsible for
       supplying execution routines for the foreign-data wrapper.
       Zero if no handler is provided
      </para></entry>
     </row>

     <row>
      <entry role="catalog_table_entry"><para role="column_definition">
       <structfield>fdwvalidator</structfield> <type>oid</type>
       (references <link linkend="catalog-pg-proc"><structname>pg_proc</structname></link>.<structfield>oid</structfield>)
      </para>
      <para>
       References a validator function that is responsible for
       checking the validity of the options given to the
       foreign-data wrapper, as well as options for foreign servers and user
       mappings using the foreign-data wrapper.  Zero if no validator
       is provided
      </para></entry>
     </row>

     <row>
      <entry role="catalog_table_entry"><para role="column_definition">
       <structfield>fdwacl</structfield> <type>aclitem[]</type>
      </para>
      <para>
       Access privileges; see <xref linkend="ddl-priv"/> for details
      </para></entry>
     </row>

     <row>
      <entry role="catalog_table_entry"><para role="column_definition">
       <structfield>fdwoptions</structfield> <type>text[]</type>
      </para>
      <para>
       Foreign-data wrapper specific options, as <quote>keyword=value</quote> strings
      </para></entry>
     </row>
    </tbody>
   </tgroup>
  </table>
 </sect1>


 <sect1 id="catalog-pg-foreign-server">
  <title><structname>pg_foreign_server</structname></title>

  <indexterm zone="catalog-pg-foreign-server">
   <primary>pg_foreign_server</primary>
  </indexterm>

  <para>
   The catalog <structname>pg_foreign_server</structname> stores
   foreign server definitions.  A foreign server describes a source
   of external data, such as a remote server.  Foreign
   servers are accessed via foreign-data wrappers.
  </para>

  <table>
   <title><structname>pg_foreign_server</structname> Columns</title>
   <tgroup cols="1">
    <thead>
     <row>
      <entry role="catalog_table_entry"><para role="column_definition">
       Column Type
      </para>
      <para>
       Description
      </para></entry>
     </row>
    </thead>

    <tbody>
     <row>
      <entry role="catalog_table_entry"><para role="column_definition">
       <structfield>oid</structfield> <type>oid</type>
      </para>
      <para>
       Row identifier
      </para></entry>
     </row>

     <row>
      <entry role="catalog_table_entry"><para role="column_definition">
       <structfield>srvname</structfield> <type>name</type>
      </para>
      <para>
       Name of the foreign server
      </para></entry>
     </row>

     <row>
      <entry role="catalog_table_entry"><para role="column_definition">
       <structfield>srvowner</structfield> <type>oid</type>
       (references <link linkend="catalog-pg-authid"><structname>pg_authid</structname></link>.<structfield>oid</structfield>)
      </para>
      <para>
       Owner of the foreign server
      </para></entry>
     </row>

     <row>
      <entry role="catalog_table_entry"><para role="column_definition">
       <structfield>srvfdw</structfield> <type>oid</type>
       (references <link linkend="catalog-pg-foreign-data-wrapper"><structname>pg_foreign_data_wrapper</structname></link>.<structfield>oid</structfield>)
      </para>
      <para>
       OID of the foreign-data wrapper of this foreign server
      </para></entry>
     </row>

     <row>
      <entry role="catalog_table_entry"><para role="column_definition">
       <structfield>srvtype</structfield> <type>text</type>
      </para>
      <para>
       Type of the server (optional)
      </para></entry>
     </row>

     <row>
      <entry role="catalog_table_entry"><para role="column_definition">
       <structfield>srvversion</structfield> <type>text</type>
      </para>
      <para>
       Version of the server (optional)
      </para></entry>
     </row>

     <row>
      <entry role="catalog_table_entry"><para role="column_definition">
       <structfield>srvacl</structfield> <type>aclitem[]</type>
      </para>
      <para>
       Access privileges; see <xref linkend="ddl-priv"/> for details
      </para></entry>
     </row>

     <row>
      <entry role="catalog_table_entry"><para role="column_definition">
       <structfield>srvoptions</structfield> <type>text[]</type>
      </para>
      <para>
       Foreign server specific options, as <quote>keyword=value</quote> strings
      </para></entry>
     </row>
    </tbody>
   </tgroup>
  </table>
 </sect1>


 <sect1 id="catalog-pg-foreign-table">
  <title><structname>pg_foreign_table</structname></title>

  <indexterm zone="catalog-pg-foreign-table">
   <primary>pg_foreign_table</primary>
  </indexterm>

  <para>
   The catalog <structname>pg_foreign_table</structname> contains
   auxiliary information about foreign tables.  A foreign table is
   primarily represented by a <structname>pg_class</structname> entry,
   just like a regular table.  Its <structname>pg_foreign_table</structname>
   entry contains the information that is pertinent only to foreign tables
   and not any other kind of relation.
  </para>

  <table>
   <title><structname>pg_foreign_table</structname> Columns</title>
   <tgroup cols="1">
    <thead>
     <row>
      <entry role="catalog_table_entry"><para role="column_definition">
       Column Type
      </para>
      <para>
       Description
      </para></entry>
     </row>
    </thead>

    <tbody>
     <row>
      <entry role="catalog_table_entry"><para role="column_definition">
       <structfield>ftrelid</structfield> <type>oid</type>
       (references <link linkend="catalog-pg-class"><structname>pg_class</structname></link>.<structfield>oid</structfield>)
      </para>
      <para>
       OID of the <structname>pg_class</structname> entry for this foreign table
      </para></entry>
     </row>

     <row>
      <entry role="catalog_table_entry"><para role="column_definition">
       <structfield>ftserver</structfield> <type>oid</type>
       (references <link linkend="catalog-pg-foreign-server"><structname>pg_foreign_server</structname></link>.<structfield>oid</structfield>)
      </para>
      <para>
       OID of the foreign server for this foreign table
      </para></entry>
     </row>

     <row>
      <entry role="catalog_table_entry"><para role="column_definition">
       <structfield>ftoptions</structfield> <type>text[]</type>
      </para>
      <para>
       Foreign table options, as <quote>keyword=value</quote> strings
      </para></entry>
     </row>
    </tbody>
   </tgroup>
  </table>
 </sect1>


 <sect1 id="catalog-pg-index">
  <title><structname>pg_index</structname></title>

  <indexterm zone="catalog-pg-index">
   <primary>pg_index</primary>
  </indexterm>

  <para>
   The catalog <structname>pg_index</structname> contains part of the information
   about indexes.  The rest is mostly in
   <structname>pg_class</structname>.
  </para>

  <table>
   <title><structname>pg_index</structname> Columns</title>
   <tgroup cols="1">
    <thead>
     <row>
      <entry role="catalog_table_entry"><para role="column_definition">
       Column Type
      </para>
      <para>
       Description
      </para></entry>
     </row>
    </thead>

    <tbody>
     <row>
      <entry role="catalog_table_entry"><para role="column_definition">
       <structfield>indexrelid</structfield> <type>oid</type>
       (references <link linkend="catalog-pg-class"><structname>pg_class</structname></link>.<structfield>oid</structfield>)
      </para>
      <para>
       The OID of the <structname>pg_class</structname> entry for this index
      </para></entry>
     </row>

     <row>
      <entry role="catalog_table_entry"><para role="column_definition">
       <structfield>indrelid</structfield> <type>oid</type>
       (references <link linkend="catalog-pg-class"><structname>pg_class</structname></link>.<structfield>oid</structfield>)
      </para>
      <para>
       The OID of the <structname>pg_class</structname> entry for the table this index is for
      </para></entry>
     </row>

     <row>
      <entry role="catalog_table_entry"><para role="column_definition">
       <structfield>indnatts</structfield> <type>int2</type>
      </para>
      <para>
       The total number of columns in the index (duplicates
       <literal>pg_class.relnatts</literal>); this number includes both key and included attributes
      </para></entry>
     </row>

     <row>
      <entry role="catalog_table_entry"><para role="column_definition">
       <structfield>indnkeyatts</structfield> <type>int2</type>
      </para>
      <para>
       The number of <firstterm>key columns</firstterm> in the index,
       not counting any <firstterm>included columns</firstterm>, which are
       merely stored and do not participate in the index semantics
      </para></entry>
     </row>

     <row>
      <entry role="catalog_table_entry"><para role="column_definition">
       <structfield>indisunique</structfield> <type>bool</type>
      </para>
      <para>
       If true, this is a unique index
      </para></entry>
     </row>

     <row>
      <entry role="catalog_table_entry"><para role="column_definition">
       <structfield>indisprimary</structfield> <type>bool</type>
      </para>
      <para>
       If true, this index represents the primary key of the table
       (<structfield>indisunique</structfield> should always be true when this is true)
      </para></entry>
     </row>

     <row>
      <entry role="catalog_table_entry"><para role="column_definition">
       <structfield>indisexclusion</structfield> <type>bool</type>
      </para>
      <para>
       If true, this index supports an exclusion constraint
      </para></entry>
     </row>

     <row>
      <entry role="catalog_table_entry"><para role="column_definition">
       <structfield>indimmediate</structfield> <type>bool</type>
      </para>
      <para>
       If true, the uniqueness check is enforced immediately on
       insertion
       (irrelevant if <structfield>indisunique</structfield> is not true)
      </para></entry>
     </row>

     <row>
      <entry role="catalog_table_entry"><para role="column_definition">
       <structfield>indisclustered</structfield> <type>bool</type>
      </para>
      <para>
       If true, the table was last clustered on this index
      </para></entry>
     </row>

     <row>
      <entry role="catalog_table_entry"><para role="column_definition">
       <structfield>indisvalid</structfield> <type>bool</type>
      </para>
      <para>
       If true, the index is currently valid for queries.  False means the
       index is possibly incomplete: it must still be modified by
       <command>INSERT</command>/<command>UPDATE</command> operations, but it cannot safely
       be used for queries. If it is unique, the uniqueness property is not
       guaranteed true either.
      </para></entry>
     </row>

     <row>
      <entry role="catalog_table_entry"><para role="column_definition">
       <structfield>indcheckxmin</structfield> <type>bool</type>
      </para>
      <para>
       If true, queries must not use the index until the <structfield>xmin</structfield>
       of this <structname>pg_index</structname> row is below their <symbol>TransactionXmin</symbol>
       event horizon, because the table may contain broken HOT chains with
       incompatible rows that they can see
      </para></entry>
     </row>

     <row>
      <entry role="catalog_table_entry"><para role="column_definition">
       <structfield>indisready</structfield> <type>bool</type>
      </para>
      <para>
       If true, the index is currently ready for inserts.  False means the
       index must be ignored by <command>INSERT</command>/<command>UPDATE</command>
       operations.
      </para></entry>
     </row>

     <row>
      <entry role="catalog_table_entry"><para role="column_definition">
       <structfield>indislive</structfield> <type>bool</type>
      </para>
      <para>
       If false, the index is in process of being dropped, and should be
       ignored for all purposes (including HOT-safety decisions)
      </para></entry>
     </row>

     <row>
      <entry role="catalog_table_entry"><para role="column_definition">
       <structfield>indisreplident</structfield> <type>bool</type>
      </para>
      <para>
       If true this index has been chosen as <quote>replica identity</quote>
       using <command>ALTER TABLE ... REPLICA IDENTITY USING INDEX
       ...</command>
      </para></entry>
     </row>

     <row>
      <entry role="catalog_table_entry"><para role="column_definition">
       <structfield>indkey</structfield> <type>int2vector</type>
       (references <link linkend="catalog-pg-attribute"><structname>pg_attribute</structname></link>.<structfield>attnum</structfield>)
      </para>
      <para>
       This is an array of <structfield>indnatts</structfield> values that
       indicate which table columns this index indexes.  For example a value
       of <literal>1 3</literal> would mean that the first and the third table
       columns make up the index entries.  Key columns come before non-key
       (included) columns.  A zero in this array indicates that the
       corresponding index attribute is an expression over the table columns,
       rather than a simple column reference.
      </para></entry>
     </row>

     <row>
      <entry role="catalog_table_entry"><para role="column_definition">
       <structfield>indcollation</structfield> <type>oidvector</type>
       (references <link linkend="catalog-pg-collation"><structname>pg_collation</structname></link>.<structfield>oid</structfield>)
      </para>
      <para>
       For each column in the index key
       (<structfield>indnkeyatts</structfield> values), this contains the OID
       of the collation to use for the index, or zero if the column is not of
       a collatable data type.
      </para></entry>
     </row>

     <row>
      <entry role="catalog_table_entry"><para role="column_definition">
       <structfield>indclass</structfield> <type>oidvector</type>
       (references <link linkend="catalog-pg-opclass"><structname>pg_opclass</structname></link>.<structfield>oid</structfield>)
      </para>
      <para>
       For each column in the index key
       (<structfield>indnkeyatts</structfield> values), this contains the OID
       of the operator class to use.  See
       <link linkend="catalog-pg-opclass"><structname>pg_opclass</structname></link> for details.
      </para></entry>
     </row>

     <row>
      <entry role="catalog_table_entry"><para role="column_definition">
       <structfield>indoption</structfield> <type>int2vector</type>
      </para>
      <para>
       This is an array of <structfield>indnkeyatts</structfield> values that
       store per-column flag bits.  The meaning of the bits is defined by
       the index's access method.
      </para></entry>
     </row>

     <row>
      <entry role="catalog_table_entry"><para role="column_definition">
       <structfield>indexprs</structfield> <type>pg_node_tree</type>
      </para>
      <para>
       Expression trees (in <function>nodeToString()</function>
       representation) for index attributes that are not simple column
       references.  This is a list with one element for each zero
       entry in <structfield>indkey</structfield>.  Null if all index attributes
       are simple references.
      </para></entry>
     </row>

     <row>
      <entry role="catalog_table_entry"><para role="column_definition">
       <structfield>indpred</structfield> <type>pg_node_tree</type>
      </para>
      <para>
       Expression tree (in <function>nodeToString()</function>
       representation) for partial index predicate.  Null if not a
       partial index.
      </para></entry>
     </row>
    </tbody>
   </tgroup>
  </table>

 </sect1>


 <sect1 id="catalog-pg-inherits">
  <title><structname>pg_inherits</structname></title>

  <indexterm zone="catalog-pg-inherits">
   <primary>pg_inherits</primary>
  </indexterm>

  <para>
   The catalog <structname>pg_inherits</structname> records information about
   table inheritance hierarchies.  There is one entry for each direct
   parent-child table relationship in the database.  (Indirect inheritance can be determined
   by following chains of entries.)
  </para>

  <table>
   <title><structname>pg_inherits</structname> Columns</title>
   <tgroup cols="1">
    <thead>
     <row>
      <entry role="catalog_table_entry"><para role="column_definition">
       Column Type
      </para>
      <para>
       Description
      </para></entry>
     </row>
    </thead>

    <tbody>
     <row>
      <entry role="catalog_table_entry"><para role="column_definition">
       <structfield>inhrelid</structfield> <type>oid</type>
       (references <link linkend="catalog-pg-class"><structname>pg_class</structname></link>.<structfield>oid</structfield>)
      </para>
      <para>
       The OID of the child table
      </para></entry>
     </row>

     <row>
      <entry role="catalog_table_entry"><para role="column_definition">
       <structfield>inhparent</structfield> <type>oid</type>
       (references <link linkend="catalog-pg-class"><structname>pg_class</structname></link>.<structfield>oid</structfield>)
      </para>
      <para>
       The OID of the parent table
      </para></entry>
     </row>

     <row>
      <entry role="catalog_table_entry"><para role="column_definition">
       <structfield>inhseqno</structfield> <type>int4</type>
      </para>
      <para>
       If there is more than one direct parent for a child table (multiple
       inheritance), this number tells the order in which the
       inherited columns are to be arranged.  The count starts at 1.
      </para></entry>
     </row>
    </tbody>
   </tgroup>
  </table>

 </sect1>

 <sect1 id="catalog-pg-init-privs">
  <title><structname>pg_init_privs</structname></title>

  <indexterm zone="catalog-pg-init-privs">
   <primary>pg_init_privs</primary>
  </indexterm>

  <para>
   The catalog <structname>pg_init_privs</structname> records information about
   the initial privileges of objects in the system.  There is one entry
   for each object in the database which has a non-default (non-NULL)
   initial set of privileges.
  </para>

  <para>
   Objects can have initial privileges either by having those privileges set
   when the system is initialized (by <application>initdb</application>) or when the
   object is created during a <command>CREATE EXTENSION</command> and the
   extension script sets initial privileges using the <command>GRANT</command>
   system.  Note that the system will automatically handle recording of the
   privileges during the extension script and that extension authors need
   only use the <command>GRANT</command> and <command>REVOKE</command>
   statements in their script to have the privileges recorded.  The
   <literal>privtype</literal> column indicates if the initial privilege was
   set by <application>initdb</application> or during a
   <command>CREATE EXTENSION</command> command.
  </para>

  <para>
   Objects which have initial privileges set by <application>initdb</application> will
   have entries where <literal>privtype</literal> is
   <literal>'i'</literal>, while objects which have initial privileges set
   by <command>CREATE EXTENSION</command> will have entries where
   <literal>privtype</literal> is <literal>'e'</literal>.
  </para>

  <table>
   <title><structname>pg_init_privs</structname> Columns</title>
   <tgroup cols="1">
    <thead>
     <row>
      <entry role="catalog_table_entry"><para role="column_definition">
       Column Type
      </para>
      <para>
       Description
      </para></entry>
     </row>
    </thead>

    <tbody>
     <row>
      <entry role="catalog_table_entry"><para role="column_definition">
       <structfield>objoid</structfield> <type>oid</type>
       (references any OID column)
      </para>
      <para>
       The OID of the specific object
      </para></entry>
     </row>

     <row>
      <entry role="catalog_table_entry"><para role="column_definition">
       <structfield>classoid</structfield> <type>oid</type>
       (references <link linkend="catalog-pg-class"><structname>pg_class</structname></link>.<structfield>oid</structfield>)
      </para>
      <para>
       The OID of the system catalog the object is in
      </para></entry>
     </row>

     <row>
      <entry role="catalog_table_entry"><para role="column_definition">
       <structfield>objsubid</structfield> <type>int4</type>
      </para>
      <para>
       For a table column, this is the column number (the
       <structfield>objoid</structfield> and <structfield>classoid</structfield> refer to the
       table itself).  For all other object types, this column is
       zero.
      </para></entry>
     </row>

     <row>
      <entry role="catalog_table_entry"><para role="column_definition">
       <structfield>privtype</structfield> <type>char</type>
      </para>
      <para>
       A code defining the type of initial privilege of this object; see text
      </para></entry>
     </row>

     <row>
      <entry role="catalog_table_entry"><para role="column_definition">
       <structfield>initprivs</structfield> <type>aclitem[]</type>
      </para>
      <para>
       The initial access privileges; see
       <xref linkend="ddl-priv"/> for details
      </para></entry>
     </row>
    </tbody>
   </tgroup>
  </table>

 </sect1>


 <sect1 id="catalog-pg-language">
  <title><structname>pg_language</structname></title>

  <indexterm zone="catalog-pg-language">
   <primary>pg_language</primary>
  </indexterm>

  <para>
   The catalog <structname>pg_language</structname> registers
   languages in which you can write functions or stored procedures.
   See <xref linkend="sql-createlanguage"/>
   and <xref linkend="xplang"/> for more information about language handlers.
  </para>

  <table>
   <title><structname>pg_language</structname> Columns</title>
   <tgroup cols="1">
    <thead>
     <row>
      <entry role="catalog_table_entry"><para role="column_definition">
       Column Type
      </para>
      <para>
       Description
      </para></entry>
     </row>
    </thead>

    <tbody>
     <row>
      <entry role="catalog_table_entry"><para role="column_definition">
       <structfield>oid</structfield> <type>oid</type>
      </para>
      <para>
       Row identifier
      </para></entry>
     </row>

     <row>
      <entry role="catalog_table_entry"><para role="column_definition">
       <structfield>lanname</structfield> <type>name</type>
      </para>
      <para>
       Name of the language
      </para></entry>
     </row>

     <row>
      <entry role="catalog_table_entry"><para role="column_definition">
       <structfield>lanowner</structfield> <type>oid</type>
       (references <link linkend="catalog-pg-authid"><structname>pg_authid</structname></link>.<structfield>oid</structfield>)
      </para>
      <para>
       Owner of the language
      </para></entry>
     </row>

     <row>
      <entry role="catalog_table_entry"><para role="column_definition">
       <structfield>lanispl</structfield> <type>bool</type>
      </para>
      <para>
       This is false for internal languages (such as
       <acronym>SQL</acronym>) and true for user-defined languages.
       Currently, <application>pg_dump</application> still uses this
       to determine which languages need to be dumped, but this might be
       replaced by a different mechanism in the future.
      </para></entry>
     </row>

     <row>
      <entry role="catalog_table_entry"><para role="column_definition">
       <structfield>lanpltrusted</structfield> <type>bool</type>
      </para>
      <para>
       True if this is a trusted language, which means that it is believed
       not to grant access to anything outside the normal SQL execution
       environment.  Only superusers can create functions in untrusted
       languages.
      </para></entry>
     </row>

     <row>
      <entry role="catalog_table_entry"><para role="column_definition">
       <structfield>lanplcallfoid</structfield> <type>oid</type>
       (references <link linkend="catalog-pg-proc"><structname>pg_proc</structname></link>.<structfield>oid</structfield>)
      </para>
      <para>
       For noninternal languages this references the language
       handler, which is a special function that is responsible for
       executing all functions that are written in the particular
       language
      </para></entry>
     </row>

     <row>
      <entry role="catalog_table_entry"><para role="column_definition">
       <structfield>laninline</structfield> <type>oid</type>
       (references <link linkend="catalog-pg-proc"><structname>pg_proc</structname></link>.<structfield>oid</structfield>)
      </para>
      <para>
       This references a function that is responsible for executing
       <quote>inline</quote> anonymous code blocks
       (<xref linkend="sql-do"/> blocks).
       Zero if inline blocks are not supported.
      </para></entry>
     </row>

     <row>
      <entry role="catalog_table_entry"><para role="column_definition">
       <structfield>lanvalidator</structfield> <type>oid</type>
       (references <link linkend="catalog-pg-proc"><structname>pg_proc</structname></link>.<structfield>oid</structfield>)
      </para>
      <para>
       This references a language validator function that is responsible
       for checking the syntax and validity of new functions when they
       are created.  Zero if no validator is provided.
      </para></entry>
     </row>

     <row>
      <entry role="catalog_table_entry"><para role="column_definition">
       <structfield>lanacl</structfield> <type>aclitem[]</type>
      </para>
      <para>
       Access privileges; see <xref linkend="ddl-priv"/> for details
      </para></entry>
     </row>
    </tbody>
   </tgroup>
  </table>

 </sect1>


 <sect1 id="catalog-pg-largeobject">
  <title><structname>pg_largeobject</structname></title>

  <indexterm zone="catalog-pg-largeobject">
   <primary>pg_largeobject</primary>
  </indexterm>

  <para>
   The catalog <structname>pg_largeobject</structname> holds the data making up
   <quote>large objects</quote>.  A large object is identified by an OID
   assigned when it is created.  Each large object is broken into
   segments or <quote>pages</quote> small enough to be conveniently stored as rows
   in <structname>pg_largeobject</structname>.
   The amount of data per page is defined to be <symbol>LOBLKSIZE</symbol> (which is currently
   <literal>BLCKSZ/4</literal>, or typically 2 kB).
  </para>

  <para>
   Prior to <productname>PostgreSQL</productname> 9.0, there was no permission structure
   associated with large objects.  As a result,
   <structname>pg_largeobject</structname> was publicly readable and could be
   used to obtain the OIDs (and contents) of all large objects in the system.
   This is no longer the case; use
   <link linkend="catalog-pg-largeobject-metadata"><structname>pg_largeobject_metadata</structname></link>
   to obtain a list of large object OIDs.
  </para>

  <table>
   <title><structname>pg_largeobject</structname> Columns</title>
   <tgroup cols="1">
    <thead>
     <row>
      <entry role="catalog_table_entry"><para role="column_definition">
       Column Type
      </para>
      <para>
       Description
      </para></entry>
     </row>
    </thead>

    <tbody>
     <row>
      <entry role="catalog_table_entry"><para role="column_definition">
       <structfield>loid</structfield> <type>oid</type>
       (references <link linkend="catalog-pg-largeobject-metadata"><structname>pg_largeobject_metadata</structname></link>.<structfield>oid</structfield>)
      </para>
      <para>
       Identifier of the large object that includes this page
      </para></entry>
     </row>

     <row>
      <entry role="catalog_table_entry"><para role="column_definition">
       <structfield>pageno</structfield> <type>int4</type>
      </para>
      <para>
       Page number of this page within its large object
       (counting from zero)
      </para></entry>
     </row>

     <row>
      <entry role="catalog_table_entry"><para role="column_definition">
       <structfield>data</structfield> <type>bytea</type>
      </para>
      <para>
       Actual data stored in the large object.
       This will never be more than <symbol>LOBLKSIZE</symbol> bytes and might be less.
      </para></entry>
     </row>
    </tbody>
   </tgroup>
  </table>

  <para>
   Each row of <structname>pg_largeobject</structname> holds data
   for one page of a large object, beginning at
   byte offset (<literal>pageno * LOBLKSIZE</literal>) within the object.  The implementation
   allows sparse storage: pages might be missing, and might be shorter than
   <literal>LOBLKSIZE</literal> bytes even if they are not the last page of the object.
   Missing regions within a large object read as zeroes.
  </para>

 </sect1>

 <sect1 id="catalog-pg-largeobject-metadata">
  <title><structname>pg_largeobject_metadata</structname></title>

  <indexterm zone="catalog-pg-largeobject-metadata">
   <primary>pg_largeobject_metadata</primary>
  </indexterm>

  <para>
   The catalog <structname>pg_largeobject_metadata</structname>
   holds metadata associated with large objects.  The actual large object
   data is stored in
   <link linkend="catalog-pg-largeobject"><structname>pg_largeobject</structname></link>.
  </para>

  <table>
   <title><structname>pg_largeobject_metadata</structname> Columns</title>
   <tgroup cols="1">
    <thead>
     <row>
      <entry role="catalog_table_entry"><para role="column_definition">
       Column Type
      </para>
      <para>
       Description
      </para></entry>
     </row>
    </thead>

    <tbody>
     <row>
      <entry role="catalog_table_entry"><para role="column_definition">
       <structfield>oid</structfield> <type>oid</type>
      </para>
      <para>
       Row identifier
      </para></entry>
     </row>

     <row>
      <entry role="catalog_table_entry"><para role="column_definition">
       <structfield>lomowner</structfield> <type>oid</type>
       (references <link linkend="catalog-pg-authid"><structname>pg_authid</structname></link>.<structfield>oid</structfield>)
      </para>
      <para>
       Owner of the large object
      </para></entry>
     </row>

     <row>
      <entry role="catalog_table_entry"><para role="column_definition">
       <structfield>lomacl</structfield> <type>aclitem[]</type>
      </para>
      <para>
       Access privileges; see <xref linkend="ddl-priv"/> for details
      </para></entry>
     </row>
    </tbody>
   </tgroup>
  </table>
 </sect1>


 <sect1 id="catalog-pg-namespace">
  <title><structname>pg_namespace</structname></title>

  <indexterm zone="catalog-pg-namespace">
   <primary>pg_namespace</primary>
  </indexterm>

  <para>
   The catalog <structname>pg_namespace</structname> stores namespaces.
   A namespace is the structure underlying SQL schemas: each namespace
   can have a separate collection of relations, types, etc. without name
   conflicts.
  </para>

  <table>
   <title><structname>pg_namespace</structname> Columns</title>
   <tgroup cols="1">
    <thead>
     <row>
      <entry role="catalog_table_entry"><para role="column_definition">
       Column Type
      </para>
      <para>
       Description
      </para></entry>
     </row>
    </thead>

    <tbody>
     <row>
      <entry role="catalog_table_entry"><para role="column_definition">
       <structfield>oid</structfield> <type>oid</type>
      </para>
      <para>
       Row identifier
      </para></entry>
     </row>

     <row>
      <entry role="catalog_table_entry"><para role="column_definition">
       <structfield>nspname</structfield> <type>name</type>
      </para>
      <para>
       Name of the namespace
      </para></entry>
     </row>

     <row>
      <entry role="catalog_table_entry"><para role="column_definition">
       <structfield>nspowner</structfield> <type>oid</type>
       (references <link linkend="catalog-pg-authid"><structname>pg_authid</structname></link>.<structfield>oid</structfield>)
      </para>
      <para>
       Owner of the namespace
      </para></entry>
     </row>

     <row>
      <entry role="catalog_table_entry"><para role="column_definition">
       <structfield>nspacl</structfield> <type>aclitem[]</type>
      </para>
      <para>
       Access privileges; see <xref linkend="ddl-priv"/> for details
      </para></entry>
     </row>
    </tbody>
   </tgroup>
  </table>

 </sect1>


 <sect1 id="catalog-pg-opclass">
  <title><structname>pg_opclass</structname></title>

  <indexterm zone="catalog-pg-opclass">
   <primary>pg_opclass</primary>
  </indexterm>

  <para>
   The catalog <structname>pg_opclass</structname> defines
   index access method operator classes.  Each operator class defines
   semantics for index columns of a particular data type and a particular
   index access method.  An operator class essentially specifies that a
   particular operator family is applicable to a particular indexable column
   data type.  The set of operators from the family that are actually usable
   with the indexed column are whichever ones accept the column's data type
   as their left-hand input.
  </para>

  <para>
   Operator classes are described at length in <xref linkend="xindex"/>.
  </para>

  <table>
   <title><structname>pg_opclass</structname> Columns</title>
   <tgroup cols="1">
    <thead>
     <row>
      <entry role="catalog_table_entry"><para role="column_definition">
       Column Type
      </para>
      <para>
       Description
      </para></entry>
     </row>
    </thead>

    <tbody>
     <row>
      <entry role="catalog_table_entry"><para role="column_definition">
       <structfield>oid</structfield> <type>oid</type>
      </para>
      <para>
       Row identifier
      </para></entry>
     </row>

     <row>
      <entry role="catalog_table_entry"><para role="column_definition">
       <structfield>opcmethod</structfield> <type>oid</type>
       (references <link linkend="catalog-pg-am"><structname>pg_am</structname></link>.<structfield>oid</structfield>)
      </para>
      <para>
       Index access method operator class is for
      </para></entry>
     </row>

     <row>
      <entry role="catalog_table_entry"><para role="column_definition">
       <structfield>opcname</structfield> <type>name</type>
      </para>
      <para>
       Name of this operator class
      </para></entry>
     </row>

     <row>
      <entry role="catalog_table_entry"><para role="column_definition">
       <structfield>opcnamespace</structfield> <type>oid</type>
       (references <link linkend="catalog-pg-namespace"><structname>pg_namespace</structname></link>.<structfield>oid</structfield>)
      </para>
      <para>
       Namespace of this operator class
      </para></entry>
     </row>

     <row>
      <entry role="catalog_table_entry"><para role="column_definition">
       <structfield>opcowner</structfield> <type>oid</type>
       (references <link linkend="catalog-pg-authid"><structname>pg_authid</structname></link>.<structfield>oid</structfield>)
      </para>
      <para>
       Owner of the operator class
      </para></entry>
     </row>

     <row>
      <entry role="catalog_table_entry"><para role="column_definition">
       <structfield>opcfamily</structfield> <type>oid</type>
       (references <link linkend="catalog-pg-opfamily"><structname>pg_opfamily</structname></link>.<structfield>oid</structfield>)
      </para>
      <para>
       Operator family containing the operator class
      </para></entry>
     </row>

     <row>
      <entry role="catalog_table_entry"><para role="column_definition">
       <structfield>opcintype</structfield> <type>oid</type>
       (references <link linkend="catalog-pg-type"><structname>pg_type</structname></link>.<structfield>oid</structfield>)
      </para>
      <para>
       Data type that the operator class indexes
      </para></entry>
     </row>

     <row>
      <entry role="catalog_table_entry"><para role="column_definition">
       <structfield>opcdefault</structfield> <type>bool</type>
      </para>
      <para>
       True if this operator class is the default for <structfield>opcintype</structfield>
      </para></entry>
     </row>

     <row>
      <entry role="catalog_table_entry"><para role="column_definition">
       <structfield>opckeytype</structfield> <type>oid</type>
       (references <link linkend="catalog-pg-type"><structname>pg_type</structname></link>.<structfield>oid</structfield>)
      </para>
      <para>
       Type of data stored in index, or zero if same as <structfield>opcintype</structfield>
      </para></entry>
     </row>
    </tbody>
   </tgroup>
  </table>

  <para>
   An operator class's <structfield>opcmethod</structfield> must match the
   <structname>opfmethod</structname> of its containing operator family.
   Also, there must be no more than one <structname>pg_opclass</structname>
   row having <structname>opcdefault</structname> true for any given combination of
   <structname>opcmethod</structname> and <structname>opcintype</structname>.
  </para>

 </sect1>


 <sect1 id="catalog-pg-operator">
  <title><structname>pg_operator</structname></title>

  <indexterm zone="catalog-pg-operator">
   <primary>pg_operator</primary>
  </indexterm>

  <para>
   The catalog <structname>pg_operator</structname> stores information about operators.
   See <xref linkend="sql-createoperator"/>
   and <xref linkend="xoper"/> for more information.
  </para>

  <table>
   <title><structname>pg_operator</structname> Columns</title>
   <tgroup cols="1">
    <thead>
     <row>
      <entry role="catalog_table_entry"><para role="column_definition">
       Column Type
      </para>
      <para>
       Description
      </para></entry>
     </row>
    </thead>

    <tbody>
     <row>
      <entry role="catalog_table_entry"><para role="column_definition">
       <structfield>oid</structfield> <type>oid</type>
      </para>
      <para>
       Row identifier
      </para></entry>
     </row>

     <row>
      <entry role="catalog_table_entry"><para role="column_definition">
       <structfield>oprname</structfield> <type>name</type>
      </para>
      <para>
       Name of the operator
      </para></entry>
     </row>

     <row>
      <entry role="catalog_table_entry"><para role="column_definition">
       <structfield>oprnamespace</structfield> <type>oid</type>
       (references <link linkend="catalog-pg-namespace"><structname>pg_namespace</structname></link>.<structfield>oid</structfield>)
      </para>
      <para>
       The OID of the namespace that contains this operator
      </para></entry>
     </row>

     <row>
      <entry role="catalog_table_entry"><para role="column_definition">
       <structfield>oprowner</structfield> <type>oid</type>
       (references <link linkend="catalog-pg-authid"><structname>pg_authid</structname></link>.<structfield>oid</structfield>)
      </para>
      <para>
       Owner of the operator
      </para></entry>
     </row>

     <row>
      <entry role="catalog_table_entry"><para role="column_definition">
       <structfield>oprkind</structfield> <type>char</type>
      </para>
      <para>
       <literal>b</literal> = infix (<quote>both</quote>), <literal>l</literal> = prefix
       (<quote>left</quote>), <literal>r</literal> = postfix (<quote>right</quote>)
      </para></entry>
     </row>

     <row>
      <entry role="catalog_table_entry"><para role="column_definition">
       <structfield>oprcanmerge</structfield> <type>bool</type>
      </para>
      <para>
       This operator supports merge joins
      </para></entry>
     </row>

     <row>
      <entry role="catalog_table_entry"><para role="column_definition">
       <structfield>oprcanhash</structfield> <type>bool</type>
      </para>
      <para>
       This operator supports hash joins
      </para></entry>
     </row>

     <row>
      <entry role="catalog_table_entry"><para role="column_definition">
       <structfield>oprleft</structfield> <type>oid</type>
       (references <link linkend="catalog-pg-type"><structname>pg_type</structname></link>.<structfield>oid</structfield>)
      </para>
      <para>
       Type of the left operand
      </para></entry>
     </row>

     <row>
      <entry role="catalog_table_entry"><para role="column_definition">
       <structfield>oprright</structfield> <type>oid</type>
       (references <link linkend="catalog-pg-type"><structname>pg_type</structname></link>.<structfield>oid</structfield>)
      </para>
      <para>
       Type of the right operand
      </para></entry>
     </row>

     <row>
      <entry role="catalog_table_entry"><para role="column_definition">
       <structfield>oprresult</structfield> <type>oid</type>
       (references <link linkend="catalog-pg-type"><structname>pg_type</structname></link>.<structfield>oid</structfield>)
      </para>
      <para>
       Type of the result
      </para></entry>
     </row>

     <row>
      <entry role="catalog_table_entry"><para role="column_definition">
       <structfield>oprcom</structfield> <type>oid</type>
       (references <link linkend="catalog-pg-operator"><structname>pg_operator</structname></link>.<structfield>oid</structfield>)
      </para>
      <para>
       Commutator of this operator, if any
      </para></entry>
     </row>

     <row>
      <entry role="catalog_table_entry"><para role="column_definition">
       <structfield>oprnegate</structfield> <type>oid</type>
       (references <link linkend="catalog-pg-operator"><structname>pg_operator</structname></link>.<structfield>oid</structfield>)
      </para>
      <para>
       Negator of this operator, if any
      </para></entry>
     </row>

     <row>
      <entry role="catalog_table_entry"><para role="column_definition">
       <structfield>oprcode</structfield> <type>regproc</type>
       (references <link linkend="catalog-pg-proc"><structname>pg_proc</structname></link>.<structfield>oid</structfield>)
      </para>
      <para>
       Function that implements this operator
      </para></entry>
     </row>

     <row>
      <entry role="catalog_table_entry"><para role="column_definition">
       <structfield>oprrest</structfield> <type>regproc</type>
       (references <link linkend="catalog-pg-proc"><structname>pg_proc</structname></link>.<structfield>oid</structfield>)
      </para>
      <para>
       Restriction selectivity estimation function for this operator
      </para></entry>
     </row>

     <row>
      <entry role="catalog_table_entry"><para role="column_definition">
       <structfield>oprjoin</structfield> <type>regproc</type>
       (references <link linkend="catalog-pg-proc"><structname>pg_proc</structname></link>.<structfield>oid</structfield>)
      </para>
      <para>
       Join selectivity estimation function for this operator
      </para></entry>
     </row>
    </tbody>
   </tgroup>
  </table>

  <para>
   Unused column contain zeroes. For example, <structfield>oprleft</structfield>
   is zero for a prefix operator.
  </para>

 </sect1>


 <sect1 id="catalog-pg-opfamily">
  <title><structname>pg_opfamily</structname></title>

  <indexterm zone="catalog-pg-opfamily">
   <primary>pg_opfamily</primary>
  </indexterm>

  <para>
   The catalog <structname>pg_opfamily</structname> defines operator families.
   Each operator family is a collection of operators and associated
   support routines that implement the semantics specified for a particular
   index access method.  Furthermore, the operators in a family are all
   <quote>compatible</quote>, in a way that is specified by the access method.
   The operator family concept allows cross-data-type operators to be used
   with indexes and to be reasoned about using knowledge of access method
   semantics.
  </para>

  <para>
   Operator families are described at length in <xref linkend="xindex"/>.
  </para>

  <table>
   <title><structname>pg_opfamily</structname> Columns</title>
   <tgroup cols="1">
    <thead>
     <row>
      <entry role="catalog_table_entry"><para role="column_definition">
       Column Type
      </para>
      <para>
       Description
      </para></entry>
     </row>
    </thead>

    <tbody>
     <row>
      <entry role="catalog_table_entry"><para role="column_definition">
       <structfield>oid</structfield> <type>oid</type>
      </para>
      <para>
       Row identifier
      </para></entry>
     </row>

     <row>
      <entry role="catalog_table_entry"><para role="column_definition">
       <structfield>opfmethod</structfield> <type>oid</type>
       (references <link linkend="catalog-pg-am"><structname>pg_am</structname></link>.<structfield>oid</structfield>)
      </para>
      <para>
       Index access method operator family is for
      </para></entry>
     </row>

     <row>
      <entry role="catalog_table_entry"><para role="column_definition">
       <structfield>opfname</structfield> <type>name</type>
      </para>
      <para>
       Name of this operator family
      </para></entry>
     </row>

     <row>
      <entry role="catalog_table_entry"><para role="column_definition">
       <structfield>opfnamespace</structfield> <type>oid</type>
       (references <link linkend="catalog-pg-namespace"><structname>pg_namespace</structname></link>.<structfield>oid</structfield>)
      </para>
      <para>
       Namespace of this operator family
      </para></entry>
     </row>

     <row>
      <entry role="catalog_table_entry"><para role="column_definition">
       <structfield>opfowner</structfield> <type>oid</type>
       (references <link linkend="catalog-pg-authid"><structname>pg_authid</structname></link>.<structfield>oid</structfield>)
      </para>
      <para>
       Owner of the operator family
      </para></entry>
     </row>
    </tbody>
   </tgroup>
  </table>

  <para>
   The majority of the information defining an operator family is not in its
   <structname>pg_opfamily</structname> row, but in the associated rows in
   <link linkend="catalog-pg-amop"><structname>pg_amop</structname></link>,
   <link linkend="catalog-pg-amproc"><structname>pg_amproc</structname></link>,
   and
   <link linkend="catalog-pg-opclass"><structname>pg_opclass</structname></link>.
  </para>

 </sect1>


 <sect1 id="catalog-pg-partitioned-table">
  <title><structname>pg_partitioned_table</structname></title>

  <indexterm zone="catalog-pg-partitioned-table">
   <primary>pg_partitioned_table</primary>
  </indexterm>

  <para>
   The catalog <structname>pg_partitioned_table</structname> stores
   information about how tables are partitioned.
  </para>

  <table>
   <title><structname>pg_partitioned_table</structname> Columns</title>
   <tgroup cols="1">
    <thead>
     <row>
      <entry role="catalog_table_entry"><para role="column_definition">
       Column Type
      </para>
      <para>
       Description
      </para></entry>
     </row>
    </thead>

    <tbody>
     <row>
      <entry role="catalog_table_entry"><para role="column_definition">
       <structfield>partrelid</structfield> <type>oid</type>
       (references <link linkend="catalog-pg-class"><structname>pg_class</structname></link>.<structfield>oid</structfield>)
      </para>
      <para>
       The OID of the <structname>pg_class</structname> entry for this partitioned table
      </para></entry>
     </row>

     <row>
      <entry role="catalog_table_entry"><para role="column_definition">
       <structfield>partstrat</structfield> <type>char</type>
      </para>
      <para>
       Partitioning strategy; <literal>h</literal> = hash partitioned table,
       <literal>l</literal> = list partitioned table, <literal>r</literal> = range partitioned table
      </para></entry>
     </row>

     <row>
      <entry role="catalog_table_entry"><para role="column_definition">
       <structfield>partnatts</structfield> <type>int2</type>
      </para>
      <para>
       The number of columns in partition key
      </para></entry>
     </row>

     <row>
      <entry role="catalog_table_entry"><para role="column_definition">
       <structfield>partdefid</structfield> <type>oid</type>
       (references <link linkend="catalog-pg-class"><structname>pg_class</structname></link>.<structfield>oid</structfield>)
      </para>
      <para>
       The OID of the <structname>pg_class</structname> entry for the default partition
       of this partitioned table, or zero if this partitioned table does not
       have a default partition.
      </para></entry>
     </row>

     <row>
      <entry role="catalog_table_entry"><para role="column_definition">
       <structfield>partattrs</structfield> <type>int2vector</type>
       (references <link linkend="catalog-pg-attribute"><structname>pg_attribute</structname></link>.<structfield>attnum</structfield>)
      </para>
      <para>
       This is an array of <structfield>partnatts</structfield> values that
       indicate which table columns are part of the partition key.  For
       example, a value of <literal>1 3</literal> would mean that the first
       and the third table columns make up the partition key.  A zero in this
       array indicates that the corresponding partition key column is an
       expression, rather than a simple column reference.
      </para></entry>
     </row>

     <row>
      <entry role="catalog_table_entry"><para role="column_definition">
       <structfield>partclass</structfield> <type>oidvector</type>
       (references <link linkend="catalog-pg-opclass"><structname>pg_opclass</structname></link>.<structfield>oid</structfield>)
      </para>
      <para>
       For each column in the partition key, this contains the OID of the
       operator class to use.  See
       <link linkend="catalog-pg-opclass"><structname>pg_opclass</structname></link> for details.
      </para></entry>
     </row>

     <row>
      <entry role="catalog_table_entry"><para role="column_definition">
       <structfield>partcollation</structfield> <type>oidvector</type>
       (references <link linkend="catalog-pg-collation"><structname>pg_collation</structname></link>.<structfield>oid</structfield>)
      </para>
      <para>
       For each column in the partition key, this contains the OID of the
       collation to use for partitioning, or zero if the column is not
       of a collatable data type.
      </para></entry>
     </row>

     <row>
      <entry role="catalog_table_entry"><para role="column_definition">
       <structfield>partexprs</structfield> <type>pg_node_tree</type>
      </para>
      <para>
       Expression trees (in <function>nodeToString()</function>
       representation) for partition key columns that are not simple column
       references.  This is a list with one element for each zero
       entry in <structfield>partattrs</structfield>.  Null if all partition key columns
       are simple references.
      </para></entry>
     </row>
    </tbody>
   </tgroup>
  </table>
 </sect1>


 <sect1 id="catalog-pg-policy">
  <title><structname>pg_policy</structname></title>

  <indexterm zone="catalog-pg-policy">
   <primary>pg_policy</primary>
  </indexterm>

  <para>
   The catalog <structname>pg_policy</structname> stores row level
   security policies for tables.  A policy includes the kind of
   command that it applies to (possibly all commands), the roles that it
   applies to, the expression to be added as a security-barrier
   qualification to queries that include the table, and the expression
   to be added as a <literal>WITH CHECK</literal> option for queries that attempt to
   add new records to the table.
  </para>

  <table>
   <title><structname>pg_policy</structname> Columns</title>
   <tgroup cols="1">
    <thead>
     <row>
      <entry role="catalog_table_entry"><para role="column_definition">
       Column Type
      </para>
      <para>
       Description
      </para></entry>
     </row>
    </thead>

    <tbody>
     <row>
      <entry role="catalog_table_entry"><para role="column_definition">
       <structfield>oid</structfield> <type>oid</type>
      </para>
      <para>
       Row identifier
      </para></entry>
     </row>

     <row>
      <entry role="catalog_table_entry"><para role="column_definition">
       <structfield>polname</structfield> <type>name</type>
      </para>
      <para>
       The name of the policy
      </para></entry>
     </row>

     <row>
      <entry role="catalog_table_entry"><para role="column_definition">
       <structfield>polrelid</structfield> <type>oid</type>
       (references <link linkend="catalog-pg-class"><structname>pg_class</structname></link>.<structfield>oid</structfield>)
      </para>
      <para>
       The table to which the policy applies
      </para></entry>
     </row>

     <row>
      <entry role="catalog_table_entry"><para role="column_definition">
       <structfield>polcmd</structfield> <type>char</type>
      </para>
      <para>
       The command type to which the policy is applied:
       <literal>r</literal> for <command>SELECT</command>,
       <literal>a</literal> for <command>INSERT</command>,
       <literal>w</literal> for <command>UPDATE</command>,
       <literal>d</literal> for <command>DELETE</command>,
       or <literal>*</literal> for all
      </para></entry>
     </row>

     <row>
      <entry role="catalog_table_entry"><para role="column_definition">
       <structfield>polpermissive</structfield> <type>bool</type>
      </para>
      <para>
       Is the policy permissive or restrictive?
      </para></entry>
     </row>

     <row>
      <entry role="catalog_table_entry"><para role="column_definition">
       <structfield>polroles</structfield> <type>oid[]</type>
       (references <link linkend="catalog-pg-authid"><structname>pg_authid</structname></link>.<structfield>oid</structfield>)
      </para>
      <para>
       The roles to which the policy is applied
      </para></entry>
     </row>

     <row>
      <entry role="catalog_table_entry"><para role="column_definition">
       <structfield>polqual</structfield> <type>pg_node_tree</type>
      </para>
      <para>
       The expression tree to be added to the security barrier qualifications for queries that use the table
      </para></entry>
     </row>

     <row>
      <entry role="catalog_table_entry"><para role="column_definition">
       <structfield>polwithcheck</structfield> <type>pg_node_tree</type>
      </para>
      <para>
       The expression tree to be added to the WITH CHECK qualifications for queries that attempt to add rows to the table
      </para></entry>
     </row>
    </tbody>
   </tgroup>
  </table>

  <note>
   <para>
    Policies stored in <structname>pg_policy</structname> are applied only when
    <structname>pg_class</structname>.<structfield>relrowsecurity</structfield> is set for
    their table.
   </para>
  </note>

 </sect1>

 <sect1 id="catalog-pg-proc">
  <title><structname>pg_proc</structname></title>

  <indexterm zone="catalog-pg-proc">
   <primary>pg_proc</primary>
  </indexterm>

  <para>
   The catalog <structname>pg_proc</structname> stores information about
   functions, procedures, aggregate functions, and window functions
   (collectively also known as routines).  See <xref
   linkend="sql-createfunction"/>, <xref linkend="sql-createprocedure"/>, and
   <xref linkend="xfunc"/> for more information.
  </para>

  <para>
   If <structfield>prokind</structfield> indicates that the entry is for an
   aggregate function, there should be a matching row in
   <structfield>pg_aggregate</structfield>.
  </para>

  <table>
   <title><structname>pg_proc</structname> Columns</title>
   <tgroup cols="1">
    <thead>
     <row>
      <entry role="catalog_table_entry"><para role="column_definition">
       Column Type
      </para>
      <para>
       Description
      </para></entry>
     </row>
    </thead>

    <tbody>
     <row>
      <entry role="catalog_table_entry"><para role="column_definition">
       <structfield>oid</structfield> <type>oid</type>
      </para>
      <para>
       Row identifier
      </para></entry>
     </row>

     <row>
      <entry role="catalog_table_entry"><para role="column_definition">
       <structfield>proname</structfield> <type>name</type>
      </para>
      <para>
       Name of the function
      </para></entry>
     </row>

     <row>
      <entry role="catalog_table_entry"><para role="column_definition">
       <structfield>pronamespace</structfield> <type>oid</type>
       (references <link linkend="catalog-pg-namespace"><structname>pg_namespace</structname></link>.<structfield>oid</structfield>)
      </para>
      <para>
       The OID of the namespace that contains this function
      </para></entry>
     </row>

     <row>
      <entry role="catalog_table_entry"><para role="column_definition">
       <structfield>proowner</structfield> <type>oid</type>
       (references <link linkend="catalog-pg-authid"><structname>pg_authid</structname></link>.<structfield>oid</structfield>)
      </para>
      <para>
       Owner of the function
      </para></entry>
     </row>

     <row>
      <entry role="catalog_table_entry"><para role="column_definition">
       <structfield>prolang</structfield> <type>oid</type>
       (references <link linkend="catalog-pg-language"><structname>pg_language</structname></link>.<structfield>oid</structfield>)
      </para>
      <para>
       Implementation language or call interface of this function
      </para></entry>
     </row>

     <row>
      <entry role="catalog_table_entry"><para role="column_definition">
       <structfield>procost</structfield> <type>float4</type>
      </para>
      <para>
       Estimated execution cost (in units of
       <xref linkend="guc-cpu-operator-cost"/>); if <structfield>proretset</structfield>,
       this is cost per row returned
      </para></entry>
     </row>

     <row>
      <entry role="catalog_table_entry"><para role="column_definition">
       <structfield>prorows</structfield> <type>float4</type>
      </para>
      <para>
       Estimated number of result rows (zero if not <structfield>proretset</structfield>)
      </para></entry>
     </row>

     <row>
      <entry role="catalog_table_entry"><para role="column_definition">
       <structfield>provariadic</structfield> <type>oid</type>
       (references <link linkend="catalog-pg-type"><structname>pg_type</structname></link>.<structfield>oid</structfield>)
      </para>
      <para>
       Data type of the variadic array parameter's elements,
       or zero if the function does not have a variadic parameter
      </para></entry>
     </row>

     <row>
      <entry role="catalog_table_entry"><para role="column_definition">
       <structfield>prosupport</structfield> <type>regproc</type>
       (references <link linkend="catalog-pg-proc"><structname>pg_proc</structname></link>.<structfield>oid</structfield>)
      </para>
      <para>
       Optional planner support function for this function
       (see <xref linkend="xfunc-optimization"/>)
      </para></entry>
     </row>

     <row>
      <entry role="catalog_table_entry"><para role="column_definition">
       <structfield>prokind</structfield> <type>char</type>
      </para>
      <para>
       <literal>f</literal> for a normal function, <literal>p</literal>
       for a procedure, <literal>a</literal> for an aggregate function, or
       <literal>w</literal> for a window function
      </para></entry>
     </row>

     <row>
      <entry role="catalog_table_entry"><para role="column_definition">
       <structfield>prosecdef</structfield> <type>bool</type>
      </para>
      <para>
       Function is a security definer (i.e., a <quote>setuid</quote>
       function)
      </para></entry>
     </row>

     <row>
      <entry role="catalog_table_entry"><para role="column_definition">
       <structfield>proleakproof</structfield> <type>bool</type>
      </para>
      <para>
       The function has no side effects.  No information about the
       arguments is conveyed except via the return value.  Any function
       that might throw an error depending on the values of its arguments
       is not leak-proof.
      </para></entry>
     </row>

     <row>
      <entry role="catalog_table_entry"><para role="column_definition">
       <structfield>proisstrict</structfield> <type>bool</type>
      </para>
      <para>
       Function returns null if any call argument is null.  In that
       case the function won't actually be called at all.  Functions
       that are not <quote>strict</quote> must be prepared to handle
       null inputs.
      </para></entry>
     </row>

     <row>
      <entry role="catalog_table_entry"><para role="column_definition">
       <structfield>proretset</structfield> <type>bool</type>
      </para>
      <para>
       Function returns a set (i.e., multiple values of the specified
       data type)
      </para></entry>
     </row>

     <row>
      <entry role="catalog_table_entry"><para role="column_definition">
       <structfield>provolatile</structfield> <type>char</type>
      </para>
      <para>
       <structfield>provolatile</structfield> tells whether the function's
       result depends only on its input arguments, or is affected by outside
       factors.
       It is <literal>i</literal> for <quote>immutable</quote> functions,
       which always deliver the same result for the same inputs.
       It is <literal>s</literal> for <quote>stable</quote> functions,
       whose results (for fixed inputs) do not change within a scan.
       It is <literal>v</literal> for <quote>volatile</quote> functions,
       whose results might change at any time.  (Use <literal>v</literal> also
       for functions with side-effects, so that calls to them cannot get
       optimized away.)
      </para></entry>
     </row>

     <row>
      <entry role="catalog_table_entry"><para role="column_definition">
       <structfield>proparallel</structfield> <type>char</type>
      </para>
      <para>
       <structfield>proparallel</structfield> tells whether the function
       can be safely run in parallel mode.
       It is <literal>s</literal> for functions which are safe to run in
       parallel mode without restriction.
       It is <literal>r</literal> for functions which can be run in parallel
       mode, but their execution is restricted to the parallel group leader;
       parallel worker processes cannot invoke these functions.
       It is <literal>u</literal> for functions which are unsafe in parallel
       mode; the presence of such a function forces a serial execution plan.
      </para></entry>
     </row>

     <row>
      <entry role="catalog_table_entry"><para role="column_definition">
       <structfield>pronargs</structfield> <type>int2</type>
      </para>
      <para>
       Number of input arguments
      </para></entry>
     </row>

     <row>
      <entry role="catalog_table_entry"><para role="column_definition">
       <structfield>pronargdefaults</structfield> <type>int2</type>
      </para>
      <para>
       Number of arguments that have defaults
      </para></entry>
     </row>

     <row>
      <entry role="catalog_table_entry"><para role="column_definition">
       <structfield>prorettype</structfield> <type>oid</type>
       (references <link linkend="catalog-pg-type"><structname>pg_type</structname></link>.<structfield>oid</structfield>)
      </para>
      <para>
       Data type of the return value
      </para></entry>
     </row>

     <row>
      <entry role="catalog_table_entry"><para role="column_definition">
       <structfield>proargtypes</structfield> <type>oidvector</type>
       (references <link linkend="catalog-pg-type"><structname>pg_type</structname></link>.<structfield>oid</structfield>)
      </para>
      <para>
       An array with the data types of the function arguments.  This includes
       only input arguments (including <literal>INOUT</literal> and
       <literal>VARIADIC</literal> arguments), and thus represents
       the call signature of the function.
      </para></entry>
     </row>

     <row>
      <entry role="catalog_table_entry"><para role="column_definition">
       <structfield>proallargtypes</structfield> <type>oid[]</type>
       (references <link linkend="catalog-pg-type"><structname>pg_type</structname></link>.<structfield>oid</structfield>)
      </para>
      <para>
       An array with the data types of the function arguments.  This includes
       all arguments (including <literal>OUT</literal> and
       <literal>INOUT</literal> arguments); however, if all the
       arguments are <literal>IN</literal> arguments, this field will be null.
       Note that subscripting is 1-based, whereas for historical reasons
       <structfield>proargtypes</structfield> is subscripted from 0.
      </para></entry>
     </row>

     <row>
      <entry role="catalog_table_entry"><para role="column_definition">
       <structfield>proargmodes</structfield> <type>char[]</type>
      </para>
      <para>
       An array with the modes of the function arguments, encoded as
       <literal>i</literal> for <literal>IN</literal> arguments,
       <literal>o</literal> for <literal>OUT</literal> arguments,
       <literal>b</literal> for <literal>INOUT</literal> arguments,
       <literal>v</literal> for <literal>VARIADIC</literal> arguments,
       <literal>t</literal> for <literal>TABLE</literal> arguments.
       If all the arguments are <literal>IN</literal> arguments,
       this field will be null.
       Note that subscripts correspond to positions of
       <structfield>proallargtypes</structfield> not <structfield>proargtypes</structfield>.
      </para></entry>
     </row>

     <row>
      <entry role="catalog_table_entry"><para role="column_definition">
       <structfield>proargnames</structfield> <type>text[]</type>
      </para>
      <para>
       An array with the names of the function arguments.
       Arguments without a name are set to empty strings in the array.
       If none of the arguments have a name, this field will be null.
       Note that subscripts correspond to positions of
       <structfield>proallargtypes</structfield> not <structfield>proargtypes</structfield>.
      </para></entry>
     </row>

     <row>
      <entry role="catalog_table_entry"><para role="column_definition">
       <structfield>proargdefaults</structfield> <type>pg_node_tree</type>
      </para>
      <para>
       Expression trees (in <function>nodeToString()</function> representation)
       for default values.  This is a list with
       <structfield>pronargdefaults</structfield> elements, corresponding to the last
       <replaceable>N</replaceable> <emphasis>input</emphasis> arguments (i.e., the last
       <replaceable>N</replaceable> <structfield>proargtypes</structfield> positions).
       If none of the arguments have defaults, this field will be null.
      </para></entry>
     </row>

     <row>
      <entry role="catalog_table_entry"><para role="column_definition">
       <structfield>protrftypes</structfield> <type>oid[]</type>
      </para>
      <para>
       Data type OIDs for which to apply transforms.
      </para></entry>
     </row>

     <row>
      <entry role="catalog_table_entry"><para role="column_definition">
       <structfield>prosrc</structfield> <type>text</type>
      </para>
      <para>
       This tells the function handler how to invoke the function.  It
       might be the actual source code of the function for interpreted
       languages, a link symbol, a file name, or just about anything
       else, depending on the implementation language/call convention.
      </para></entry>
     </row>

     <row>
      <entry role="catalog_table_entry"><para role="column_definition">
       <structfield>probin</structfield> <type>text</type>
      </para>
      <para>
       Additional information about how to invoke the function.
       Again, the interpretation is language-specific.
      </para></entry>
     </row>

     <row>
      <entry role="catalog_table_entry"><para role="column_definition">
       <structfield>proconfig</structfield> <type>text[]</type>
      </para>
      <para>
       Function's local settings for run-time configuration variables
      </para></entry>
     </row>

     <row>
      <entry role="catalog_table_entry"><para role="column_definition">
       <structfield>proacl</structfield> <type>aclitem[]</type>
      </para>
      <para>
       Access privileges; see <xref linkend="ddl-priv"/> for details
      </para></entry>
     </row>
    </tbody>
   </tgroup>
  </table>

  <para>
   For compiled functions, both built-in and dynamically loaded,
   <structfield>prosrc</structfield> contains the function's C-language
   name (link symbol).  For all other currently-known language types,
   <structfield>prosrc</structfield> contains the function's source
   text.  <structfield>probin</structfield> is unused except for
   dynamically-loaded C functions, for which it gives the name of the
   shared library file containing the function.
  </para>

 </sect1>

 <sect1 id="catalog-pg-publication">
  <title><structname>pg_publication</structname></title>

  <indexterm zone="catalog-pg-publication">
   <primary>pg_publication</primary>
  </indexterm>

  <para>
   The catalog <structname>pg_publication</structname> contains all
   publications created in the database.  For more on publications see
   <xref linkend="logical-replication-publication"/>.
  </para>

  <table>
   <title><structname>pg_publication</structname> Columns</title>
   <tgroup cols="1">
    <thead>
     <row>
      <entry role="catalog_table_entry"><para role="column_definition">
       Column Type
      </para>
      <para>
       Description
      </para></entry>
     </row>
    </thead>

    <tbody>
     <row>
      <entry role="catalog_table_entry"><para role="column_definition">
       <structfield>oid</structfield> <type>oid</type>
      </para>
      <para>
       Row identifier
      </para></entry>
     </row>

     <row>
      <entry role="catalog_table_entry"><para role="column_definition">
       <structfield>pubname</structfield> <type>name</type>
      </para>
      <para>
       Name of the publication
      </para></entry>
     </row>

     <row>
      <entry role="catalog_table_entry"><para role="column_definition">
       <structfield>pubowner</structfield> <type>oid</type>
       (references <link linkend="catalog-pg-authid"><structname>pg_authid</structname></link>.<structfield>oid</structfield>)
      </para>
      <para>
       Owner of the publication
      </para></entry>
     </row>

     <row>
      <entry role="catalog_table_entry"><para role="column_definition">
       <structfield>puballtables</structfield> <type>bool</type>
      </para>
      <para>
       If true, this publication automatically includes all tables
       in the database, including any that will be created in the future.
      </para></entry>
     </row>

     <row>
      <entry role="catalog_table_entry"><para role="column_definition">
       <structfield>pubinsert</structfield> <type>bool</type>
      </para>
      <para>
       If true, <command>INSERT</command> operations are replicated for
       tables in the publication.
      </para></entry>
     </row>

     <row>
      <entry role="catalog_table_entry"><para role="column_definition">
       <structfield>pubupdate</structfield> <type>bool</type>
      </para>
      <para>
       If true, <command>UPDATE</command> operations are replicated for
       tables in the publication.
      </para></entry>
     </row>

     <row>
      <entry role="catalog_table_entry"><para role="column_definition">
       <structfield>pubdelete</structfield> <type>bool</type>
      </para>
      <para>
       If true, <command>DELETE</command> operations are replicated for
       tables in the publication.
      </para></entry>
     </row>

     <row>
      <entry role="catalog_table_entry"><para role="column_definition">
       <structfield>pubtruncate</structfield> <type>bool</type>
      </para>
      <para>
       If true, <command>TRUNCATE</command> operations are replicated for
       tables in the publication.
      </para></entry>
     </row>

     <row>
      <entry role="catalog_table_entry"><para role="column_definition">
       <structfield>pubviaroot</structfield> <type>bool</type>
      </para>
      <para>
       If true, operations on a leaf partition are replicated using the
       identity and schema of its topmost partitioned ancestor mentioned in the
       publication instead of its own.
      </para></entry>
     </row>
    </tbody>
   </tgroup>
  </table>
 </sect1>

 <sect1 id="catalog-pg-publication-rel">
  <title><structname>pg_publication_rel</structname></title>

  <indexterm zone="catalog-pg-publication-rel">
   <primary>pg_publication_rel</primary>
  </indexterm>

  <para>
   The catalog <structname>pg_publication_rel</structname> contains the
   mapping between relations and publications in the database.  This is a
   many-to-many mapping.  See also <xref linkend="view-pg-publication-tables"/>
   for a more user-friendly view of this information.
  </para>

  <table>
   <title><structname>pg_publication_rel</structname> Columns</title>
   <tgroup cols="1">
    <thead>
     <row>
      <entry role="catalog_table_entry"><para role="column_definition">
       Column Type
      </para>
      <para>
       Description
      </para></entry>
     </row>
    </thead>

    <tbody>
     <row>
      <entry role="catalog_table_entry"><para role="column_definition">
       <structfield>oid</structfield> <type>oid</type>
      </para>
      <para>
       Row identifier
      </para></entry>
     </row>

     <row>
      <entry role="catalog_table_entry"><para role="column_definition">
       <structfield>prpubid</structfield> <type>oid</type>
       (references <link linkend="catalog-pg-publication"><structname>pg_publication</structname></link>.<structfield>oid</structfield>)
      </para>
      <para>
       Reference to publication
      </para></entry>
     </row>

     <row>
      <entry role="catalog_table_entry"><para role="column_definition">
       <structfield>prrelid</structfield> <type>oid</type>
       (references <link linkend="catalog-pg-class"><structname>pg_class</structname></link>.<structfield>oid</structfield>)
      </para>
      <para>
       Reference to relation
      </para></entry>
     </row>
    </tbody>
   </tgroup>
  </table>
 </sect1>

 <sect1 id="catalog-pg-range">
  <title><structname>pg_range</structname></title>

  <indexterm zone="catalog-pg-range">
   <primary>pg_range</primary>
  </indexterm>

  <para>
   The catalog <structname>pg_range</structname> stores information about
   range types.  This is in addition to the types' entries in
   <link linkend="catalog-pg-type"><structname>pg_type</structname></link>.
  </para>

  <table>
   <title><structname>pg_range</structname> Columns</title>
   <tgroup cols="1">
    <thead>
     <row>
      <entry role="catalog_table_entry"><para role="column_definition">
       Column Type
      </para>
      <para>
       Description
      </para></entry>
     </row>
    </thead>

    <tbody>
     <row>
      <entry role="catalog_table_entry"><para role="column_definition">
       <structfield>rngtypid</structfield> <type>oid</type>
       (references <link linkend="catalog-pg-type"><structname>pg_type</structname></link>.<structfield>oid</structfield>)
      </para>
      <para>
       OID of the range type
      </para></entry>
     </row>

     <row>
      <entry role="catalog_table_entry"><para role="column_definition">
       <structfield>rngsubtype</structfield> <type>oid</type>
       (references <link linkend="catalog-pg-type"><structname>pg_type</structname></link>.<structfield>oid</structfield>)
      </para>
      <para>
       OID of the element type (subtype) of this range type
      </para></entry>
     </row>

     <row>
      <entry role="catalog_table_entry"><para role="column_definition">
       <structfield>rngcollation</structfield> <type>oid</type>
       (references <link linkend="catalog-pg-collation"><structname>pg_collation</structname></link>.<structfield>oid</structfield>)
      </para>
      <para>
       OID of the collation used for range comparisons, or 0 if none
      </para></entry>
     </row>

     <row>
      <entry role="catalog_table_entry"><para role="column_definition">
       <structfield>rngsubopc</structfield> <type>oid</type>
       (references <link linkend="catalog-pg-opclass"><structname>pg_opclass</structname></link>.<structfield>oid</structfield>)
      </para>
      <para>
       OID of the subtype's operator class used for range comparisons
      </para></entry>
     </row>

     <row>
      <entry role="catalog_table_entry"><para role="column_definition">
       <structfield>rngcanonical</structfield> <type>regproc</type>
       (references <link linkend="catalog-pg-proc"><structname>pg_proc</structname></link>.<structfield>oid</structfield>)
      </para>
      <para>
       OID of the function to convert a range value into canonical form,
       or 0 if none
      </para></entry>
     </row>

     <row>
      <entry role="catalog_table_entry"><para role="column_definition">
       <structfield>rngsubdiff</structfield> <type>regproc</type>
       (references <link linkend="catalog-pg-proc"><structname>pg_proc</structname></link>.<structfield>oid</structfield>)
      </para>
      <para>
       OID of the function to return the difference between two element
       values as <type>double precision</type>, or 0 if none
      </para></entry>
     </row>
    </tbody>
   </tgroup>
  </table>

  <para>
   <structfield>rngsubopc</structfield> (plus <structfield>rngcollation</structfield>, if the
   element type is collatable) determines the sort ordering used by the range
   type.  <structfield>rngcanonical</structfield> is used when the element type is
   discrete.  <structfield>rngsubdiff</structfield> is optional but should be supplied to
   improve performance of GiST indexes on the range type.
  </para>

 </sect1>

 <sect1 id="catalog-pg-replication-origin">
  <title><structname>pg_replication_origin</structname></title>

  <indexterm zone="catalog-pg-replication-origin">
   <primary>pg_replication_origin</primary>
  </indexterm>

  <para>
   The <structname>pg_replication_origin</structname> catalog contains
   all replication origins created.  For more on replication origins
   see <xref linkend="replication-origins"/>.
  </para>

  <para>
   Unlike most system catalogs, <structname>pg_replication_origin</structname>
   is shared across all databases of a cluster: there is only one copy
   of <structname>pg_replication_origin</structname> per cluster, not one per
   database.
  </para>

  <table>
   <title><structname>pg_replication_origin</structname> Columns</title>
   <tgroup cols="1">
    <thead>
     <row>
      <entry role="catalog_table_entry"><para role="column_definition">
       Column Type
      </para>
      <para>
       Description
      </para></entry>
     </row>
    </thead>

    <tbody>
     <row>
      <entry role="catalog_table_entry"><para role="column_definition">
       <structfield>roident</structfield> <type>oid</type>
      </para>
      <para>
       A unique, cluster-wide identifier for the replication
       origin. Should never leave the system.
      </para></entry>
     </row>

     <row>
      <entry role="catalog_table_entry"><para role="column_definition">
       <structfield>roname</structfield> <type>text</type>
      </para>
      <para>
       The external, user defined, name of a replication
       origin.
      </para></entry>
     </row>
    </tbody>
   </tgroup>
  </table>
 </sect1>

 <sect1 id="catalog-pg-rewrite">
  <title><structname>pg_rewrite</structname></title>

  <indexterm zone="catalog-pg-rewrite">
   <primary>pg_rewrite</primary>
  </indexterm>

  <para>
   The catalog <structname>pg_rewrite</structname> stores rewrite rules for tables and views.
  </para>

  <table>
   <title><structname>pg_rewrite</structname> Columns</title>
   <tgroup cols="1">
    <thead>
     <row>
      <entry role="catalog_table_entry"><para role="column_definition">
       Column Type
      </para>
      <para>
       Description
      </para></entry>
     </row>
    </thead>

    <tbody>
     <row>
      <entry role="catalog_table_entry"><para role="column_definition">
       <structfield>oid</structfield> <type>oid</type>
      </para>
      <para>
       Row identifier
      </para></entry>
     </row>

     <row>
      <entry role="catalog_table_entry"><para role="column_definition">
       <structfield>rulename</structfield> <type>name</type>
      </para>
      <para>
       Rule name
      </para></entry>
     </row>

     <row>
      <entry role="catalog_table_entry"><para role="column_definition">
       <structfield>ev_class</structfield> <type>oid</type>
       (references <link linkend="catalog-pg-class"><structname>pg_class</structname></link>.<structfield>oid</structfield>)
      </para>
      <para>
       The table this rule is for
      </para></entry>
     </row>

     <row>
      <entry role="catalog_table_entry"><para role="column_definition">
       <structfield>ev_type</structfield> <type>char</type>
      </para>
      <para>
       Event type that the rule is for: 1 = <command>SELECT</command>, 2 =
       <command>UPDATE</command>, 3 = <command>INSERT</command>, 4 =
       <command>DELETE</command>
      </para></entry>
     </row>

     <row>
      <entry role="catalog_table_entry"><para role="column_definition">
       <structfield>ev_enabled</structfield> <type>char</type>
      </para>
      <para>
       Controls in which <xref linkend="guc-session-replication-role"/> modes
       the rule fires.
       <literal>O</literal> = rule fires in <quote>origin</quote> and <quote>local</quote> modes,
       <literal>D</literal> = rule is disabled,
       <literal>R</literal> = rule fires in <quote>replica</quote> mode,
       <literal>A</literal> = rule fires always.
      </para></entry>
     </row>

     <row>
      <entry role="catalog_table_entry"><para role="column_definition">
       <structfield>is_instead</structfield> <type>bool</type>
      </para>
      <para>
       True if the rule is an <literal>INSTEAD</literal> rule
      </para></entry>
     </row>

     <row>
      <entry role="catalog_table_entry"><para role="column_definition">
       <structfield>ev_qual</structfield> <type>pg_node_tree</type>
      </para>
      <para>
       Expression tree (in the form of a
       <function>nodeToString()</function> representation) for the
       rule's qualifying condition
      </para></entry>
     </row>

     <row>
      <entry role="catalog_table_entry"><para role="column_definition">
       <structfield>ev_action</structfield> <type>pg_node_tree</type>
      </para>
      <para>
       Query tree (in the form of a
       <function>nodeToString()</function> representation) for the
       rule's action
      </para></entry>
     </row>
    </tbody>
   </tgroup>
  </table>

  <note>
   <para>
    <literal>pg_class.relhasrules</literal>
    must be true if a table has any rules in this catalog.
   </para>
  </note>

 </sect1>

 <sect1 id="catalog-pg-seclabel">
  <title><structname>pg_seclabel</structname></title>

  <indexterm zone="catalog-pg-seclabel">
   <primary>pg_seclabel</primary>
  </indexterm>

  <para>
   The catalog <structname>pg_seclabel</structname> stores security
   labels on database objects.  Security labels can be manipulated
   with the <xref linkend="sql-security-label"/> command.  For an easier
   way to view security labels, see <xref linkend="view-pg-seclabels"/>.
  </para>

  <para>
   See also <link linkend="catalog-pg-shseclabel"><structname>pg_shseclabel</structname></link>,
   which performs a similar function for security labels of database objects
   that are shared across a database cluster.
  </para>

  <table>
   <title><structname>pg_seclabel</structname> Columns</title>
   <tgroup cols="1">
    <thead>
     <row>
      <entry role="catalog_table_entry"><para role="column_definition">
       Column Type
      </para>
      <para>
       Description
      </para></entry>
     </row>
    </thead>

    <tbody>
     <row>
      <entry role="catalog_table_entry"><para role="column_definition">
       <structfield>objoid</structfield> <type>oid</type>
       (references any OID column)
      </para>
      <para>
       The OID of the object this security label pertains to
      </para></entry>
     </row>

     <row>
      <entry role="catalog_table_entry"><para role="column_definition">
       <structfield>classoid</structfield> <type>oid</type>
       (references <link linkend="catalog-pg-class"><structname>pg_class</structname></link>.<structfield>oid</structfield>)
      </para>
      <para>
       The OID of the system catalog this object appears in
      </para></entry>
     </row>

     <row>
      <entry role="catalog_table_entry"><para role="column_definition">
       <structfield>objsubid</structfield> <type>int4</type>
      </para>
      <para>
       For a security label on a table column, this is the column number (the
       <structfield>objoid</structfield> and <structfield>classoid</structfield> refer to
       the table itself).  For all other object types, this column is
       zero.
      </para></entry>
     </row>

     <row>
      <entry role="catalog_table_entry"><para role="column_definition">
       <structfield>provider</structfield> <type>text</type>
      </para>
      <para>
       The label provider associated with this label.
      </para></entry>
     </row>

     <row>
      <entry role="catalog_table_entry"><para role="column_definition">
       <structfield>label</structfield> <type>text</type>
      </para>
      <para>
       The security label applied to this object.
      </para></entry>
     </row>
    </tbody>
   </tgroup>
  </table>
 </sect1>

 <sect1 id="catalog-pg-sequence">
  <title><structname>pg_sequence</structname></title>

  <indexterm zone="catalog-pg-sequence">
   <primary>pg_sequence</primary>
  </indexterm>

  <para>
   The catalog <structname>pg_sequence</structname> contains information about
   sequences.  Some of the information about sequences, such as the name and
   the schema, is in <structname>pg_class</structname>.
  </para>

  <table>
   <title><structname>pg_sequence</structname> Columns</title>
   <tgroup cols="1">
    <thead>
     <row>
      <entry role="catalog_table_entry"><para role="column_definition">
       Column Type
      </para>
      <para>
       Description
      </para></entry>
     </row>
    </thead>

    <tbody>
     <row>
      <entry role="catalog_table_entry"><para role="column_definition">
       <structfield>seqrelid</structfield> <type>oid</type>
       (references <link linkend="catalog-pg-class"><structname>pg_class</structname></link>.<structfield>oid</structfield>)
      </para>
      <para>
       The OID of the <structname>pg_class</structname> entry for this sequence
      </para></entry>
     </row>

     <row>
      <entry role="catalog_table_entry"><para role="column_definition">
       <structfield>seqtypid</structfield> <type>oid</type>
       (references <link linkend="catalog-pg-type"><structname>pg_type</structname></link>.<structfield>oid</structfield>)
      </para>
      <para>
       Data type of the sequence
      </para></entry>
     </row>

     <row>
      <entry role="catalog_table_entry"><para role="column_definition">
       <structfield>seqstart</structfield> <type>int8</type>
      </para>
      <para>
       Start value of the sequence
      </para></entry>
     </row>

     <row>
      <entry role="catalog_table_entry"><para role="column_definition">
       <structfield>seqincrement</structfield> <type>int8</type>
      </para>
      <para>
       Increment value of the sequence
      </para></entry>
     </row>

     <row>
      <entry role="catalog_table_entry"><para role="column_definition">
       <structfield>seqmax</structfield> <type>int8</type>
      </para>
      <para>
       Maximum value of the sequence
      </para></entry>
     </row>

     <row>
      <entry role="catalog_table_entry"><para role="column_definition">
       <structfield>seqmin</structfield> <type>int8</type>
      </para>
      <para>
       Minimum value of the sequence
      </para></entry>
     </row>

     <row>
      <entry role="catalog_table_entry"><para role="column_definition">
       <structfield>seqcache</structfield> <type>int8</type>
      </para>
      <para>
       Cache size of the sequence
      </para></entry>
     </row>

     <row>
      <entry role="catalog_table_entry"><para role="column_definition">
       <structfield>seqcycle</structfield> <type>bool</type>
      </para>
      <para>
       Whether the sequence cycles
      </para></entry>
     </row>
    </tbody>
   </tgroup>
  </table>
 </sect1>

 <sect1 id="catalog-pg-shdepend">
  <title><structname>pg_shdepend</structname></title>

  <indexterm zone="catalog-pg-shdepend">
   <primary>pg_shdepend</primary>
  </indexterm>

  <para>
   The catalog <structname>pg_shdepend</structname> records the
   dependency relationships between database objects and shared objects,
   such as roles.  This information allows
   <productname>PostgreSQL</productname> to ensure that those objects are
   unreferenced before attempting to delete them.
  </para>

  <para>
   See also <link linkend="catalog-pg-depend"><structname>pg_depend</structname></link>,
   which performs a similar function for dependencies involving objects
   within a single database.
  </para>

  <para>
   Unlike most system catalogs, <structname>pg_shdepend</structname>
   is shared across all databases of a cluster: there is only one
   copy of <structname>pg_shdepend</structname> per cluster, not
   one per database.
  </para>

  <table>
   <title><structname>pg_shdepend</structname> Columns</title>
   <tgroup cols="1">
    <thead>
     <row>
      <entry role="catalog_table_entry"><para role="column_definition">
       Column Type
      </para>
      <para>
       Description
      </para></entry>
     </row>
    </thead>

    <tbody>
     <row>
      <entry role="catalog_table_entry"><para role="column_definition">
       <structfield>dbid</structfield> <type>oid</type>
       (references <link linkend="catalog-pg-database"><structname>pg_database</structname></link>.<structfield>oid</structfield>)
      </para>
      <para>
       The OID of the database the dependent object is in,
       or zero for a shared object
      </para></entry>
     </row>

     <row>
      <entry role="catalog_table_entry"><para role="column_definition">
       <structfield>classid</structfield> <type>oid</type>
       (references <link linkend="catalog-pg-class"><structname>pg_class</structname></link>.<structfield>oid</structfield>)
      </para>
      <para>
       The OID of the system catalog the dependent object is in
      </para></entry>
     </row>

     <row>
      <entry role="catalog_table_entry"><para role="column_definition">
       <structfield>objid</structfield> <type>oid</type>
       (references any OID column)
      </para>
      <para>
       The OID of the specific dependent object
      </para></entry>
     </row>

     <row>
      <entry role="catalog_table_entry"><para role="column_definition">
       <structfield>objsubid</structfield> <type>int4</type>
      </para>
      <para>
       For a table column, this is the column number (the
       <structfield>objid</structfield> and <structfield>classid</structfield> refer to the
       table itself).  For all other object types, this column is zero.
      </para></entry>
     </row>

     <row>
      <entry role="catalog_table_entry"><para role="column_definition">
       <structfield>refclassid</structfield> <type>oid</type>
       (references <link linkend="catalog-pg-class"><structname>pg_class</structname></link>.<structfield>oid</structfield>)
      </para>
      <para>
       The OID of the system catalog the referenced object is in
       (must be a shared catalog)
      </para></entry>
     </row>

     <row>
      <entry role="catalog_table_entry"><para role="column_definition">
       <structfield>refobjid</structfield> <type>oid</type>
       (references any OID column)
      </para>
      <para>
       The OID of the specific referenced object
      </para></entry>
     </row>

     <row>
      <entry role="catalog_table_entry"><para role="column_definition">
       <structfield>deptype</structfield> <type>char</type>
      </para>
      <para>
       A code defining the specific semantics of this dependency relationship; see text
      </para></entry>
     </row>
    </tbody>
   </tgroup>
  </table>

  <para>
   In all cases, a <structname>pg_shdepend</structname> entry indicates that
   the referenced object cannot be dropped without also dropping the dependent
   object.  However, there are several subflavors identified by
   <structfield>deptype</structfield>:

   <variablelist>
    <varlistentry>
     <term><symbol>SHARED_DEPENDENCY_OWNER</symbol> (<literal>o</literal>)</term>
     <listitem>
      <para>
       The referenced object (which must be a role) is the owner of the
       dependent object.
      </para>
     </listitem>
    </varlistentry>

    <varlistentry>
     <term><symbol>SHARED_DEPENDENCY_ACL</symbol> (<literal>a</literal>)</term>
     <listitem>
      <para>
       The referenced object (which must be a role) is mentioned in the
       ACL (access control list, i.e., privileges list) of the
       dependent object.  (A <symbol>SHARED_DEPENDENCY_ACL</symbol> entry is
       not made for the owner of the object, since the owner will have
       a <symbol>SHARED_DEPENDENCY_OWNER</symbol> entry anyway.)
      </para>
     </listitem>
    </varlistentry>

    <varlistentry>
     <term><symbol>SHARED_DEPENDENCY_POLICY</symbol> (<literal>r</literal>)</term>
     <listitem>
      <para>
       The referenced object (which must be a role) is mentioned as the
       target of a dependent policy object.
      </para>
     </listitem>
    </varlistentry>

    <varlistentry>
     <term><symbol>SHARED_DEPENDENCY_PIN</symbol> (<literal>p</literal>)</term>
     <listitem>
      <para>
       There is no dependent object; this type of entry is a signal
       that the system itself depends on the referenced object, and so
       that object must never be deleted.  Entries of this type are
       created only by <command>initdb</command>.  The columns for the
       dependent object contain zeroes.
      </para>
     </listitem>
    </varlistentry>
   </variablelist>

   Other dependency flavors might be needed in future.  Note in particular
   that the current definition only supports roles as referenced objects.
  </para>

 </sect1>

 <sect1 id="catalog-pg-shdescription">
  <title><structname>pg_shdescription</structname></title>

  <indexterm zone="catalog-pg-shdescription">
   <primary>pg_shdescription</primary>
  </indexterm>

  <para>
   The catalog <structname>pg_shdescription</structname> stores optional
   descriptions (comments) for shared database objects.  Descriptions can be
   manipulated with the <xref linkend="sql-comment"/> command and viewed with
   <application>psql</application>'s <literal>\d</literal> commands.
  </para>

  <para>
   See also <link linkend="catalog-pg-description"><structname>pg_description</structname></link>,
   which performs a similar function for descriptions involving objects
   within a single database.
  </para>

  <para>
   Unlike most system catalogs, <structname>pg_shdescription</structname>
   is shared across all databases of a cluster: there is only one
   copy of <structname>pg_shdescription</structname> per cluster, not
   one per database.
  </para>

  <table>
   <title><structname>pg_shdescription</structname> Columns</title>
   <tgroup cols="1">
    <thead>
     <row>
      <entry role="catalog_table_entry"><para role="column_definition">
       Column Type
      </para>
      <para>
       Description
      </para></entry>
     </row>
    </thead>

    <tbody>
     <row>
      <entry role="catalog_table_entry"><para role="column_definition">
       <structfield>objoid</structfield> <type>oid</type>
       (references any OID column)
      </para>
      <para>
       The OID of the object this description pertains to
      </para></entry>
     </row>

     <row>
      <entry role="catalog_table_entry"><para role="column_definition">
       <structfield>classoid</structfield> <type>oid</type>
       (references <link linkend="catalog-pg-class"><structname>pg_class</structname></link>.<structfield>oid</structfield>)
      </para>
      <para>
       The OID of the system catalog this object appears in
      </para></entry>
     </row>

     <row>
      <entry role="catalog_table_entry"><para role="column_definition">
       <structfield>description</structfield> <type>text</type>
      </para>
      <para>
       Arbitrary text that serves as the description of this object
      </para></entry>
     </row>
    </tbody>
   </tgroup>
  </table>

 </sect1>

 <sect1 id="catalog-pg-shseclabel">
  <title><structname>pg_shseclabel</structname></title>

  <indexterm zone="catalog-pg-shseclabel">
   <primary>pg_shseclabel</primary>
  </indexterm>

  <para>
   The catalog <structname>pg_shseclabel</structname> stores security
   labels on shared database objects.  Security labels can be manipulated
   with the <xref linkend="sql-security-label"/> command.  For an easier
   way to view security labels, see <xref linkend="view-pg-seclabels"/>.
  </para>

  <para>
   See also <link linkend="catalog-pg-seclabel"><structname>pg_seclabel</structname></link>,
   which performs a similar function for security labels involving objects
   within a single database.
  </para>

  <para>
   Unlike most system catalogs, <structname>pg_shseclabel</structname>
   is shared across all databases of a cluster: there is only one
   copy of <structname>pg_shseclabel</structname> per cluster, not
   one per database.
  </para>

  <table>
   <title><structname>pg_shseclabel</structname> Columns</title>
   <tgroup cols="1">
    <thead>
     <row>
      <entry role="catalog_table_entry"><para role="column_definition">
       Column Type
      </para>
      <para>
       Description
      </para></entry>
     </row>
    </thead>

    <tbody>
     <row>
      <entry role="catalog_table_entry"><para role="column_definition">
       <structfield>objoid</structfield> <type>oid</type>
       (references any OID column)
      </para>
      <para>
       The OID of the object this security label pertains to
      </para></entry>
     </row>

     <row>
      <entry role="catalog_table_entry"><para role="column_definition">
       <structfield>classoid</structfield> <type>oid</type>
       (references <link linkend="catalog-pg-class"><structname>pg_class</structname></link>.<structfield>oid</structfield>)
      </para>
      <para>
       The OID of the system catalog this object appears in
      </para></entry>
     </row>

     <row>
      <entry role="catalog_table_entry"><para role="column_definition">
       <structfield>provider</structfield> <type>text</type>
      </para>
      <para>
       The label provider associated with this label.
      </para></entry>
     </row>

     <row>
      <entry role="catalog_table_entry"><para role="column_definition">
       <structfield>label</structfield> <type>text</type>
      </para>
      <para>
       The security label applied to this object.
      </para></entry>
     </row>
    </tbody>
   </tgroup>
  </table>
 </sect1>

 <sect1 id="catalog-pg-statistic">
  <title><structname>pg_statistic</structname></title>

  <indexterm zone="catalog-pg-statistic">
   <primary>pg_statistic</primary>
  </indexterm>

  <para>
   The catalog <structname>pg_statistic</structname> stores
   statistical data about the contents of the database.  Entries are
   created by <xref linkend="sql-analyze"/>
   and subsequently used by the query planner.  Note that all the
   statistical data is inherently approximate, even assuming that it
   is up-to-date.
  </para>

  <para>
   Normally there is one entry, with <structfield>stainherit</structfield> =
   <literal>false</literal>, for each table column that has been analyzed.
   If the table has inheritance children, a second entry with
   <structfield>stainherit</structfield> = <literal>true</literal> is also created.  This row
   represents the column's statistics over the inheritance tree, i.e.,
   statistics for the data you'd see with
   <literal>SELECT <replaceable>column</replaceable> FROM <replaceable>table</replaceable>*</literal>,
   whereas the <structfield>stainherit</structfield> = <literal>false</literal> row represents
   the results of
   <literal>SELECT <replaceable>column</replaceable> FROM ONLY <replaceable>table</replaceable></literal>.
  </para>

  <para>
   <structname>pg_statistic</structname> also stores statistical data about
   the values of index expressions.  These are described as if they were
   actual data columns; in particular, <structfield>starelid</structfield>
   references the index.  No entry is made for an ordinary non-expression
   index column, however, since it would be redundant with the entry
   for the underlying table column.  Currently, entries for index expressions
   always have <structfield>stainherit</structfield> = <literal>false</literal>.
  </para>

  <para>
   Since different kinds of statistics might be appropriate for different
   kinds of data, <structname>pg_statistic</structname> is designed not
   to assume very much about what sort of statistics it stores.  Only
   extremely general statistics (such as nullness) are given dedicated
   columns in <structname>pg_statistic</structname>.  Everything else
   is stored in <quote>slots</quote>, which are groups of associated columns
   whose content is identified by a code number in one of the slot's columns.
   For more information see
   <filename>src/include/catalog/pg_statistic.h</filename>.
  </para>

  <para>
   <structname>pg_statistic</structname> should not be readable by the
   public, since even statistical information about a table's contents
   might be considered sensitive.  (Example: minimum and maximum values
   of a salary column might be quite interesting.)
   <link linkend="view-pg-stats"><structname>pg_stats</structname></link>
   is a publicly readable view on
   <structname>pg_statistic</structname> that only exposes information
   about those tables that are readable by the current user.
  </para>

  <table>
   <title><structname>pg_statistic</structname> Columns</title>
   <tgroup cols="1">
    <thead>
     <row>
      <entry role="catalog_table_entry"><para role="column_definition">
       Column Type
      </para>
      <para>
       Description
      </para></entry>
     </row>
    </thead>

    <tbody>
     <row>
      <entry role="catalog_table_entry"><para role="column_definition">
       <structfield>starelid</structfield> <type>oid</type>
       (references <link linkend="catalog-pg-class"><structname>pg_class</structname></link>.<structfield>oid</structfield>)
      </para>
      <para>
       The table or index that the described column belongs to
      </para></entry>
     </row>

     <row>
      <entry role="catalog_table_entry"><para role="column_definition">
       <structfield>staattnum</structfield> <type>int2</type>
       (references <link linkend="catalog-pg-attribute"><structname>pg_attribute</structname></link>.<structfield>attnum</structfield>)
      </para>
      <para>
       The number of the described column
      </para></entry>
     </row>

     <row>
      <entry role="catalog_table_entry"><para role="column_definition">
       <structfield>stainherit</structfield> <type>bool</type>
      </para>
      <para>
       If true, the stats include inheritance child columns, not just the
       values in the specified relation
      </para></entry>
     </row>

     <row>
      <entry role="catalog_table_entry"><para role="column_definition">
       <structfield>stanullfrac</structfield> <type>float4</type>
      </para>
      <para>
       The fraction of the column's entries that are null
      </para></entry>
     </row>

     <row>
      <entry role="catalog_table_entry"><para role="column_definition">
       <structfield>stawidth</structfield> <type>int4</type>
      </para>
      <para>
       The average stored width, in bytes, of nonnull entries
      </para></entry>
     </row>

     <row>
      <entry role="catalog_table_entry"><para role="column_definition">
       <structfield>stadistinct</structfield> <type>float4</type>
      </para>
      <para>
       The number of distinct nonnull data values in the column.
       A value greater than zero is the actual number of distinct values.
       A value less than zero is the negative of a multiplier for the number
       of rows in the table; for example, a column in which about 80% of the
       values are nonnull and each nonnull value appears about twice on
       average could be represented by <structfield>stadistinct</structfield> = -0.4.
       A zero value means the number of distinct values is unknown.
      </para></entry>
     </row>

     <row>
      <entry role="catalog_table_entry"><para role="column_definition">
       <structfield>stakind<replaceable>N</replaceable></structfield> <type>int2</type>
      </para>
      <para>
       A code number indicating the kind of statistics stored in the
       <replaceable>N</replaceable>th <quote>slot</quote> of the
       <structname>pg_statistic</structname> row.
      </para></entry>
     </row>

     <row>
      <entry role="catalog_table_entry"><para role="column_definition">
       <structfield>staop<replaceable>N</replaceable></structfield> <type>oid</type>
       (references <link linkend="catalog-pg-operator"><structname>pg_operator</structname></link>.<structfield>oid</structfield>)
      </para>
      <para>
       An operator used to derive the statistics stored in the
       <replaceable>N</replaceable>th <quote>slot</quote>.  For example, a
       histogram slot would show the <literal>&lt;</literal> operator
       that defines the sort order of the data.
      </para></entry>
     </row>

     <row>
      <entry role="catalog_table_entry"><para role="column_definition">
       <structfield>stacoll<replaceable>N</replaceable></structfield> <type>oid</type>
       (references <link linkend="catalog-pg-collation"><structname>pg_collation</structname></link>.<structfield>oid</structfield>)
      </para>
      <para>
       The collation used to derive the statistics stored in the
       <replaceable>N</replaceable>th <quote>slot</quote>.  For example, a
       histogram slot for a collatable column would show the collation that
       defines the sort order of the data.  Zero for noncollatable data.
      </para></entry>
     </row>

     <row>
      <entry role="catalog_table_entry"><para role="column_definition">
       <structfield>stanumbers<replaceable>N</replaceable></structfield> <type>float4[]</type>
      </para>
      <para>
       Numerical statistics of the appropriate kind for the
       <replaceable>N</replaceable>th <quote>slot</quote>, or null if the slot
       kind does not involve numerical values
      </para></entry>
     </row>

     <row>
      <entry role="catalog_table_entry"><para role="column_definition">
       <structfield>stavalues<replaceable>N</replaceable></structfield> <type>anyarray</type>
      </para>
      <para>
       Column data values of the appropriate kind for the
       <replaceable>N</replaceable>th <quote>slot</quote>, or null if the slot
       kind does not store any data values.  Each array's element
       values are actually of the specific column's data type, or a related
       type such as an array's element type, so there is no way to define
       these columns' type more specifically than <type>anyarray</type>.
      </para></entry>
     </row>
    </tbody>
   </tgroup>
  </table>

 </sect1>

 <sect1 id="catalog-pg-statistic-ext">
  <title><structname>pg_statistic_ext</structname></title>

  <indexterm zone="catalog-pg-statistic-ext">
   <primary>pg_statistic_ext</primary>
  </indexterm>

  <para>
   The catalog <structname>pg_statistic_ext</structname>
   holds definitions of extended planner statistics.
   Each row in this catalog corresponds to a <firstterm>statistics object</firstterm>
   created with <xref linkend="sql-createstatistics"/>.
  </para>

  <table>
   <title><structname>pg_statistic_ext</structname> Columns</title>
   <tgroup cols="1">
    <thead>
     <row>
      <entry role="catalog_table_entry"><para role="column_definition">
       Column Type
      </para>
      <para>
       Description
      </para></entry>
     </row>
    </thead>

    <tbody>
     <row>
      <entry role="catalog_table_entry"><para role="column_definition">
       <structfield>oid</structfield> <type>oid</type>
      </para>
      <para>
       Row identifier
      </para></entry>
     </row>

     <row>
      <entry role="catalog_table_entry"><para role="column_definition">
       <structfield>stxrelid</structfield> <type>oid</type>
       (references <link linkend="catalog-pg-class"><structname>pg_class</structname></link>.<structfield>oid</structfield>)
      </para>
      <para>
       Table containing the columns described by this object
      </para></entry>
     </row>

     <row>
      <entry role="catalog_table_entry"><para role="column_definition">
       <structfield>stxname</structfield> <type>name</type>
      </para>
      <para>
       Name of the statistics object
      </para></entry>
     </row>

     <row>
      <entry role="catalog_table_entry"><para role="column_definition">
       <structfield>stxnamespace</structfield> <type>oid</type>
       (references <link linkend="catalog-pg-namespace"><structname>pg_namespace</structname></link>.<structfield>oid</structfield>)
      </para>
      <para>
       The OID of the namespace that contains this statistics object
      </para></entry>
     </row>

     <row>
      <entry role="catalog_table_entry"><para role="column_definition">
       <structfield>stxowner</structfield> <type>oid</type>
       (references <link linkend="catalog-pg-authid"><structname>pg_authid</structname></link>.<structfield>oid</structfield>)
      </para>
      <para>
       Owner of the statistics object
      </para></entry>
     </row>

     <row>
      <entry role="catalog_table_entry"><para role="column_definition">
       <structfield>stxstattarget</structfield> <type>int4</type>
      </para>
      <para>
       <structfield>stxstattarget</structfield> controls the level of detail
       of statistics accumulated for this statistics object by
       <xref linkend="sql-analyze"/>.
       A zero value indicates that no statistics should be collected.
       A negative value says to use the system default statistics target.
       Positive values of <structfield>stxstattarget</structfield>
       determine the target number of <quote>most common values</quote>
       to collect.
      </para></entry>
     </row>

     <row>
      <entry role="catalog_table_entry"><para role="column_definition">
       <structfield>stxkeys</structfield> <type>int2vector</type>
       (references <link linkend="catalog-pg-attribute"><structname>pg_attribute</structname></link>.<structfield>attnum</structfield>)
      </para>
      <para>
       An array of attribute numbers, indicating which table columns are
       covered by this statistics object;
       for example a value of <literal>1 3</literal> would
       mean that the first and the third table columns are covered
      </para></entry>
     </row>

     <row>
      <entry role="catalog_table_entry"><para role="column_definition">
       <structfield>stxkind</structfield> <type>char[]</type>
      </para>
      <para>
       An array containing codes for the enabled statistic kinds;
       valid values are:
       <literal>d</literal> for n-distinct statistics,
       <literal>f</literal> for functional dependency statistics, and
       <literal>m</literal> for most common values (MCV) list statistics
      </para></entry>
     </row>
    </tbody>
   </tgroup>
  </table>

  <para>
   The <structname>pg_statistic_ext</structname> entry is filled in
   completely during <command>CREATE STATISTICS</command>, but the actual
   statistical values are not computed then.
   Subsequent <command>ANALYZE</command> commands compute the desired values
   and populate an entry in the
   <link linkend="catalog-pg-statistic-ext-data"><structname>pg_statistic_ext_data</structname></link>
   catalog.
  </para>
 </sect1>

 <sect1 id="catalog-pg-statistic-ext-data">
  <title><structname>pg_statistic_ext_data</structname></title>

  <indexterm zone="catalog-pg-statistic-ext">
   <primary>pg_statistic_ext_data</primary>
  </indexterm>

  <para>
   The catalog <structname>pg_statistic_ext_data</structname>
   holds data for extended planner statistics defined in <structname>pg_statistic_ext</structname>.
   Each row in this catalog corresponds to a <firstterm>statistics object</firstterm>
   created with <xref linkend="sql-createstatistics"/>.
  </para>

  <para>
   Like <structname>pg_statistic</structname>,
   <structname>pg_statistic_ext_data</structname> should not be
   readable by the public, since the contents might be considered sensitive.
   (Example: most common combinations of values in columns might be quite
   interesting.)
   <link linkend="view-pg-stats-ext"><structname>pg_stats_ext</structname></link>
   is a publicly readable view
   on <structname>pg_statistic_ext_data</structname> (after joining
   with <structname>pg_statistic_ext</structname>) that only exposes
   information about those tables and columns that are readable by the
   current user.
  </para>

  <table>
   <title><structname>pg_statistic_ext_data</structname> Columns</title>
   <tgroup cols="1">
    <thead>
     <row>
      <entry role="catalog_table_entry"><para role="column_definition">
       Column Type
      </para>
      <para>
       Description
      </para></entry>
     </row>
    </thead>

    <tbody>
     <row>
      <entry role="catalog_table_entry"><para role="column_definition">
       <structfield>stxoid</structfield> <type>oid</type>
       (references <link linkend="catalog-pg-statistic-ext"><structname>pg_statistic_ext</structname></link>.<structfield>oid</structfield>)
      </para>
      <para>
       Extended statistic object containing the definition for this data
      </para></entry>
     </row>

     <row>
      <entry role="catalog_table_entry"><para role="column_definition">
       <structfield>stxdndistinct</structfield> <type>pg_ndistinct</type>
      </para>
      <para>
       N-distinct counts, serialized as <structname>pg_ndistinct</structname> type
      </para></entry>
     </row>

     <row>
      <entry role="catalog_table_entry"><para role="column_definition">
       <structfield>stxddependencies</structfield> <type>pg_dependencies</type>
      </para>
      <para>
       Functional dependency statistics, serialized
       as <structname>pg_dependencies</structname> type
      </para></entry>
     </row>

     <row>
      <entry role="catalog_table_entry"><para role="column_definition">
       <structfield>stxdmcv</structfield> <type>pg_mcv_list</type>
      </para>
      <para>
       MCV (most-common values) list statistics, serialized as
       <structname>pg_mcv_list</structname> type
      </para></entry>
     </row>
    </tbody>
   </tgroup>
  </table>

 </sect1>

 <sect1 id="catalog-pg-subscription">
  <title><structname>pg_subscription</structname></title>

  <indexterm zone="catalog-pg-subscription">
   <primary>pg_subscription</primary>
  </indexterm>

  <para>
   The catalog <structname>pg_subscription</structname> contains all existing
   logical replication subscriptions.  For more information about logical
   replication see <xref linkend="logical-replication"/>.
  </para>

  <para>
   Unlike most system catalogs, <structname>pg_subscription</structname> is
   shared across all databases of a cluster: there is only one copy
   of <structname>pg_subscription</structname> per cluster, not one per
   database.
  </para>

  <para>
   Access to the column <structfield>subconninfo</structfield> is revoked from
   normal users, because it could contain plain-text passwords.
  </para>

  <table>
   <title><structname>pg_subscription</structname> Columns</title>
   <tgroup cols="1">
    <thead>
     <row>
      <entry role="catalog_table_entry"><para role="column_definition">
       Column Type
      </para>
      <para>
       Description
      </para></entry>
     </row>
    </thead>

    <tbody>
     <row>
      <entry role="catalog_table_entry"><para role="column_definition">
       <structfield>oid</structfield> <type>oid</type>
      </para>
      <para>
       Row identifier
      </para></entry>
     </row>

     <row>
      <entry role="catalog_table_entry"><para role="column_definition">
       <structfield>subdbid</structfield> <type>oid</type>
       (references <link linkend="catalog-pg-database"><structname>pg_database</structname></link>.<structfield>oid</structfield>)
      </para>
      <para>
       OID of the database which the subscription resides in
      </para></entry>
     </row>

     <row>
      <entry role="catalog_table_entry"><para role="column_definition">
       <structfield>subname</structfield> <type>name</type>
      </para>
      <para>
       Name of the subscription
      </para></entry>
     </row>

     <row>
      <entry role="catalog_table_entry"><para role="column_definition">
       <structfield>subowner</structfield> <type>oid</type>
       (references <link linkend="catalog-pg-authid"><structname>pg_authid</structname></link>.<structfield>oid</structfield>)
      </para>
      <para>
       Owner of the subscription
      </para></entry>
     </row>

     <row>
      <entry role="catalog_table_entry"><para role="column_definition">
       <structfield>subenabled</structfield> <type>bool</type>
      </para>
      <para>
       If true, the subscription is enabled and should be replicating.
      </para></entry>
     </row>

     <row>
      <entry role="catalog_table_entry"><para role="column_definition">
       <structfield>subconninfo</structfield> <type>text</type>
      </para>
      <para>
       Connection string to the upstream database
      </para></entry>
     </row>

     <row>
      <entry role="catalog_table_entry"><para role="column_definition">
       <structfield>subslotname</structfield> <type>name</type>
      </para>
      <para>
       Name of the replication slot in the upstream database. Also used
       for local replication origin name.
      </para></entry>
     </row>

     <row>
      <entry role="catalog_table_entry"><para role="column_definition">
       <structfield>subsynccommit</structfield> <type>text</type>
      </para>
      <para>
       Contains the value of the <varname>synchronous_commit</varname>
       setting for the subscription workers.
      </para></entry>
     </row>

     <row>
      <entry role="catalog_table_entry"><para role="column_definition">
       <structfield>subpublications</structfield> <type>text[]</type>
      </para>
      <para>
       Array of subscribed publication names. These reference the
       publications on the publisher server. For more on publications
       see <xref linkend="logical-replication-publication"/>.
      </para></entry>
     </row>
    </tbody>
   </tgroup>
  </table>
 </sect1>

 <sect1 id="catalog-pg-subscription-rel">
  <title><structname>pg_subscription_rel</structname></title>

  <indexterm zone="catalog-pg-subscription-rel">
   <primary>pg_subscription_rel</primary>
  </indexterm>

  <para>
   The catalog <structname>pg_subscription_rel</structname> contains the
   state for each replicated relation in each subscription.  This is a
   many-to-many mapping.
  </para>

  <para>
   This catalog only contains tables known to the subscription after running
   either <command>CREATE SUBSCRIPTION</command> or
   <command>ALTER SUBSCRIPTION ... REFRESH PUBLICATION</command>.
  </para>

  <table>
   <title><structname>pg_subscription_rel</structname> Columns</title>
   <tgroup cols="1">
    <thead>
     <row>
      <entry role="catalog_table_entry"><para role="column_definition">
       Column Type
      </para>
      <para>
       Description
      </para></entry>
     </row>
    </thead>

    <tbody>
     <row>
      <entry role="catalog_table_entry"><para role="column_definition">
       <structfield>srsubid</structfield> <type>oid</type>
       (references <link linkend="catalog-pg-subscription"><structname>pg_subscription</structname></link>.<structfield>oid</structfield>)
      </para>
      <para>
       Reference to subscription
      </para></entry>
     </row>

     <row>
      <entry role="catalog_table_entry"><para role="column_definition">
       <structfield>srrelid</structfield> <type>oid</type>
       (references <link linkend="catalog-pg-class"><structname>pg_class</structname></link>.<structfield>oid</structfield>)
      </para>
      <para>
       Reference to relation
      </para></entry>
     </row>

     <row>
      <entry role="catalog_table_entry"><para role="column_definition">
       <structfield>srsubstate</structfield> <type>char</type>
      </para>
      <para>
       State code:
       <literal>i</literal> = initialize,
       <literal>d</literal> = data is being copied,
       <literal>s</literal> = synchronized,
       <literal>r</literal> = ready (normal replication)
      </para></entry>
     </row>

     <row>
      <entry role="catalog_table_entry"><para role="column_definition">
       <structfield>srsublsn</structfield> <type>pg_lsn</type>
      </para>
      <para>
       End LSN for <literal>s</literal> and <literal>r</literal> states.
      </para></entry>
     </row>
    </tbody>
   </tgroup>
  </table>
 </sect1>

 <sect1 id="catalog-pg-tablespace">
  <title><structname>pg_tablespace</structname></title>

  <indexterm zone="catalog-pg-tablespace">
   <primary>pg_tablespace</primary>
  </indexterm>

  <para>
   The catalog <structname>pg_tablespace</structname> stores information
   about the available tablespaces.  Tables can be placed in particular
   tablespaces to aid administration of disk layout.
  </para>

  <para>
   Unlike most system catalogs, <structname>pg_tablespace</structname>
   is shared across all databases of a cluster: there is only one
   copy of <structname>pg_tablespace</structname> per cluster, not
   one per database.
  </para>

  <table>
   <title><structname>pg_tablespace</structname> Columns</title>
   <tgroup cols="1">
    <thead>
     <row>
      <entry role="catalog_table_entry"><para role="column_definition">
       Column Type
      </para>
      <para>
       Description
      </para></entry>
     </row>
    </thead>

    <tbody>
     <row>
      <entry role="catalog_table_entry"><para role="column_definition">
       <structfield>oid</structfield> <type>oid</type>
      </para>
      <para>
       Row identifier
      </para></entry>
     </row>

     <row>
      <entry role="catalog_table_entry"><para role="column_definition">
       <structfield>spcname</structfield> <type>name</type>
      </para>
      <para>
       Tablespace name
      </para></entry>
     </row>

     <row>
      <entry role="catalog_table_entry"><para role="column_definition">
       <structfield>spcowner</structfield> <type>oid</type>
       (references <link linkend="catalog-pg-authid"><structname>pg_authid</structname></link>.<structfield>oid</structfield>)
      </para>
      <para>
       Owner of the tablespace, usually the user who created it
      </para></entry>
     </row>

     <row>
      <entry role="catalog_table_entry"><para role="column_definition">
       <structfield>spcacl</structfield> <type>aclitem[]</type>
      </para>
      <para>
       Access privileges; see <xref linkend="ddl-priv"/> for details
      </para></entry>
     </row>

     <row>
      <entry role="catalog_table_entry"><para role="column_definition">
       <structfield>spcoptions</structfield> <type>text[]</type>
      </para>
      <para>
       Tablespace-level options, as <quote>keyword=value</quote> strings
      </para></entry>
     </row>
    </tbody>
   </tgroup>
  </table>
 </sect1>


 <sect1 id="catalog-pg-transform">
  <title><structname>pg_transform</structname></title>

  <indexterm zone="catalog-pg-transform">
   <primary>pg_transform</primary>
  </indexterm>

  <para>
   The catalog <structname>pg_transform</structname> stores information about
   transforms, which are a mechanism to adapt data types to procedural
   languages.  See <xref linkend="sql-createtransform"/> for more information.
  </para>

  <table>
   <title><structname>pg_transform</structname> Columns</title>
   <tgroup cols="1">
    <thead>
     <row>
      <entry role="catalog_table_entry"><para role="column_definition">
       Column Type
      </para>
      <para>
       Description
      </para></entry>
     </row>
    </thead>

    <tbody>
     <row>
      <entry role="catalog_table_entry"><para role="column_definition">
       <structfield>oid</structfield> <type>oid</type>
      </para>
      <para>
       Row identifier
      </para></entry>
     </row>

     <row>
      <entry role="catalog_table_entry"><para role="column_definition">
       <structfield>trftype</structfield> <type>oid</type>
       (references <link linkend="catalog-pg-type"><structname>pg_type</structname></link>.<structfield>oid</structfield>)
      </para>
      <para>
       OID of the data type this transform is for
      </para></entry>
     </row>

     <row>
      <entry role="catalog_table_entry"><para role="column_definition">
       <structfield>trflang</structfield> <type>oid</type>
       (references <link linkend="catalog-pg-language"><structname>pg_language</structname></link>.<structfield>oid</structfield>)
      </para>
      <para>
       OID of the language this transform is for
      </para></entry>
     </row>

     <row>
      <entry role="catalog_table_entry"><para role="column_definition">
       <structfield>trffromsql</structfield> <type>regproc</type>
       (references <link linkend="catalog-pg-proc"><structname>pg_proc</structname></link>.<structfield>oid</structfield>)
      </para>
      <para>
       The OID of the function to use when converting the data type for input
       to the procedural language (e.g., function parameters).  Zero is stored
       if this operation is not supported.
      </para></entry>
     </row>

     <row>
      <entry role="catalog_table_entry"><para role="column_definition">
       <structfield>trftosql</structfield> <type>regproc</type>
       (references <link linkend="catalog-pg-proc"><structname>pg_proc</structname></link>.<structfield>oid</structfield>)
      </para>
      <para>
       The OID of the function to use when converting output from the
       procedural language (e.g., return values) to the data type.  Zero is
       stored if this operation is not supported.
      </para></entry>
     </row>
    </tbody>
   </tgroup>
  </table>
 </sect1>


 <sect1 id="catalog-pg-trigger">
  <title><structname>pg_trigger</structname></title>

  <indexterm zone="catalog-pg-trigger">
   <primary>pg_trigger</primary>
  </indexterm>

  <para>
   The catalog <structname>pg_trigger</structname> stores triggers on tables
   and views.
   See <xref linkend="sql-createtrigger"/>
   for more information.
  </para>

  <table>
   <title><structname>pg_trigger</structname> Columns</title>
   <tgroup cols="1">
    <thead>
     <row>
      <entry role="catalog_table_entry"><para role="column_definition">
       Column Type
      </para>
      <para>
       Description
      </para></entry>
     </row>
    </thead>

    <tbody>
     <row>
      <entry role="catalog_table_entry"><para role="column_definition">
       <structfield>oid</structfield> <type>oid</type>
      </para>
      <para>
       Row identifier
      </para></entry>
     </row>

     <row>
      <entry role="catalog_table_entry"><para role="column_definition">
       <structfield>tgrelid</structfield> <type>oid</type>
       (references <link linkend="catalog-pg-class"><structname>pg_class</structname></link>.<structfield>oid</structfield>)
      </para>
      <para>
       The table this trigger is on
      </para></entry>
     </row>

     <row>
      <entry role="catalog_table_entry"><para role="column_definition">
       <structfield>tgparentid</structfield> <type>oid</type>
       (references <link linkend="catalog-pg-trigger"><structname>pg_trigger</structname></link>.<structfield>oid</structfield>)
      </para>
      <para>
       Parent trigger that this trigger is cloned from, zero if not a clone;
       this happens when partitions are created or attached to a partitioned
       table.
      </para></entry>
     </row>

     <row>
      <entry role="catalog_table_entry"><para role="column_definition">
       <structfield>tgname</structfield> <type>name</type>
      </para>
      <para>
       Trigger name (must be unique among triggers of same table)
      </para></entry>
     </row>

     <row>
      <entry role="catalog_table_entry"><para role="column_definition">
       <structfield>tgfoid</structfield> <type>oid</type>
       (references <link linkend="catalog-pg-proc"><structname>pg_proc</structname></link>.<structfield>oid</structfield>)
      </para>
      <para>
       The function to be called
      </para></entry>
     </row>

     <row>
      <entry role="catalog_table_entry"><para role="column_definition">
       <structfield>tgtype</structfield> <type>int2</type>
      </para>
      <para>
       Bit mask identifying trigger firing conditions
      </para></entry>
     </row>

     <row>
      <entry role="catalog_table_entry"><para role="column_definition">
       <structfield>tgenabled</structfield> <type>char</type>
      </para>
      <para>
       Controls in which <xref linkend="guc-session-replication-role"/> modes
       the trigger fires.
       <literal>O</literal> = trigger fires in <quote>origin</quote> and <quote>local</quote> modes,
       <literal>D</literal> = trigger is disabled,
       <literal>R</literal> = trigger fires in <quote>replica</quote> mode,
       <literal>A</literal> = trigger fires always.
      </para></entry>
     </row>

     <row>
      <entry role="catalog_table_entry"><para role="column_definition">
       <structfield>tgisinternal</structfield> <type>bool</type>
      </para>
      <para>
       True if trigger is internally generated (usually, to enforce
       the constraint identified by <structfield>tgconstraint</structfield>)
      </para></entry>
     </row>

     <row>
      <entry role="catalog_table_entry"><para role="column_definition">
       <structfield>tgconstrrelid</structfield> <type>oid</type>
       (references <link linkend="catalog-pg-class"><structname>pg_class</structname></link>.<structfield>oid</structfield>)
      </para>
      <para>
       The table referenced by a referential integrity constraint
      </para></entry>
     </row>

     <row>
      <entry role="catalog_table_entry"><para role="column_definition">
       <structfield>tgconstrindid</structfield> <type>oid</type>
       (references <link linkend="catalog-pg-class"><structname>pg_class</structname></link>.<structfield>oid</structfield>)
      </para>
      <para>
       The index supporting a unique, primary key, referential integrity,
       or exclusion constraint
      </para></entry>
     </row>

     <row>
      <entry role="catalog_table_entry"><para role="column_definition">
       <structfield>tgconstraint</structfield> <type>oid</type>
       (references <link linkend="catalog-pg-constraint"><structname>pg_constraint</structname></link>.<structfield>oid</structfield>)
      </para>
      <para>
       The <structname>pg_constraint</structname> entry associated with the trigger, if any
      </para></entry>
     </row>

     <row>
      <entry role="catalog_table_entry"><para role="column_definition">
       <structfield>tgdeferrable</structfield> <type>bool</type>
      </para>
      <para>
       True if constraint trigger is deferrable
      </para></entry>
     </row>

     <row>
      <entry role="catalog_table_entry"><para role="column_definition">
       <structfield>tginitdeferred</structfield> <type>bool</type>
      </para>
      <para>
       True if constraint trigger is initially deferred
      </para></entry>
     </row>

     <row>
      <entry role="catalog_table_entry"><para role="column_definition">
       <structfield>tgnargs</structfield> <type>int2</type>
      </para>
      <para>
       Number of argument strings passed to trigger function
      </para></entry>
     </row>

     <row>
      <entry role="catalog_table_entry"><para role="column_definition">
       <structfield>tgattr</structfield> <type>int2vector</type>
       (references <link linkend="catalog-pg-attribute"><structname>pg_attribute</structname></link>.<structfield>attnum</structfield>)
      </para>
      <para>
       Column numbers, if trigger is column-specific; otherwise an
       empty array
      </para></entry>
     </row>

     <row>
      <entry role="catalog_table_entry"><para role="column_definition">
       <structfield>tgargs</structfield> <type>bytea</type>
      </para>
      <para>
       Argument strings to pass to trigger, each NULL-terminated
      </para></entry>
     </row>

     <row>
      <entry role="catalog_table_entry"><para role="column_definition">
       <structfield>tgqual</structfield> <type>pg_node_tree</type>
      </para>
      <para>
       Expression tree (in <function>nodeToString()</function>
       representation) for the trigger's <literal>WHEN</literal> condition, or null
       if none
      </para></entry>
     </row>

     <row>
      <entry role="catalog_table_entry"><para role="column_definition">
       <structfield>tgoldtable</structfield> <type>name</type>
      </para>
      <para>
       <literal>REFERENCING</literal> clause name for <literal>OLD TABLE</literal>,
       or null if none
      </para></entry>
     </row>

     <row>
      <entry role="catalog_table_entry"><para role="column_definition">
       <structfield>tgnewtable</structfield> <type>name</type>
      </para>
      <para>
       <literal>REFERENCING</literal> clause name for <literal>NEW TABLE</literal>,
       or null if none
      </para></entry>
     </row>
    </tbody>
   </tgroup>
  </table>

  <para>
   Currently, column-specific triggering is supported only for
   <literal>UPDATE</literal> events, and so <structfield>tgattr</structfield> is relevant
   only for that event type.  <structfield>tgtype</structfield> might
   contain bits for other event types as well, but those are presumed
   to be table-wide regardless of what is in <structfield>tgattr</structfield>.
  </para>

  <note>
   <para>
    When <structfield>tgconstraint</structfield> is nonzero,
    <structfield>tgconstrrelid</structfield>, <structfield>tgconstrindid</structfield>,
    <structfield>tgdeferrable</structfield>, and <structfield>tginitdeferred</structfield> are
    largely redundant with the referenced <structname>pg_constraint</structname> entry.
    However, it is possible for a non-deferrable trigger to be associated
    with a deferrable constraint: foreign key constraints can have some
    deferrable and some non-deferrable triggers.
   </para>
  </note>

  <note>
   <para>
    <literal>pg_class.relhastriggers</literal>
    must be true if a relation has any triggers in this catalog.
   </para>
  </note>

 </sect1>


 <sect1 id="catalog-pg-ts-config">
  <title><structname>pg_ts_config</structname></title>

  <indexterm zone="catalog-pg-ts-config">
   <primary>pg_ts_config</primary>
  </indexterm>

  <para>
   The <structname>pg_ts_config</structname> catalog contains entries
   representing text search configurations.  A configuration specifies
   a particular text search parser and a list of dictionaries to use
   for each of the parser's output token types.  The parser is shown
   in the <structname>pg_ts_config</structname> entry, but the
   token-to-dictionary mapping is defined by subsidiary entries in <link
   linkend="catalog-pg-ts-config-map"><structname>pg_ts_config_map</structname></link>.
  </para>

  <para>
   <productname>PostgreSQL</productname>'s text search features are
   described at length in <xref linkend="textsearch"/>.
  </para>

  <table>
   <title><structname>pg_ts_config</structname> Columns</title>
   <tgroup cols="1">
    <thead>
     <row>
      <entry role="catalog_table_entry"><para role="column_definition">
       Column Type
      </para>
      <para>
       Description
      </para></entry>
     </row>
    </thead>

    <tbody>
     <row>
      <entry role="catalog_table_entry"><para role="column_definition">
       <structfield>oid</structfield> <type>oid</type>
      </para>
      <para>
       Row identifier
      </para></entry>
     </row>

     <row>
      <entry role="catalog_table_entry"><para role="column_definition">
       <structfield>cfgname</structfield> <type>name</type>
      </para>
      <para>
       Text search configuration name
      </para></entry>
     </row>

     <row>
      <entry role="catalog_table_entry"><para role="column_definition">
       <structfield>cfgnamespace</structfield> <type>oid</type>
       (references <link linkend="catalog-pg-namespace"><structname>pg_namespace</structname></link>.<structfield>oid</structfield>)
      </para>
      <para>
       The OID of the namespace that contains this configuration
      </para></entry>
     </row>

     <row>
      <entry role="catalog_table_entry"><para role="column_definition">
       <structfield>cfgowner</structfield> <type>oid</type>
       (references <link linkend="catalog-pg-authid"><structname>pg_authid</structname></link>.<structfield>oid</structfield>)
      </para>
      <para>
       Owner of the configuration
      </para></entry>
     </row>

     <row>
      <entry role="catalog_table_entry"><para role="column_definition">
       <structfield>cfgparser</structfield> <type>oid</type>
       (references <link linkend="catalog-pg-ts-parser"><structname>pg_ts_parser</structname></link>.<structfield>oid</structfield>)
      </para>
      <para>
       The OID of the text search parser for this configuration
      </para></entry>
     </row>
    </tbody>
   </tgroup>
  </table>
 </sect1>


 <sect1 id="catalog-pg-ts-config-map">
  <title><structname>pg_ts_config_map</structname></title>

  <indexterm zone="catalog-pg-ts-config-map">
   <primary>pg_ts_config_map</primary>
  </indexterm>

  <para>
   The <structname>pg_ts_config_map</structname> catalog contains entries
   showing which text search dictionaries should be consulted, and in
   what order, for each output token type of each text search configuration's
   parser.
  </para>

  <para>
   <productname>PostgreSQL</productname>'s text search features are
   described at length in <xref linkend="textsearch"/>.
  </para>

  <table>
   <title><structname>pg_ts_config_map</structname> Columns</title>
   <tgroup cols="1">
    <thead>
     <row>
      <entry role="catalog_table_entry"><para role="column_definition">
       Column Type
      </para>
      <para>
       Description
      </para></entry>
     </row>
    </thead>

    <tbody>
     <row>
      <entry role="catalog_table_entry"><para role="column_definition">
       <structfield>mapcfg</structfield> <type>oid</type>
       (references <link linkend="catalog-pg-ts-config"><structname>pg_ts_config</structname></link>.<structfield>oid</structfield>)
      </para>
      <para>
       The OID of the <structname>pg_ts_config</structname> entry owning this map entry
      </para></entry>
     </row>

     <row>
      <entry role="catalog_table_entry"><para role="column_definition">
       <structfield>maptokentype</structfield> <type>int4</type>
      </para>
      <para>
       A token type emitted by the configuration's parser
      </para></entry>
     </row>

     <row>
      <entry role="catalog_table_entry"><para role="column_definition">
       <structfield>mapseqno</structfield> <type>int4</type>
      </para>
      <para>
       Order in which to consult this entry (lower
       <structfield>mapseqno</structfield>s first)
      </para></entry>
     </row>

     <row>
      <entry role="catalog_table_entry"><para role="column_definition">
       <structfield>mapdict</structfield> <type>oid</type>
       (references <link linkend="catalog-pg-ts-dict"><structname>pg_ts_dict</structname></link>.<structfield>oid</structfield>)
      </para>
      <para>
       The OID of the text search dictionary to consult
      </para></entry>
     </row>
    </tbody>
   </tgroup>
  </table>
 </sect1>


 <sect1 id="catalog-pg-ts-dict">
  <title><structname>pg_ts_dict</structname></title>

  <indexterm zone="catalog-pg-ts-dict">
   <primary>pg_ts_dict</primary>
  </indexterm>

  <para>
   The <structname>pg_ts_dict</structname> catalog contains entries
   defining text search dictionaries.  A dictionary depends on a text
   search template, which specifies all the implementation functions
   needed; the dictionary itself provides values for the user-settable
   parameters supported by the template.  This division of labor allows
   dictionaries to be created by unprivileged users.  The parameters
   are specified by a text string <structfield>dictinitoption</structfield>,
   whose format and meaning vary depending on the template.
  </para>

  <para>
   <productname>PostgreSQL</productname>'s text search features are
   described at length in <xref linkend="textsearch"/>.
  </para>

  <table>
   <title><structname>pg_ts_dict</structname> Columns</title>
   <tgroup cols="1">
    <thead>
     <row>
      <entry role="catalog_table_entry"><para role="column_definition">
       Column Type
      </para>
      <para>
       Description
      </para></entry>
     </row>
    </thead>

    <tbody>
     <row>
      <entry role="catalog_table_entry"><para role="column_definition">
       <structfield>oid</structfield> <type>oid</type>
      </para>
      <para>
       Row identifier
      </para></entry>
     </row>

     <row>
      <entry role="catalog_table_entry"><para role="column_definition">
       <structfield>dictname</structfield> <type>name</type>
      </para>
      <para>
       Text search dictionary name
      </para></entry>
     </row>

     <row>
      <entry role="catalog_table_entry"><para role="column_definition">
       <structfield>dictnamespace</structfield> <type>oid</type>
       (references <link linkend="catalog-pg-namespace"><structname>pg_namespace</structname></link>.<structfield>oid</structfield>)
      </para>
      <para>
       The OID of the namespace that contains this dictionary
      </para></entry>
     </row>

     <row>
      <entry role="catalog_table_entry"><para role="column_definition">
       <structfield>dictowner</structfield> <type>oid</type>
       (references <link linkend="catalog-pg-authid"><structname>pg_authid</structname></link>.<structfield>oid</structfield>)
      </para>
      <para>
       Owner of the dictionary
      </para></entry>
     </row>

     <row>
      <entry role="catalog_table_entry"><para role="column_definition">
       <structfield>dicttemplate</structfield> <type>oid</type>
       (references <link linkend="catalog-pg-ts-template"><structname>pg_ts_template</structname></link>.<structfield>oid</structfield>)
      </para>
      <para>
       The OID of the text search template for this dictionary
      </para></entry>
     </row>

     <row>
      <entry role="catalog_table_entry"><para role="column_definition">
       <structfield>dictinitoption</structfield> <type>text</type>
      </para>
      <para>
       Initialization option string for the template
      </para></entry>
     </row>
    </tbody>
   </tgroup>
  </table>
 </sect1>


 <sect1 id="catalog-pg-ts-parser">
  <title><structname>pg_ts_parser</structname></title>

  <indexterm zone="catalog-pg-ts-parser">
   <primary>pg_ts_parser</primary>
  </indexterm>

  <para>
   The <structname>pg_ts_parser</structname> catalog contains entries
   defining text search parsers.  A parser is responsible for splitting
   input text into lexemes and assigning a token type to each lexeme.
   Since a parser must be implemented by C-language-level functions,
   creation of new parsers is restricted to database superusers.
  </para>

  <para>
   <productname>PostgreSQL</productname>'s text search features are
   described at length in <xref linkend="textsearch"/>.
  </para>

  <table>
   <title><structname>pg_ts_parser</structname> Columns</title>
   <tgroup cols="1">
    <thead>
     <row>
      <entry role="catalog_table_entry"><para role="column_definition">
       Column Type
      </para>
      <para>
       Description
      </para></entry>
     </row>
    </thead>

    <tbody>
     <row>
      <entry role="catalog_table_entry"><para role="column_definition">
       <structfield>oid</structfield> <type>oid</type>
      </para>
      <para>
       Row identifier
      </para></entry>
     </row>

     <row>
      <entry role="catalog_table_entry"><para role="column_definition">
       <structfield>prsname</structfield> <type>name</type>
      </para>
      <para>
       Text search parser name
      </para></entry>
     </row>

     <row>
      <entry role="catalog_table_entry"><para role="column_definition">
       <structfield>prsnamespace</structfield> <type>oid</type>
       (references <link linkend="catalog-pg-namespace"><structname>pg_namespace</structname></link>.<structfield>oid</structfield>)
      </para>
      <para>
       The OID of the namespace that contains this parser
      </para></entry>
     </row>

     <row>
      <entry role="catalog_table_entry"><para role="column_definition">
       <structfield>prsstart</structfield> <type>regproc</type>
       (references <link linkend="catalog-pg-proc"><structname>pg_proc</structname></link>.<structfield>oid</structfield>)
      </para>
      <para>
       OID of the parser's startup function
      </para></entry>
     </row>

     <row>
      <entry role="catalog_table_entry"><para role="column_definition">
       <structfield>prstoken</structfield> <type>regproc</type>
       (references <link linkend="catalog-pg-proc"><structname>pg_proc</structname></link>.<structfield>oid</structfield>)
      </para>
      <para>
       OID of the parser's next-token function
      </para></entry>
     </row>

     <row>
      <entry role="catalog_table_entry"><para role="column_definition">
       <structfield>prsend</structfield> <type>regproc</type>
       (references <link linkend="catalog-pg-proc"><structname>pg_proc</structname></link>.<structfield>oid</structfield>)
      </para>
      <para>
       OID of the parser's shutdown function
      </para></entry>
     </row>

     <row>
      <entry role="catalog_table_entry"><para role="column_definition">
       <structfield>prsheadline</structfield> <type>regproc</type>
       (references <link linkend="catalog-pg-proc"><structname>pg_proc</structname></link>.<structfield>oid</structfield>)
      </para>
      <para>
       OID of the parser's headline function
      </para></entry>
     </row>

     <row>
      <entry role="catalog_table_entry"><para role="column_definition">
       <structfield>prslextype</structfield> <type>regproc</type>
       (references <link linkend="catalog-pg-proc"><structname>pg_proc</structname></link>.<structfield>oid</structfield>)
      </para>
      <para>
       OID of the parser's lextype function
      </para></entry>
     </row>
    </tbody>
   </tgroup>
  </table>
 </sect1>


 <sect1 id="catalog-pg-ts-template">
  <title><structname>pg_ts_template</structname></title>

  <indexterm zone="catalog-pg-ts-template">
   <primary>pg_ts_template</primary>
  </indexterm>

  <para>
   The <structname>pg_ts_template</structname> catalog contains entries
   defining text search templates.  A template is the implementation
   skeleton for a class of text search dictionaries.
   Since a template must be implemented by C-language-level functions,
   creation of new templates is restricted to database superusers.
  </para>

  <para>
   <productname>PostgreSQL</productname>'s text search features are
   described at length in <xref linkend="textsearch"/>.
  </para>

  <table>
   <title><structname>pg_ts_template</structname> Columns</title>
   <tgroup cols="1">
    <thead>
     <row>
      <entry role="catalog_table_entry"><para role="column_definition">
       Column Type
      </para>
      <para>
       Description
      </para></entry>
     </row>
    </thead>

    <tbody>
     <row>
      <entry role="catalog_table_entry"><para role="column_definition">
       <structfield>oid</structfield> <type>oid</type>
      </para>
      <para>
       Row identifier
      </para></entry>
     </row>

     <row>
      <entry role="catalog_table_entry"><para role="column_definition">
       <structfield>tmplname</structfield> <type>name</type>
      </para>
      <para>
       Text search template name
      </para></entry>
     </row>

     <row>
      <entry role="catalog_table_entry"><para role="column_definition">
       <structfield>tmplnamespace</structfield> <type>oid</type>
       (references <link linkend="catalog-pg-namespace"><structname>pg_namespace</structname></link>.<structfield>oid</structfield>)
      </para>
      <para>
       The OID of the namespace that contains this template
      </para></entry>
     </row>

     <row>
      <entry role="catalog_table_entry"><para role="column_definition">
       <structfield>tmplinit</structfield> <type>regproc</type>
       (references <link linkend="catalog-pg-proc"><structname>pg_proc</structname></link>.<structfield>oid</structfield>)
      </para>
      <para>
       OID of the template's initialization function
      </para></entry>
     </row>

     <row>
      <entry role="catalog_table_entry"><para role="column_definition">
       <structfield>tmpllexize</structfield> <type>regproc</type>
       (references <link linkend="catalog-pg-proc"><structname>pg_proc</structname></link>.<structfield>oid</structfield>)
      </para>
      <para>
       OID of the template's lexize function
      </para></entry>
     </row>
    </tbody>
   </tgroup>
  </table>
 </sect1>


 <sect1 id="catalog-pg-type">
  <title><structname>pg_type</structname></title>

  <indexterm zone="catalog-pg-type">
   <primary>pg_type</primary>
  </indexterm>

  <para>
   The catalog <structname>pg_type</structname> stores information about data
   types.  Base types and enum types (scalar types) are created with
   <xref linkend="sql-createtype"/>, and
   domains with
   <xref linkend="sql-createdomain"/>.
   A composite type is automatically created for each table in the database, to
   represent the row structure of the table.  It is also possible to create
   composite types with <command>CREATE TYPE AS</command>.
  </para>

  <table>
   <title><structname>pg_type</structname> Columns</title>
   <tgroup cols="1">
    <thead>
     <row>
      <entry role="catalog_table_entry"><para role="column_definition">
       Column Type
      </para>
      <para>
       Description
      </para></entry>
     </row>
    </thead>

    <tbody>
     <row>
      <entry role="catalog_table_entry"><para role="column_definition">
       <structfield>oid</structfield> <type>oid</type>
      </para>
      <para>
       Row identifier
      </para></entry>
     </row>

     <row>
      <entry role="catalog_table_entry"><para role="column_definition">
       <structfield>typname</structfield> <type>name</type>
      </para>
      <para>
       Data type name
      </para></entry>
     </row>

     <row>
      <entry role="catalog_table_entry"><para role="column_definition">
       <structfield>typnamespace</structfield> <type>oid</type>
       (references <link linkend="catalog-pg-namespace"><structname>pg_namespace</structname></link>.<structfield>oid</structfield>)
      </para>
      <para>
       The OID of the namespace that contains this type
      </para></entry>
     </row>

     <row>
      <entry role="catalog_table_entry"><para role="column_definition">
       <structfield>typowner</structfield> <type>oid</type>
       (references <link linkend="catalog-pg-authid"><structname>pg_authid</structname></link>.<structfield>oid</structfield>)
      </para>
      <para>
       Owner of the type
      </para></entry>
     </row>

     <row>
      <entry role="catalog_table_entry"><para role="column_definition">
       <structfield>typlen</structfield> <type>int2</type>
      </para>
      <para>
       For a fixed-size type, <structfield>typlen</structfield> is the number
       of bytes in the internal representation of the type.  But for a
       variable-length type, <structfield>typlen</structfield> is negative.
       -1 indicates a <quote>varlena</quote> type (one that has a length word),
       -2 indicates a null-terminated C string.
      </para></entry>
     </row>

     <row>
      <entry role="catalog_table_entry"><para role="column_definition">
       <structfield>typbyval</structfield> <type>bool</type>
      </para>
      <para>
       <structfield>typbyval</structfield> determines whether internal
       routines pass a value of this type by value or by reference.
       <structfield>typbyval</structfield> had better be false if
       <structfield>typlen</structfield> is not 1, 2, or 4 (or 8 on machines
       where Datum is 8 bytes).
       Variable-length types are always passed by reference. Note that
       <structfield>typbyval</structfield> can be false even if the
       length would allow pass-by-value.
      </para></entry>
     </row>

     <row>
      <entry role="catalog_table_entry"><para role="column_definition">
       <structfield>typtype</structfield> <type>char</type>
      </para>
      <para>
       <structfield>typtype</structfield> is
       <literal>b</literal> for a base type,
       <literal>c</literal> for a composite type (e.g., a table's row type),
       <literal>d</literal> for a domain,
       <literal>e</literal> for an enum type,
       <literal>p</literal> for a pseudo-type, or
       <literal>r</literal> for a range type.
       See also <structfield>typrelid</structfield> and
       <structfield>typbasetype</structfield>.
      </para></entry>
     </row>

     <row>
      <entry role="catalog_table_entry"><para role="column_definition">
       <structfield>typcategory</structfield> <type>char</type>
      </para>
      <para>
       <structfield>typcategory</structfield> is an arbitrary classification
       of data types that is used by the parser to determine which implicit
       casts should be <quote>preferred</quote>.
       See <xref linkend="catalog-typcategory-table"/>.
      </para></entry>
     </row>

     <row>
      <entry role="catalog_table_entry"><para role="column_definition">
       <structfield>typispreferred</structfield> <type>bool</type>
      </para>
      <para>
       True if the type is a preferred cast target within its
       <structfield>typcategory</structfield>
      </para></entry>
     </row>

     <row>
      <entry role="catalog_table_entry"><para role="column_definition">
       <structfield>typisdefined</structfield> <type>bool</type>
      </para>
      <para>
       True if the type is defined, false if this is a placeholder
       entry for a not-yet-defined type.  When
       <structfield>typisdefined</structfield> is false, nothing
       except the type name, namespace, and OID can be relied on.
      </para></entry>
     </row>

     <row>
      <entry role="catalog_table_entry"><para role="column_definition">
       <structfield>typdelim</structfield> <type>char</type>
      </para>
      <para>
       Character that separates two values of this type when parsing
       array input.  Note that the delimiter is associated with the array
       element data type, not the array data type.
      </para></entry>
     </row>

     <row>
      <entry role="catalog_table_entry"><para role="column_definition">
       <structfield>typrelid</structfield> <type>oid</type>
       (references <link linkend="catalog-pg-class"><structname>pg_class</structname></link>.<structfield>oid</structfield>)
      </para>
      <para>
       If this is a composite type (see
       <structfield>typtype</structfield>), then this column points to
       the <structname>pg_class</structname> entry that defines the
       corresponding table.  (For a free-standing composite type, the
       <structname>pg_class</structname> entry doesn't really represent
       a table, but it is needed anyway for the type's
       <structname>pg_attribute</structname> entries to link to.)
       Zero for non-composite types.
      </para></entry>
     </row>

     <row>
      <entry role="catalog_table_entry"><para role="column_definition">
       <structfield>typelem</structfield> <type>oid</type>
       (references <link linkend="catalog-pg-type"><structname>pg_type</structname></link>.<structfield>oid</structfield>)
      </para>
      <para>
       If <structfield>typelem</structfield> is not 0 then it
       identifies another row in <structname>pg_type</structname>.
       The current type can then be subscripted like an array yielding
       values of type <structfield>typelem</structfield>.  A
       <quote>true</quote> array type is variable length
       (<structfield>typlen</structfield> = -1),
       but some fixed-length (<structfield>typlen</structfield> &gt; 0) types
       also have nonzero <structfield>typelem</structfield>, for example
       <type>name</type> and <type>point</type>.
       If a fixed-length type has a <structfield>typelem</structfield> then
       its internal representation must be some number of values of the
       <structfield>typelem</structfield> data type with no other data.
       Variable-length array types have a header defined by the array
       subroutines.
      </para></entry>
     </row>

     <row>
      <entry role="catalog_table_entry"><para role="column_definition">
       <structfield>typarray</structfield> <type>oid</type>
       (references <link linkend="catalog-pg-type"><structname>pg_type</structname></link>.<structfield>oid</structfield>)
      </para>
      <para>
       If <structfield>typarray</structfield> is not 0 then it
       identifies another row in <structname>pg_type</structname>, which
       is the <quote>true</quote> array type having this type as element
      </para></entry>
     </row>

     <row>
      <entry role="catalog_table_entry"><para role="column_definition">
       <structfield>typinput</structfield> <type>regproc</type>
       (references <link linkend="catalog-pg-proc"><structname>pg_proc</structname></link>.<structfield>oid</structfield>)
      </para>
      <para>
       Input conversion function (text format)
      </para></entry>
     </row>

     <row>
      <entry role="catalog_table_entry"><para role="column_definition">
       <structfield>typoutput</structfield> <type>regproc</type>
       (references <link linkend="catalog-pg-proc"><structname>pg_proc</structname></link>.<structfield>oid</structfield>)
      </para>
      <para>
       Output conversion function (text format)
      </para></entry>
     </row>

     <row>
      <entry role="catalog_table_entry"><para role="column_definition">
       <structfield>typreceive</structfield> <type>regproc</type>
       (references <link linkend="catalog-pg-proc"><structname>pg_proc</structname></link>.<structfield>oid</structfield>)
      </para>
      <para>
       Input conversion function (binary format), or 0 if none
      </para></entry>
     </row>

     <row>
      <entry role="catalog_table_entry"><para role="column_definition">
       <structfield>typsend</structfield> <type>regproc</type>
       (references <link linkend="catalog-pg-proc"><structname>pg_proc</structname></link>.<structfield>oid</structfield>)
      </para>
      <para>
       Output conversion function (binary format), or 0 if none
      </para></entry>
     </row>

     <row>
      <entry role="catalog_table_entry"><para role="column_definition">
       <structfield>typmodin</structfield> <type>regproc</type>
       (references <link linkend="catalog-pg-proc"><structname>pg_proc</structname></link>.<structfield>oid</structfield>)
      </para>
      <para>
       Type modifier input function, or 0 if type does not support modifiers
      </para></entry>
     </row>

     <row>
      <entry role="catalog_table_entry"><para role="column_definition">
       <structfield>typmodout</structfield> <type>regproc</type>
       (references <link linkend="catalog-pg-proc"><structname>pg_proc</structname></link>.<structfield>oid</structfield>)
      </para>
      <para>
       Type modifier output function, or 0 to use the standard format
      </para></entry>
     </row>

     <row>
      <entry role="catalog_table_entry"><para role="column_definition">
       <structfield>typanalyze</structfield> <type>regproc</type>
       (references <link linkend="catalog-pg-proc"><structname>pg_proc</structname></link>.<structfield>oid</structfield>)
      </para>
      <para>
       Custom <command>ANALYZE</command> function, or 0 to use the standard function
      </para></entry>
     </row>

     <row>
      <entry role="catalog_table_entry"><para role="column_definition">
       <structfield>typalign</structfield> <type>char</type>
      </para>
      <para>
       <structfield>typalign</structfield> is the alignment required
       when storing a value of this type.  It applies to storage on
       disk as well as most representations of the value inside
       <productname>PostgreSQL</productname>.
       When multiple values are stored consecutively, such
       as in the representation of a complete row on disk, padding is
       inserted before a datum of this type so that it begins on the
       specified boundary.  The alignment reference is the beginning
       of the first datum in the sequence.
       Possible values are:
       <itemizedlist>
        <listitem>
         <para><literal>c</literal> = <type>char</type> alignment, i.e., no alignment needed.</para>
        </listitem>
        <listitem>
         <para><literal>s</literal> = <type>short</type> alignment (2 bytes on most machines).</para>
        </listitem>
        <listitem>
         <para><literal>i</literal> = <type>int</type> alignment (4 bytes on most machines).</para>
        </listitem>
        <listitem>
         <para><literal>d</literal> = <type>double</type> alignment (8 bytes on many machines, but by no means all).</para>
        </listitem>
       </itemizedlist>
      </para></entry>
     </row>

     <row>
      <entry role="catalog_table_entry"><para role="column_definition">
       <structfield>typstorage</structfield> <type>char</type>
      </para>
      <para>
       <structfield>typstorage</structfield> tells for varlena
       types (those with <structfield>typlen</structfield> = -1) if
       the type is prepared for toasting and what the default strategy
       for attributes of this type should be.
       Possible values are:
       <itemizedlist>
        <listitem>
         <para>
          <literal>p</literal> (plain): Values must always be stored plain
          (non-varlena types always use this value).
         </para>
        </listitem>
        <listitem>
         <para>
          <literal>e</literal> (external): Values can be stored in a
          secondary <quote>TOAST</quote> relation (if relation has one, see
          <literal>pg_class.reltoastrelid</literal>).
         </para>
        </listitem>
        <listitem>
         <para>
          <literal>m</literal> (main): Values can be compressed and stored
          inline.
         </para>
        </listitem>
        <listitem>
         <para>
          <literal>x</literal> (extended): Values can be compressed and/or
          moved to a secondary relation.
         </para>
        </listitem>
       </itemizedlist>
       <literal>x</literal> is the usual choice for toast-able types.
       Note that <literal>m</literal> values can also be moved out to
       secondary storage, but only as a last resort (<literal>e</literal>
       and <literal>x</literal> values are moved first).
      </para></entry>
     </row>

     <row>
      <entry role="catalog_table_entry"><para role="column_definition">
       <structfield>typnotnull</structfield> <type>bool</type>
      </para>
      <para>
       <structfield>typnotnull</structfield> represents a not-null
       constraint on a type.  Used for domains only.
      </para></entry>
     </row>

     <row>
      <entry role="catalog_table_entry"><para role="column_definition">
       <structfield>typbasetype</structfield> <type>oid</type>
       (references <link linkend="catalog-pg-type"><structname>pg_type</structname></link>.<structfield>oid</structfield>)
      </para>
      <para>
       If this is a domain (see <structfield>typtype</structfield>), then
       <structfield>typbasetype</structfield> identifies the type that this
       one is based on.  Zero if this type is not a domain.
      </para></entry>
     </row>

     <row>
      <entry role="catalog_table_entry"><para role="column_definition">
       <structfield>typtypmod</structfield> <type>int4</type>
      </para>
      <para>
       Domains use <structfield>typtypmod</structfield> to record the <literal>typmod</literal>
       to be applied to their base type (-1 if base type does not use a
       <literal>typmod</literal>).  -1 if this type is not a domain.
      </para></entry>
     </row>

     <row>
      <entry role="catalog_table_entry"><para role="column_definition">
       <structfield>typndims</structfield> <type>int4</type>
      </para>
      <para>
       <structfield>typndims</structfield> is the number of array dimensions
       for a domain over an array (that is, <structfield>typbasetype</structfield> is
       an array type).
       Zero for types other than domains over array types.
      </para></entry>
     </row>

     <row>
      <entry role="catalog_table_entry"><para role="column_definition">
       <structfield>typcollation</structfield> <type>oid</type>
       (references <link linkend="catalog-pg-collation"><structname>pg_collation</structname></link>.<structfield>oid</structfield>)
      </para>
      <para>
       <structfield>typcollation</structfield> specifies the collation
       of the type.  If the type does not support collations, this will
       be zero.  A base type that supports collations will have a nonzero
       value here, typically <symbol>DEFAULT_COLLATION_OID</symbol>.
       A domain over a collatable type can have a collation OID different
       from its base type's, if one was specified for the domain.
      </para></entry>
     </row>

     <row>
      <entry role="catalog_table_entry"><para role="column_definition">
       <structfield>typdefaultbin</structfield> <type>pg_node_tree</type>
      </para>
      <para>
       If <structfield>typdefaultbin</structfield> is not null, it is the
       <function>nodeToString()</function>
       representation of a default expression for the type.  This is
       only used for domains.
      </para></entry>
     </row>

     <row>
      <entry role="catalog_table_entry"><para role="column_definition">
       <structfield>typdefault</structfield> <type>text</type>
      </para>
      <para>
       <structfield>typdefault</structfield> is null if the type has no associated
       default value. If <structfield>typdefaultbin</structfield> is not null,
       <structfield>typdefault</structfield> must contain a human-readable version of the
       default expression represented by <structfield>typdefaultbin</structfield>.  If
       <structfield>typdefaultbin</structfield> is null and <structfield>typdefault</structfield> is
       not, then <structfield>typdefault</structfield> is the external representation of
       the type's default value, which can be fed to the type's input
       converter to produce a constant.
      </para></entry>
     </row>

     <row>
      <entry role="catalog_table_entry"><para role="column_definition">
       <structfield>typacl</structfield> <type>aclitem[]</type>
      </para>
      <para>
       Access privileges; see <xref linkend="ddl-priv"/> for details
      </para></entry>
     </row>
    </tbody>
   </tgroup>
  </table>

  <note>
   <para>
    For fixed-width types used in system tables, it is critical that the size
    and alignment defined in <structname>pg_type</structname>
    agree with the way that the compiler will lay out the column in
    a structure representing a table row.
   </para>
  </note>

  <para>
   <xref linkend="catalog-typcategory-table"/> lists the system-defined values
   of <structfield>typcategory</structfield>.  Any future additions to this list will
   also be upper-case ASCII letters.  All other ASCII characters are reserved
   for user-defined categories.
  </para>

  <table id="catalog-typcategory-table">
   <title><structfield>typcategory</structfield> Codes</title>

   <tgroup cols="2">
    <thead>
     <row>
      <entry>Code</entry>
      <entry>Category</entry>
     </row>
    </thead>

    <tbody>
     <row>
      <entry><literal>A</literal></entry>
      <entry>Array types</entry>
     </row>
     <row>
      <entry><literal>B</literal></entry>
      <entry>Boolean types</entry>
     </row>
     <row>
      <entry><literal>C</literal></entry>
      <entry>Composite types</entry>
     </row>
     <row>
      <entry><literal>D</literal></entry>
      <entry>Date/time types</entry>
     </row>
     <row>
      <entry><literal>E</literal></entry>
      <entry>Enum types</entry>
     </row>
     <row>
      <entry><literal>G</literal></entry>
      <entry>Geometric types</entry>
     </row>
     <row>
      <entry><literal>I</literal></entry>
      <entry>Network address types</entry>
     </row>
     <row>
      <entry><literal>N</literal></entry>
      <entry>Numeric types</entry>
     </row>
     <row>
      <entry><literal>P</literal></entry>
      <entry>Pseudo-types</entry>
     </row>
     <row>
      <entry><literal>R</literal></entry>
      <entry>Range types</entry>
     </row>
     <row>
      <entry><literal>S</literal></entry>
      <entry>String types</entry>
     </row>
     <row>
      <entry><literal>T</literal></entry>
      <entry>Timespan types</entry>
     </row>
     <row>
      <entry><literal>U</literal></entry>
      <entry>User-defined types</entry>
     </row>
     <row>
      <entry><literal>V</literal></entry>
      <entry>Bit-string types</entry>
     </row>
     <row>
      <entry><literal>X</literal></entry>
      <entry><type>unknown</type> type</entry>
     </row>
    </tbody>
   </tgroup>
  </table>

 </sect1>


 <sect1 id="catalog-pg-user-mapping">
  <title><structname>pg_user_mapping</structname></title>

  <indexterm zone="catalog-pg-user-mapping">
   <primary>pg_user_mapping</primary>
  </indexterm>

  <para>
   The catalog <structname>pg_user_mapping</structname> stores
   the mappings from local user to remote.  Access to this catalog is
   restricted from normal users, use the view
   <link linkend="view-pg-user-mappings"><structname>pg_user_mappings</structname></link>
   instead.
  </para>

  <table>
   <title><structname>pg_user_mapping</structname> Columns</title>
   <tgroup cols="1">
    <thead>
     <row>
      <entry role="catalog_table_entry"><para role="column_definition">
       Column Type
      </para>
      <para>
       Description
      </para></entry>
     </row>
    </thead>

    <tbody>
     <row>
      <entry role="catalog_table_entry"><para role="column_definition">
       <structfield>oid</structfield> <type>oid</type>
      </para>
      <para>
       Row identifier
      </para></entry>
     </row>

     <row>
      <entry role="catalog_table_entry"><para role="column_definition">
       <structfield>umuser</structfield> <type>oid</type>
       (references <link linkend="catalog-pg-authid"><structname>pg_authid</structname></link>.<structfield>oid</structfield>)
      </para>
      <para>
       OID of the local role being mapped, 0 if the user mapping is public
      </para></entry>
     </row>

     <row>
      <entry role="catalog_table_entry"><para role="column_definition">
       <structfield>umserver</structfield> <type>oid</type>
       (references <link linkend="catalog-pg-foreign-server"><structname>pg_foreign_server</structname></link>.<structfield>oid</structfield>)
      </para>
      <para>
       The OID of the foreign server that contains this mapping
      </para></entry>
     </row>

     <row>
      <entry role="catalog_table_entry"><para role="column_definition">
       <structfield>umoptions</structfield> <type>text[]</type>
      </para>
      <para>
       User mapping specific options, as <quote>keyword=value</quote> strings
      </para></entry>
     </row>
    </tbody>
   </tgroup>
  </table>
 </sect1>


 <sect1 id="views-overview">
  <title>System Views</title>

  <para>
   In addition to the system catalogs, <productname>PostgreSQL</productname>
   provides a number of built-in views.  Some system views provide convenient
   access to some commonly used queries on the system catalogs.  Other views
   provide access to internal server state.
  </para>

  <para>
   The information schema (<xref linkend="information-schema"/>) provides
   an alternative set of views which overlap the functionality of the system
   views.  Since the information schema is SQL-standard whereas the views
   described here are <productname>PostgreSQL</productname>-specific,
   it's usually better to use the information schema if it provides all
   the information you need.
  </para>

  <para>
   <xref linkend="view-table"/> lists the system views described here.
   More detailed documentation of each view follows below.
   There are some additional views that provide access to the results of
   the statistics collector; they are described in <xref
   linkend="monitoring-stats-views-table"/>.
  </para>

  <para>
   Except where noted, all the views described here are read-only.
  </para>

  <table id="view-table">
   <title>System Views</title>

   <tgroup cols="2">
    <thead>
     <row>
      <entry>View Name</entry>
      <entry>Purpose</entry>
     </row>
    </thead>

    <tbody>
     <row>
      <entry><link linkend="view-pg-available-extensions"><structname>pg_available_extensions</structname></link></entry>
      <entry>available extensions</entry>
     </row>

     <row>
      <entry><link linkend="view-pg-available-extension-versions"><structname>pg_available_extension_versions</structname></link></entry>
      <entry>available versions of extensions</entry>
     </row>

     <row>
      <entry><link linkend="view-pg-config"><structname>pg_config</structname></link></entry>
      <entry>compile-time configuration parameters</entry>
     </row>

     <row>
      <entry><link linkend="view-pg-cursors"><structname>pg_cursors</structname></link></entry>
      <entry>open cursors</entry>
     </row>

     <row>
      <entry><link linkend="view-pg-file-settings"><structname>pg_file_settings</structname></link></entry>
      <entry>summary of configuration file contents</entry>
     </row>

     <row>
      <entry><link linkend="view-pg-group"><structname>pg_group</structname></link></entry>
      <entry>groups of database users</entry>
     </row>

     <row>
      <entry><link linkend="view-pg-hba-file-rules"><structname>pg_hba_file_rules</structname></link></entry>
      <entry>summary of client authentication configuration file contents</entry>
     </row>

     <row>
      <entry><link linkend="view-pg-indexes"><structname>pg_indexes</structname></link></entry>
      <entry>indexes</entry>
     </row>

     <row>
      <entry><link linkend="view-pg-locks"><structname>pg_locks</structname></link></entry>
      <entry>locks currently held or awaited</entry>
     </row>

     <row>
      <entry><link linkend="view-pg-matviews"><structname>pg_matviews</structname></link></entry>
      <entry>materialized views</entry>
     </row>

     <row>
      <entry><link linkend="view-pg-policies"><structname>pg_policies</structname></link></entry>
      <entry>policies</entry>
     </row>

     <row>
      <entry><link linkend="view-pg-prepared-statements"><structname>pg_prepared_statements</structname></link></entry>
      <entry>prepared statements</entry>
     </row>

     <row>
      <entry><link linkend="view-pg-prepared-xacts"><structname>pg_prepared_xacts</structname></link></entry>
      <entry>prepared transactions</entry>
     </row>

     <row>
      <entry><link linkend="view-pg-publication-tables"><structname>pg_publication_tables</structname></link></entry>
      <entry>publications and their associated tables</entry>
     </row>

     <row>
      <entry><link linkend="view-pg-replication-origin-status"><structname>pg_replication_origin_status</structname></link></entry>
      <entry>information about replication origins, including replication progress</entry>
     </row>

     <row>
      <entry><link linkend="view-pg-replication-slots"><structname>pg_replication_slots</structname></link></entry>
      <entry>replication slot information</entry>
     </row>

     <row>
      <entry><link linkend="view-pg-roles"><structname>pg_roles</structname></link></entry>
      <entry>database roles</entry>
     </row>

     <row>
      <entry><link linkend="view-pg-rules"><structname>pg_rules</structname></link></entry>
      <entry>rules</entry>
     </row>

     <row>
      <entry><link linkend="view-pg-seclabels"><structname>pg_seclabels</structname></link></entry>
      <entry>security labels</entry>
     </row>

     <row>
      <entry><link linkend="view-pg-sequences"><structname>pg_sequences</structname></link></entry>
      <entry>sequences</entry>
     </row>

     <row>
      <entry><link linkend="view-pg-settings"><structname>pg_settings</structname></link></entry>
      <entry>parameter settings</entry>
     </row>

     <row>
      <entry><link linkend="view-pg-shadow"><structname>pg_shadow</structname></link></entry>
      <entry>database users</entry>
     </row>

     <row>
      <entry><link linkend="view-pg-stats"><structname>pg_stats</structname></link></entry>
      <entry>planner statistics</entry>
     </row>

     <row>
      <entry><link linkend="view-pg-shmem-allocations"><structname>pg_shmem_allocations</structname></link></entry>
      <entry>shared memory allocations</entry>
     </row>

     <row>
      <entry><link linkend="view-pg-stats-ext"><structname>pg_stats_ext</structname></link></entry>
      <entry>extended planner statistics</entry>
     </row>

     <row>
      <entry><link linkend="view-pg-tables"><structname>pg_tables</structname></link></entry>
      <entry>tables</entry>
     </row>

     <row>
      <entry><link linkend="view-pg-timezone-abbrevs"><structname>pg_timezone_abbrevs</structname></link></entry>
      <entry>time zone abbreviations</entry>
     </row>

     <row>
      <entry><link linkend="view-pg-timezone-names"><structname>pg_timezone_names</structname></link></entry>
      <entry>time zone names</entry>
     </row>

     <row>
      <entry><link linkend="view-pg-user"><structname>pg_user</structname></link></entry>
      <entry>database users</entry>
     </row>

     <row>
      <entry><link linkend="view-pg-user-mappings"><structname>pg_user_mappings</structname></link></entry>
      <entry>user mappings</entry>
     </row>

     <row>
      <entry><link linkend="view-pg-views"><structname>pg_views</structname></link></entry>
      <entry>views</entry>
     </row>

    </tbody>
   </tgroup>
  </table>
 </sect1>

 <sect1 id="view-pg-available-extensions">
  <title><structname>pg_available_extensions</structname></title>

  <indexterm zone="view-pg-available-extensions">
   <primary>pg_available_extensions</primary>
  </indexterm>

  <para>
   The <structname>pg_available_extensions</structname> view lists the
   extensions that are available for installation.
   See also the
   <link linkend="catalog-pg-extension"><structname>pg_extension</structname></link>
   catalog, which shows the extensions currently installed.
  </para>

  <table>
   <title><structname>pg_available_extensions</structname> Columns</title>
   <tgroup cols="1">
    <thead>
     <row>
      <entry role="catalog_table_entry"><para role="column_definition">
       Column Type
      </para>
      <para>
       Description
      </para></entry>
     </row>
    </thead>

    <tbody>
     <row>
      <entry role="catalog_table_entry"><para role="column_definition">
       <structfield>name</structfield> <type>name</type>
      </para>
      <para>
       Extension name
      </para></entry>
     </row>

     <row>
      <entry role="catalog_table_entry"><para role="column_definition">
       <structfield>default_version</structfield> <type>text</type>
      </para>
      <para>
       Name of default version, or <literal>NULL</literal> if none is
       specified
      </para></entry>
     </row>

     <row>
      <entry role="catalog_table_entry"><para role="column_definition">
       <structfield>installed_version</structfield> <type>text</type>
      </para>
      <para>
       Currently installed version of the extension,
       or <literal>NULL</literal> if not installed
      </para></entry>
     </row>

     <row>
      <entry role="catalog_table_entry"><para role="column_definition">
       <structfield>comment</structfield> <type>text</type>
      </para>
      <para>
       Comment string from the extension's control file
      </para></entry>
     </row>
    </tbody>
   </tgroup>
  </table>

  <para>
   The <structname>pg_available_extensions</structname> view is read only.
  </para>
 </sect1>

 <sect1 id="view-pg-available-extension-versions">
  <title><structname>pg_available_extension_versions</structname></title>

  <indexterm zone="view-pg-available-extension-versions">
   <primary>pg_available_extension_versions</primary>
  </indexterm>

  <para>
   The <structname>pg_available_extension_versions</structname> view lists the
   specific extension versions that are available for installation.
   See also the <link
   linkend="catalog-pg-extension"><structname>pg_extension</structname></link>
   catalog, which shows the extensions currently installed.
  </para>

  <table>
   <title><structname>pg_available_extension_versions</structname> Columns</title>
   <tgroup cols="1">
    <thead>
     <row>
      <entry role="catalog_table_entry"><para role="column_definition">
       Column Type
      </para>
      <para>
       Description
      </para></entry>
     </row>
    </thead>

    <tbody>
     <row>
      <entry role="catalog_table_entry"><para role="column_definition">
       <structfield>name</structfield> <type>name</type>
      </para>
      <para>
       Extension name
      </para></entry>
     </row>

     <row>
      <entry role="catalog_table_entry"><para role="column_definition">
       <structfield>version</structfield> <type>text</type>
      </para>
      <para>
       Version name
      </para></entry>
     </row>

     <row>
      <entry role="catalog_table_entry"><para role="column_definition">
       <structfield>installed</structfield> <type>bool</type>
      </para>
      <para>
       True if this version of this extension is currently
       installed
      </para></entry>
     </row>

     <row>
      <entry role="catalog_table_entry"><para role="column_definition">
       <structfield>superuser</structfield> <type>bool</type>
      </para>
      <para>
       True if only superusers are allowed to install this extension
       (but see <structfield>trusted</structfield>)
      </para></entry>
     </row>

     <row>
      <entry role="catalog_table_entry"><para role="column_definition">
       <structfield>trusted</structfield> <type>bool</type>
      </para>
      <para>
       True if the extension can be installed by non-superusers
       with appropriate privileges
      </para></entry>
     </row>

     <row>
      <entry role="catalog_table_entry"><para role="column_definition">
       <structfield>relocatable</structfield> <type>bool</type>
      </para>
      <para>
       True if extension can be relocated to another schema
      </para></entry>
     </row>

     <row>
      <entry role="catalog_table_entry"><para role="column_definition">
       <structfield>schema</structfield> <type>name</type>
      </para>
      <para>
       Name of the schema that the extension must be installed into,
       or <literal>NULL</literal> if partially or fully relocatable
      </para></entry>
     </row>

     <row>
      <entry role="catalog_table_entry"><para role="column_definition">
       <structfield>requires</structfield> <type>name[]</type>
      </para>
      <para>
       Names of prerequisite extensions,
       or <literal>NULL</literal> if none
      </para></entry>
     </row>

     <row>
      <entry role="catalog_table_entry"><para role="column_definition">
       <structfield>comment</structfield> <type>text</type>
      </para>
      <para>
       Comment string from the extension's control file
      </para></entry>
     </row>
    </tbody>
   </tgroup>
  </table>

  <para>
   The <structname>pg_available_extension_versions</structname> view is read
   only.
  </para>
 </sect1>

 <sect1 id="view-pg-config">
  <title><structname>pg_config</structname></title>

  <indexterm zone="view-pg-config">
   <primary>pg_config</primary>
  </indexterm>

  <para>
   The view <structname>pg_config</structname> describes the
   compile-time configuration parameters of the currently installed
   version of <productname>PostgreSQL</productname>. It is intended, for example, to
   be used by software packages that want to interface to
   <productname>PostgreSQL</productname> to facilitate finding the required header
   files and libraries. It provides the same basic information as the
   <xref linkend="app-pgconfig"/> <productname>PostgreSQL</productname> client
   application.
  </para>

  <para>
   By default, the <structname>pg_config</structname> view can be read
   only by superusers.
  </para>

  <table>
   <title><structname>pg_config</structname> Columns</title>
   <tgroup cols="1">
    <thead>
     <row>
      <entry role="catalog_table_entry"><para role="column_definition">
       Column Type
      </para>
      <para>
       Description
      </para></entry>
     </row>
    </thead>

    <tbody>
     <row>
      <entry role="catalog_table_entry"><para role="column_definition">
       <structfield>name</structfield> <type>text</type>
      </para>
      <para>
       The parameter name
      </para></entry>
     </row>

     <row>
      <entry role="catalog_table_entry"><para role="column_definition">
       <structfield>setting</structfield> <type>text</type>
      </para>
      <para>
       The parameter value
      </para></entry>
     </row>
    </tbody>
   </tgroup>
  </table>

 </sect1>

 <sect1 id="view-pg-cursors">
  <title><structname>pg_cursors</structname></title>

  <indexterm zone="view-pg-cursors">
   <primary>pg_cursors</primary>
  </indexterm>

  <para>
   The <structname>pg_cursors</structname> view lists the cursors that
   are currently available. Cursors can be defined in several ways:
   <itemizedlist>
    <listitem>
     <para>
      via the <xref linkend="sql-declare"/>
      statement in SQL
     </para>
    </listitem>

    <listitem>
     <para>
      via the Bind message in the frontend/backend protocol, as
      described in <xref linkend="protocol-flow-ext-query"/>
     </para>
    </listitem>

    <listitem>
     <para>
      via the Server Programming Interface (SPI), as described in
      <xref linkend="spi-interface"/>
     </para>
    </listitem>
   </itemizedlist>

   The <structname>pg_cursors</structname> view displays cursors
   created by any of these means. Cursors only exist for the duration
   of the transaction that defines them, unless they have been
   declared <literal>WITH HOLD</literal>. Therefore non-holdable
   cursors are only present in the view until the end of their
   creating transaction.

   <note>
    <para>
     Cursors are used internally to implement some of the components
     of <productname>PostgreSQL</productname>, such as procedural languages.
     Therefore, the <structname>pg_cursors</structname> view might include cursors
     that have not been explicitly created by the user.
    </para>
   </note>
  </para>

  <table>
   <title><structname>pg_cursors</structname> Columns</title>
   <tgroup cols="1">
    <thead>
     <row>
      <entry role="catalog_table_entry"><para role="column_definition">
       Column Type
      </para>
      <para>
       Description
      </para></entry>
     </row>
    </thead>

    <tbody>
     <row>
      <entry role="catalog_table_entry"><para role="column_definition">
       <structfield>name</structfield> <type>text</type>
      </para>
      <para>
       The name of the cursor
      </para></entry>
     </row>

     <row>
      <entry role="catalog_table_entry"><para role="column_definition">
       <structfield>statement</structfield> <type>text</type>
      </para>
      <para>
       The verbatim query string submitted to declare this cursor
      </para></entry>
     </row>

     <row>
      <entry role="catalog_table_entry"><para role="column_definition">
       <structfield>is_holdable</structfield> <type>bool</type>
      </para>
      <para>
       <literal>true</literal> if the cursor is holdable (that is, it
       can be accessed after the transaction that declared the cursor
       has committed); <literal>false</literal> otherwise
      </para></entry>
     </row>

     <row>
      <entry role="catalog_table_entry"><para role="column_definition">
       <structfield>is_binary</structfield> <type>bool</type>
      </para>
      <para>
       <literal>true</literal> if the cursor was declared
       <literal>BINARY</literal>; <literal>false</literal>
       otherwise
      </para></entry>
     </row>

     <row>
      <entry role="catalog_table_entry"><para role="column_definition">
       <structfield>is_scrollable</structfield> <type>bool</type>
      </para>
      <para>
       <literal>true</literal> if the cursor is scrollable (that is, it
       allows rows to be retrieved in a nonsequential manner);
       <literal>false</literal> otherwise
      </para></entry>
     </row>

     <row>
      <entry role="catalog_table_entry"><para role="column_definition">
       <structfield>creation_time</structfield> <type>timestamptz</type>
      </para>
      <para>
       The time at which the cursor was declared
      </para></entry>
     </row>
    </tbody>
   </tgroup>
  </table>

  <para>
   The <structname>pg_cursors</structname> view is read only.
  </para>

 </sect1>

 <sect1 id="view-pg-file-settings">
  <title><structname>pg_file_settings</structname></title>

  <indexterm zone="view-pg-file-settings">
   <primary>pg_file_settings</primary>
  </indexterm>

  <para>
   The view <structname>pg_file_settings</structname> provides a summary of
   the contents of the server's configuration file(s).  A row appears in
   this view for each <quote>name = value</quote> entry appearing in the files,
   with annotations indicating whether the value could be applied
   successfully.  Additional row(s) may appear for problems not linked to
   a <quote>name = value</quote> entry, such as syntax errors in the files.
  </para>

  <para>
   This view is helpful for checking whether planned changes in the
   configuration files will work, or for diagnosing a previous failure.
   Note that this view reports on the <emphasis>current</emphasis> contents of the
   files, not on what was last applied by the server.  (The
   <link linkend="view-pg-settings"><structname>pg_settings</structname></link>
   view is usually sufficient to determine that.)
  </para>

  <para>
   By default, the <structname>pg_file_settings</structname> view can be read
   only by superusers.
  </para>

  <table>
   <title><structname>pg_file_settings</structname> Columns</title>
   <tgroup cols="1">
    <thead>
     <row>
      <entry role="catalog_table_entry"><para role="column_definition">
       Column Type
      </para>
      <para>
       Description
      </para></entry>
     </row>
    </thead>

    <tbody>
     <row>
      <entry role="catalog_table_entry"><para role="column_definition">
       <structfield>sourcefile</structfield> <type>text</type>
      </para>
      <para>
       Full path name of the configuration file
      </para></entry>
     </row>

     <row>
      <entry role="catalog_table_entry"><para role="column_definition">
       <structfield>sourceline</structfield> <type>int4</type>
      </para>
      <para>
       Line number within the configuration file where the entry appears
      </para></entry>
     </row>

     <row>
      <entry role="catalog_table_entry"><para role="column_definition">
       <structfield>seqno</structfield> <type>int4</type>
      </para>
      <para>
       Order in which the entries are processed (1..<replaceable>n</replaceable>)
      </para></entry>
     </row>

     <row>
      <entry role="catalog_table_entry"><para role="column_definition">
       <structfield>name</structfield> <type>text</type>
      </para>
      <para>
       Configuration parameter name
      </para></entry>
     </row>

     <row>
      <entry role="catalog_table_entry"><para role="column_definition">
       <structfield>setting</structfield> <type>text</type>
      </para>
      <para>
       Value to be assigned to the parameter
      </para></entry>
     </row>

     <row>
      <entry role="catalog_table_entry"><para role="column_definition">
       <structfield>applied</structfield> <type>bool</type>
      </para>
      <para>
       True if the value can be applied successfully
      </para></entry>
     </row>

     <row>
      <entry role="catalog_table_entry"><para role="column_definition">
       <structfield>error</structfield> <type>text</type>
      </para>
      <para>
       If not null, an error message indicating why this entry could
       not be applied
      </para></entry>
     </row>
    </tbody>
   </tgroup>
  </table>

  <para>
   If the configuration file contains syntax errors or invalid parameter
   names, the server will not attempt to apply any settings from it, and
   therefore all the <structfield>applied</structfield> fields will read as false.
   In such a case there will be one or more rows with
   non-null <structfield>error</structfield> fields indicating the
   problem(s).  Otherwise, individual settings will be applied if possible.
   If an individual setting cannot be applied (e.g., invalid value, or the
   setting cannot be changed after server start) it will have an appropriate
   message in the <structfield>error</structfield> field.  Another way that
   an entry might have <structfield>applied</structfield> = false is that it is
   overridden by a later entry for the same parameter name; this case is not
   considered an error so nothing appears in
   the <structfield>error</structfield> field.
  </para>

  <para>
   See <xref linkend="config-setting"/> for more information about the various
   ways to change run-time parameters.
  </para>

</sect1>

 <sect1 id="view-pg-group">
  <title><structname>pg_group</structname></title>

  <indexterm zone="view-pg-group">
   <primary>pg_group</primary>
  </indexterm>

  <para>
   The view <structname>pg_group</structname> exists for backwards
   compatibility: it emulates a catalog that existed in
   <productname>PostgreSQL</productname> before version 8.1.
   It shows the names and members of all roles that are marked as not
   <structfield>rolcanlogin</structfield>, which is an approximation to the set
   of roles that are being used as groups.
  </para>

  <table>
   <title><structname>pg_group</structname> Columns</title>
   <tgroup cols="1">
    <thead>
     <row>
      <entry role="catalog_table_entry"><para role="column_definition">
       Column Type
      </para>
      <para>
       Description
      </para></entry>
     </row>
    </thead>

    <tbody>
     <row>
      <entry role="catalog_table_entry"><para role="column_definition">
       <structfield>groname</structfield> <type>name</type>
       (references <link linkend="catalog-pg-authid"><structname>pg_authid</structname></link>.<structfield>rolname</structfield>)
      </para>
      <para>
       Name of the group
      </para></entry>
     </row>

     <row>
      <entry role="catalog_table_entry"><para role="column_definition">
       <structfield>grosysid</structfield> <type>oid</type>
       (references <link linkend="catalog-pg-authid"><structname>pg_authid</structname></link>.<structfield>oid</structfield>)
      </para>
      <para>
       ID of this group
      </para></entry>
     </row>

     <row>
      <entry role="catalog_table_entry"><para role="column_definition">
       <structfield>grolist</structfield> <type>oid[]</type>
       (references <link linkend="catalog-pg-authid"><structname>pg_authid</structname></link>.<structfield>oid</structfield>)
      </para>
      <para>
       An array containing the IDs of the roles in this group
      </para></entry>
     </row>
    </tbody>
   </tgroup>
  </table>

 </sect1>

 <sect1 id="view-pg-hba-file-rules">
  <title><structname>pg_hba_file_rules</structname></title>

  <indexterm zone="view-pg-hba-file-rules">
   <primary>pg_hba_file_rules</primary>
  </indexterm>

  <para>
   The view <structname>pg_hba_file_rules</structname> provides a summary of
   the contents of the client authentication configuration
   file, <filename>pg_hba.conf</filename>.  A row appears in this view for each
   non-empty, non-comment line in the file, with annotations indicating
   whether the rule could be applied successfully.
  </para>

  <para>
   This view can be helpful for checking whether planned changes in the
   authentication configuration file will work, or for diagnosing a previous
   failure.  Note that this view reports on the <emphasis>current</emphasis> contents
   of the file, not on what was last loaded by the server.
  </para>

  <para>
   By default, the <structname>pg_hba_file_rules</structname> view can be read
   only by superusers.
  </para>

  <table>
   <title><structname>pg_hba_file_rules</structname> Columns</title>
   <tgroup cols="1">
    <thead>
     <row>
      <entry role="catalog_table_entry"><para role="column_definition">
       Column Type
      </para>
      <para>
       Description
      </para></entry>
     </row>
    </thead>

    <tbody>
     <row>
      <entry role="catalog_table_entry"><para role="column_definition">
       <structfield>line_number</structfield> <type>int4</type>
      </para>
      <para>
       Line number of this rule in <filename>pg_hba.conf</filename>
      </para></entry>
     </row>

     <row>
      <entry role="catalog_table_entry"><para role="column_definition">
       <structfield>type</structfield> <type>text</type>
      </para>
      <para>
       Type of connection
      </para></entry>
     </row>

     <row>
      <entry role="catalog_table_entry"><para role="column_definition">
       <structfield>database</structfield> <type>text[]</type>
      </para>
      <para>
       List of database name(s) to which this rule applies
      </para></entry>
     </row>

     <row>
      <entry role="catalog_table_entry"><para role="column_definition">
       <structfield>user_name</structfield> <type>text[]</type>
      </para>
      <para>
       List of user and group name(s) to which this rule applies
      </para></entry>
     </row>

     <row>
      <entry role="catalog_table_entry"><para role="column_definition">
       <structfield>address</structfield> <type>text</type>
      </para>
      <para>
       Host name or IP address, or one
       of <literal>all</literal>, <literal>samehost</literal>,
       or <literal>samenet</literal>, or null for local connections
      </para></entry>
     </row>

     <row>
      <entry role="catalog_table_entry"><para role="column_definition">
       <structfield>netmask</structfield> <type>text</type>
      </para>
      <para>
       IP address mask, or null if not applicable
      </para></entry>
     </row>

     <row>
      <entry role="catalog_table_entry"><para role="column_definition">
       <structfield>auth_method</structfield> <type>text</type>
      </para>
      <para>
       Authentication method
      </para></entry>
     </row>

     <row>
      <entry role="catalog_table_entry"><para role="column_definition">
       <structfield>options</structfield> <type>text[]</type>
      </para>
      <para>
       Options specified for authentication method, if any
      </para></entry>
     </row>

     <row>
      <entry role="catalog_table_entry"><para role="column_definition">
       <structfield>error</structfield> <type>text</type>
      </para>
      <para>
       If not null, an error message indicating why this
       line could not be processed
      </para></entry>
     </row>
    </tbody>
   </tgroup>
  </table>

  <para>
   Usually, a row reflecting an incorrect entry will have values for only
   the <structfield>line_number</structfield> and <structfield>error</structfield> fields.
  </para>

  <para>
   See <xref linkend="client-authentication"/> for more information about
   client authentication configuration.
  </para>
 </sect1>

 <sect1 id="view-pg-indexes">
  <title><structname>pg_indexes</structname></title>

  <indexterm zone="view-pg-indexes">
   <primary>pg_indexes</primary>
  </indexterm>

  <para>
   The view <structname>pg_indexes</structname> provides access to
   useful information about each index in the database.
  </para>

  <table>
   <title><structname>pg_indexes</structname> Columns</title>
   <tgroup cols="1">
    <thead>
     <row>
      <entry role="catalog_table_entry"><para role="column_definition">
       Column Type
      </para>
      <para>
       Description
      </para></entry>
     </row>
    </thead>

    <tbody>
     <row>
      <entry role="catalog_table_entry"><para role="column_definition">
       <structfield>schemaname</structfield> <type>name</type>
       (references <link linkend="catalog-pg-namespace"><structname>pg_namespace</structname></link>.<structfield>nspname</structfield>)
      </para>
      <para>
       Name of schema containing table and index
      </para></entry>
     </row>

     <row>
      <entry role="catalog_table_entry"><para role="column_definition">
       <structfield>tablename</structfield> <type>name</type>
       (references <link linkend="catalog-pg-class"><structname>pg_class</structname></link>.<structfield>relname</structfield>)
      </para>
      <para>
       Name of table the index is for
      </para></entry>
     </row>

     <row>
      <entry role="catalog_table_entry"><para role="column_definition">
       <structfield>indexname</structfield> <type>name</type>
       (references <link linkend="catalog-pg-class"><structname>pg_class</structname></link>.<structfield>relname</structfield>)
      </para>
      <para>
       Name of index
      </para></entry>
     </row>

     <row>
      <entry role="catalog_table_entry"><para role="column_definition">
       <structfield>tablespace</structfield> <type>name</type>
       (references <link linkend="catalog-pg-tablespace"><structname>pg_tablespace</structname></link>.<structfield>spcname</structfield>)
      </para>
      <para>
       Name of tablespace containing index (null if default for database)
      </para></entry>
     </row>

     <row>
      <entry role="catalog_table_entry"><para role="column_definition">
       <structfield>indexdef</structfield> <type>text</type>
      </para>
      <para>
       Index definition (a reconstructed <command>CREATE INDEX</command>
       command)
      </para></entry>
     </row>
    </tbody>
   </tgroup>
  </table>

 </sect1>

 <sect1 id="view-pg-locks">
  <title><structname>pg_locks</structname></title>

  <indexterm zone="view-pg-locks">
   <primary>pg_locks</primary>
  </indexterm>

  <para>
   The view <structname>pg_locks</structname> provides access to
   information about the locks held by active processes within the
   database server.  See <xref linkend="mvcc"/> for more discussion
   of locking.
  </para>

  <para>
   <structname>pg_locks</structname> contains one row per active lockable
   object, requested lock mode, and relevant process.  Thus, the same
   lockable object might
   appear many times, if multiple processes are holding or waiting
   for locks on it.  However, an object that currently has no locks on it
   will not appear at all.
  </para>

  <para>
   There are several distinct types of lockable objects:
   whole relations (e.g., tables), individual pages of relations,
   individual tuples of relations,
   transaction IDs (both virtual and permanent IDs),
   and general database objects (identified by class OID and object OID,
   in the same way as in <structname>pg_description</structname> or
   <structname>pg_depend</structname>).  Also, the right to extend a
   relation is represented as a separate lockable object.
   Also, <quote>advisory</quote> locks can be taken on numbers that have
   user-defined meanings.
  </para>

  <table>
   <title><structname>pg_locks</structname> Columns</title>
   <tgroup cols="1">
    <thead>
     <row>
      <entry role="catalog_table_entry"><para role="column_definition">
       Column Type
      </para>
      <para>
       Description
      </para></entry>
     </row>
    </thead>

    <tbody>
     <row>
      <entry role="catalog_table_entry"><para role="column_definition">
       <structfield>locktype</structfield> <type>text</type>
      </para>
      <para>
       Type of the lockable object:
       <literal>relation</literal>,
       <literal>extend</literal>,
       <literal>page</literal>,
       <literal>tuple</literal>,
       <literal>transactionid</literal>,
       <literal>virtualxid</literal>,
       <literal>speculative token</literal>,
       <literal>object</literal>,
       <literal>userlock</literal>, or
       <literal>advisory</literal>.
       (See also <xref linkend="wait-event-lock-table"/>.)
      </para></entry>
     </row>

     <row>
      <entry role="catalog_table_entry"><para role="column_definition">
       <structfield>database</structfield> <type>oid</type>
       (references <link linkend="catalog-pg-database"><structname>pg_database</structname></link>.<structfield>oid</structfield>)
      </para>
      <para>
       OID of the database in which the lock target exists, or
       zero if the target is a shared object, or
       null if the target is a transaction ID
      </para></entry>
     </row>

     <row>
      <entry role="catalog_table_entry"><para role="column_definition">
       <structfield>relation</structfield> <type>oid</type>
       (references <link linkend="catalog-pg-class"><structname>pg_class</structname></link>.<structfield>oid</structfield>)
      </para>
      <para>
       OID of the relation targeted by the lock, or null if the target is not
       a relation or part of a relation
      </para></entry>
     </row>

     <row>
      <entry role="catalog_table_entry"><para role="column_definition">
       <structfield>page</structfield> <type>int4</type>
      </para>
      <para>
       Page number targeted by the lock within the relation,
       or null if the target is not a relation page or tuple
      </para></entry>
     </row>

     <row>
      <entry role="catalog_table_entry"><para role="column_definition">
       <structfield>tuple</structfield> <type>int2</type>
      </para>
      <para>
       Tuple number targeted by the lock within the page,
       or null if the target is not a tuple
      </para></entry>
     </row>

     <row>
      <entry role="catalog_table_entry"><para role="column_definition">
       <structfield>virtualxid</structfield> <type>text</type>
      </para>
      <para>
       Virtual ID of the transaction targeted by the lock,
       or null if the target is not a virtual transaction ID
      </para></entry>
     </row>

     <row>
      <entry role="catalog_table_entry"><para role="column_definition">
       <structfield>transactionid</structfield> <type>xid</type>
      </para>
      <para>
       ID of the transaction targeted by the lock,
       or null if the target is not a transaction ID
      </para></entry>
     </row>

     <row>
      <entry role="catalog_table_entry"><para role="column_definition">
       <structfield>classid</structfield> <type>oid</type>
       (references <link linkend="catalog-pg-class"><structname>pg_class</structname></link>.<structfield>oid</structfield>)
      </para>
      <para>
       OID of the system catalog containing the lock target, or null if the
       target is not a general database object
      </para></entry>
     </row>

     <row>
      <entry role="catalog_table_entry"><para role="column_definition">
       <structfield>objid</structfield> <type>oid</type>
       (references any OID column)
      </para>
      <para>
       OID of the lock target within its system catalog, or null if the
       target is not a general database object
      </para></entry>
     </row>

     <row>
      <entry role="catalog_table_entry"><para role="column_definition">
       <structfield>objsubid</structfield> <type>int2</type>
      </para>
      <para>
       Column number targeted by the lock (the
       <structfield>classid</structfield> and <structfield>objid</structfield> refer to the
       table itself),
       or zero if the target is some other general database object,
       or null if the target is not a general database object
      </para></entry>
     </row>

     <row>
      <entry role="catalog_table_entry"><para role="column_definition">
       <structfield>virtualtransaction</structfield> <type>text</type>
      </para>
      <para>
       Virtual ID of the transaction that is holding or awaiting this lock
      </para></entry>
     </row>

     <row>
      <entry role="catalog_table_entry"><para role="column_definition">
       <structfield>pid</structfield> <type>int4</type>
      </para>
      <para>
       Process ID of the server process holding or awaiting this
       lock, or null if the lock is held by a prepared transaction
      </para></entry>
     </row>

     <row>
      <entry role="catalog_table_entry"><para role="column_definition">
       <structfield>mode</structfield> <type>text</type>
      </para>
      <para>
       Name of the lock mode held or desired by this process (see <xref linkend="locking-tables"/> and <xref linkend="xact-serializable"/>)
      </para></entry>
     </row>

     <row>
      <entry role="catalog_table_entry"><para role="column_definition">
       <structfield>granted</structfield> <type>bool</type>
      </para>
      <para>
       True if lock is held, false if lock is awaited
      </para></entry>
     </row>

     <row>
      <entry role="catalog_table_entry"><para role="column_definition">
       <structfield>fastpath</structfield> <type>bool</type>
      </para>
      <para>
       True if lock was taken via fast path, false if taken via main
       lock table
      </para></entry>
     </row>
    </tbody>
   </tgroup>
  </table>

  <para>
   <structfield>granted</structfield> is true in a row representing a lock
   held by the indicated process.  False indicates that this process is
   currently waiting to acquire this lock, which implies that at least one
   other process is holding or waiting for a conflicting lock mode on the same
   lockable object.  The waiting process will sleep until the other lock is
   released (or a deadlock situation is detected).  A single process can be
   waiting to acquire at most one lock at a time.
  </para>

  <para>
   Throughout running a transaction, a server process holds an exclusive lock
   on the transaction's virtual transaction ID.  If a permanent ID is assigned
   to the transaction (which normally happens only if the transaction changes
   the state of the database), it also holds an exclusive lock on the
   transaction's permanent transaction ID until it ends.  When a process finds
   it necessary to wait specifically for another transaction to end, it does
   so by attempting to acquire share lock on the other transaction's ID
   (either virtual or permanent ID depending on the situation). That will
   succeed only when the other transaction terminates and releases its locks.
  </para>

  <para>
   Although tuples are a lockable type of object,
   information about row-level locks is stored on disk, not in memory,
   and therefore row-level locks normally do not appear in this view.
   If a process is waiting for a
   row-level lock, it will usually appear in the view as waiting for the
   permanent transaction ID of the current holder of that row lock.
  </para>

  <para>
   Advisory locks can be acquired on keys consisting of either a single
   <type>bigint</type> value or two integer values.
   A <type>bigint</type> key is displayed with its
   high-order half in the <structfield>classid</structfield> column, its low-order half
   in the <structfield>objid</structfield> column, and <structfield>objsubid</structfield> equal
   to 1. The original <type>bigint</type> value can be reassembled with the
   expression <literal>(classid::bigint &lt;&lt; 32) |
   objid::bigint</literal>. Integer keys are displayed with the
   first key in the
   <structfield>classid</structfield> column, the second key in the <structfield>objid</structfield>
   column, and <structfield>objsubid</structfield> equal to 2.  The actual meaning of
   the keys is up to the user.  Advisory locks are local to each database,
   so the <structfield>database</structfield> column is meaningful for an advisory lock.
  </para>

  <para>
   <structname>pg_locks</structname> provides a global view of all locks
   in the database cluster, not only those relevant to the current database.
   Although its <structfield>relation</structfield> column can be joined
   against <structname>pg_class</structname>.<structfield>oid</structfield> to identify locked
   relations, this will only work correctly for relations in the current
   database (those for which the <structfield>database</structfield> column
   is either the current database's OID or zero).
  </para>

  <para>
   The <structfield>pid</structfield> column can be joined to the
   <structfield>pid</structfield> column of the <link
   linkend="pg-stat-activity-view"><structname>pg_stat_activity</structname></link>
   view to get more
   information on the session holding or awaiting each lock,
   for example
<programlisting>
SELECT * FROM pg_locks pl LEFT JOIN pg_stat_activity psa
    ON pl.pid = psa.pid;
</programlisting>
   Also, if you are using prepared transactions, the
   <structfield>virtualtransaction</structfield> column can be joined to the
   <structfield>transaction</structfield> column of the <link
   linkend="view-pg-prepared-xacts"><structname>pg_prepared_xacts</structname></link>
   view to get more information on prepared transactions that hold locks.
   (A prepared transaction can never be waiting for a lock,
   but it continues to hold the locks it acquired while running.)
   For example:
<programlisting>
SELECT * FROM pg_locks pl LEFT JOIN pg_prepared_xacts ppx
    ON pl.virtualtransaction = '-1/' || ppx.transaction;
</programlisting>
  </para>

  <para>
   While it is possible to obtain information about which processes block
   which other processes by joining <structname>pg_locks</structname> against
   itself, this is very difficult to get right in detail.  Such a query would
   have to encode knowledge about which lock modes conflict with which
   others.  Worse, the <structname>pg_locks</structname> view does not expose
   information about which processes are ahead of which others in lock wait
   queues, nor information about which processes are parallel workers running
   on behalf of which other client sessions.  It is better to use
   the <function>pg_blocking_pids()</function> function
   (see <xref linkend="functions-info-session-table"/>) to identify which
   process(es) a waiting process is blocked behind.
  </para>

  <para>
   The <structname>pg_locks</structname> view displays data from both the
   regular lock manager and the predicate lock manager, which are
   separate systems; in addition, the regular lock manager subdivides its
   locks into regular and <firstterm>fast-path</firstterm> locks.
   This data is not guaranteed to be entirely consistent.
   When the view is queried,
   data on fast-path locks (with <structfield>fastpath</structfield> = <literal>true</literal>)
   is gathered from each backend one at a time, without freezing the state of
   the entire lock manager, so it is possible for locks to be taken or
   released while information is gathered.  Note, however, that these locks are
   known not to conflict with any other lock currently in place.  After
   all backends have been queried for fast-path locks, the remainder of the
   regular lock manager is locked as a unit, and a consistent snapshot of all
   remaining locks is collected as an atomic action.  After unlocking the
   regular lock manager, the predicate lock manager is similarly locked and all
   predicate locks are collected as an atomic action.  Thus, with the exception
   of fast-path locks, each lock manager will deliver a consistent set of
   results, but as we do not lock both lock managers simultaneously, it is
   possible for locks to be taken or released after we interrogate the regular
   lock manager and before we interrogate the predicate lock manager.
  </para>

  <para>
   Locking the regular and/or predicate lock manager could have some
   impact on database performance if this view is very frequently accessed.
   The locks are held only for the minimum amount of time necessary to
   obtain data from the lock managers, but this does not completely eliminate
   the possibility of a performance impact.
  </para>

 </sect1>

 <sect1 id="view-pg-matviews">
  <title><structname>pg_matviews</structname></title>

  <indexterm zone="view-pg-matviews">
   <primary>pg_matviews</primary>
  </indexterm>

  <indexterm zone="view-pg-matviews">
   <primary>materialized views</primary>
  </indexterm>

  <para>
   The view <structname>pg_matviews</structname> provides access to
   useful information about each materialized view in the database.
  </para>

  <table>
   <title><structname>pg_matviews</structname> Columns</title>
   <tgroup cols="1">
    <thead>
     <row>
      <entry role="catalog_table_entry"><para role="column_definition">
       Column Type
      </para>
      <para>
       Description
      </para></entry>
     </row>
    </thead>

    <tbody>
     <row>
      <entry role="catalog_table_entry"><para role="column_definition">
       <structfield>schemaname</structfield> <type>name</type>
       (references <link linkend="catalog-pg-namespace"><structname>pg_namespace</structname></link>.<structfield>nspname</structfield>)
      </para>
      <para>
       Name of schema containing materialized view
      </para></entry>
     </row>

     <row>
      <entry role="catalog_table_entry"><para role="column_definition">
       <structfield>matviewname</structfield> <type>name</type>
       (references <link linkend="catalog-pg-class"><structname>pg_class</structname></link>.<structfield>relname</structfield>)
      </para>
      <para>
       Name of materialized view
      </para></entry>
     </row>

     <row>
      <entry role="catalog_table_entry"><para role="column_definition">
       <structfield>matviewowner</structfield> <type>name</type>
       (references <link linkend="catalog-pg-authid"><structname>pg_authid</structname></link>.<structfield>rolname</structfield>)
      </para>
      <para>
       Name of materialized view's owner
      </para></entry>
     </row>

     <row>
      <entry role="catalog_table_entry"><para role="column_definition">
       <structfield>tablespace</structfield> <type>name</type>
       (references <link linkend="catalog-pg-tablespace"><structname>pg_tablespace</structname></link>.<structfield>spcname</structfield>)
      </para>
      <para>
       Name of tablespace containing materialized view (null if default for database)
      </para></entry>
     </row>

     <row>
      <entry role="catalog_table_entry"><para role="column_definition">
       <structfield>hasindexes</structfield> <type>bool</type>
      </para>
      <para>
       True if materialized view has (or recently had) any indexes
      </para></entry>
     </row>

     <row>
      <entry role="catalog_table_entry"><para role="column_definition">
       <structfield>ispopulated</structfield> <type>bool</type>
      </para>
      <para>
       True if materialized view is currently populated
      </para></entry>
     </row>

     <row>
      <entry role="catalog_table_entry"><para role="column_definition">
       <structfield>definition</structfield> <type>text</type>
      </para>
      <para>
       Materialized view definition (a reconstructed <command>SELECT</command> query)
      </para></entry>
     </row>
    </tbody>
   </tgroup>
  </table>

 </sect1>

 <sect1 id="view-pg-policies">
  <title><structname>pg_policies</structname></title>

  <indexterm zone="view-pg-policies">
   <primary>pg_policies</primary>
  </indexterm>

  <para>
   The view <structname>pg_policies</structname> provides access to
   useful information about each row-level security policy in the database.
  </para>

  <table>
   <title><structname>pg_policies</structname> Columns</title>
   <tgroup cols="1">
    <thead>
     <row>
      <entry role="catalog_table_entry"><para role="column_definition">
       Column Type
      </para>
      <para>
       Description
      </para></entry>
     </row>
    </thead>

    <tbody>
     <row>
      <entry role="catalog_table_entry"><para role="column_definition">
       <structfield>schemaname</structfield> <type>name</type>
       (references <link linkend="catalog-pg-namespace"><structname>pg_namespace</structname></link>.<structfield>nspname</structfield>)
      </para>
      <para>
       Name of schema containing table policy is on
      </para></entry>
     </row>

     <row>
      <entry role="catalog_table_entry"><para role="column_definition">
       <structfield>tablename</structfield> <type>name</type>
       (references <link linkend="catalog-pg-class"><structname>pg_class</structname></link>.<structfield>relname</structfield>)
      </para>
      <para>
       Name of table policy is on
      </para></entry>
     </row>

     <row>
      <entry role="catalog_table_entry"><para role="column_definition">
       <structfield>policyname</structfield> <type>name</type>
       (references <link linkend="catalog-pg-policy"><structname>pg_policy</structname></link>.<structfield>polname</structfield>)
      </para>
      <para>
       Name of policy
      </para></entry>
     </row>

     <row>
      <entry role="catalog_table_entry"><para role="column_definition">
       <structfield>permissive</structfield> <type>text</type>
      </para>
      <para>
       Is the policy permissive or restrictive?
      </para></entry>
     </row>

     <row>
      <entry role="catalog_table_entry"><para role="column_definition">
       <structfield>roles</structfield> <type>name[]</type>
      </para>
      <para>
       The roles to which this policy applies
      </para></entry>
     </row>

     <row>
      <entry role="catalog_table_entry"><para role="column_definition">
       <structfield>cmd</structfield> <type>text</type>
      </para>
      <para>
       The command type to which the policy is applied
      </para></entry>
     </row>

     <row>
      <entry role="catalog_table_entry"><para role="column_definition">
       <structfield>qual</structfield> <type>text</type>
      </para>
      <para>
       The expression added to the security barrier qualifications for
       queries that this policy applies to
      </para></entry>
     </row>

     <row>
      <entry role="catalog_table_entry"><para role="column_definition">
       <structfield>with_check</structfield> <type>text</type>
      </para>
      <para>
       The expression added to the WITH CHECK qualifications for
       queries that attempt to add rows to this table
      </para></entry>
     </row>
    </tbody>
   </tgroup>
  </table>

 </sect1>

 <sect1 id="view-pg-prepared-statements">
  <title><structname>pg_prepared_statements</structname></title>

  <indexterm zone="view-pg-prepared-statements">
   <primary>pg_prepared_statements</primary>
  </indexterm>

  <para>
   The <structname>pg_prepared_statements</structname> view displays
   all the prepared statements that are available in the current
   session. See <xref linkend="sql-prepare"/> for more information about prepared
   statements.
  </para>

  <para>
   <structname>pg_prepared_statements</structname> contains one row
   for each prepared statement. Rows are added to the view when a new
   prepared statement is created and removed when a prepared statement
   is released (for example, via the <xref linkend="sql-deallocate"/> command).
  </para>

  <table>
   <title><structname>pg_prepared_statements</structname> Columns</title>
   <tgroup cols="1">
    <thead>
     <row>
      <entry role="catalog_table_entry"><para role="column_definition">
       Column Type
      </para>
      <para>
       Description
      </para></entry>
     </row>
    </thead>

    <tbody>
     <row>
      <entry role="catalog_table_entry"><para role="column_definition">
       <structfield>name</structfield> <type>text</type>
      </para>
      <para>
       The identifier of the prepared statement
      </para></entry>
     </row>

     <row>
      <entry role="catalog_table_entry"><para role="column_definition">
       <structfield>statement</structfield> <type>text</type>
      </para>
      <para>
       The query string submitted by the client to create this
       prepared statement. For prepared statements created via SQL,
       this is the <command>PREPARE</command> statement submitted by
       the client. For prepared statements created via the
       frontend/backend protocol, this is the text of the prepared
       statement itself.
      </para></entry>
     </row>

     <row>
      <entry role="catalog_table_entry"><para role="column_definition">
       <structfield>prepare_time</structfield> <type>timestamptz</type>
      </para>
      <para>
       The time at which the prepared statement was created
      </para></entry>
     </row>

     <row>
      <entry role="catalog_table_entry"><para role="column_definition">
       <structfield>parameter_types</structfield> <type>regtype[]</type>
      </para>
      <para>
       The expected parameter types for the prepared statement in the
       form of an array of <type>regtype</type>. The OID corresponding
       to an element of this array can be obtained by casting the
       <type>regtype</type> value to <type>oid</type>.
      </para></entry>
     </row>

     <row>
      <entry role="catalog_table_entry"><para role="column_definition">
       <structfield>from_sql</structfield> <type>bool</type>
      </para>
      <para>
       <literal>true</literal> if the prepared statement was created
       via the <command>PREPARE</command> SQL command;
       <literal>false</literal> if the statement was prepared via the
       frontend/backend protocol
      </para></entry>
     </row>
    </tbody>
   </tgroup>
  </table>

  <para>
   The <structname>pg_prepared_statements</structname> view is read only.
  </para>
 </sect1>

 <sect1 id="view-pg-prepared-xacts">
  <title><structname>pg_prepared_xacts</structname></title>

  <indexterm zone="view-pg-prepared-xacts">
   <primary>pg_prepared_xacts</primary>
  </indexterm>

  <para>
   The view <structname>pg_prepared_xacts</structname> displays
   information about transactions that are currently prepared for two-phase
   commit (see <xref linkend="sql-prepare-transaction"/> for details).
  </para>

  <para>
   <structname>pg_prepared_xacts</structname> contains one row per prepared
   transaction.  An entry is removed when the transaction is committed or
   rolled back.
  </para>

  <table>
   <title><structname>pg_prepared_xacts</structname> Columns</title>
   <tgroup cols="1">
    <thead>
     <row>
      <entry role="catalog_table_entry"><para role="column_definition">
       Column Type
      </para>
      <para>
       Description
      </para></entry>
     </row>
    </thead>

    <tbody>
     <row>
      <entry role="catalog_table_entry"><para role="column_definition">
       <structfield>transaction</structfield> <type>xid</type>
      </para>
      <para>
       Numeric transaction identifier of the prepared transaction
      </para></entry>
     </row>

     <row>
      <entry role="catalog_table_entry"><para role="column_definition">
       <structfield>gid</structfield> <type>text</type>
      </para>
      <para>
       Global transaction identifier that was assigned to the transaction
      </para></entry>
     </row>

     <row>
      <entry role="catalog_table_entry"><para role="column_definition">
       <structfield>prepared</structfield> <type>timestamptz</type>
      </para>
      <para>
       Time at which the transaction was prepared for commit
      </para></entry>
     </row>

     <row>
      <entry role="catalog_table_entry"><para role="column_definition">
       <structfield>owner</structfield> <type>name</type>
       (references <link linkend="catalog-pg-authid"><structname>pg_authid</structname></link>.<structfield>rolname</structfield>)
      </para>
      <para>
       Name of the user that executed the transaction
      </para></entry>
     </row>

     <row>
      <entry role="catalog_table_entry"><para role="column_definition">
       <structfield>database</structfield> <type>name</type>
       (references <link linkend="catalog-pg-database"><structname>pg_database</structname></link>.<structfield>datname</structfield>)
      </para>
      <para>
       Name of the database in which the transaction was executed
      </para></entry>
     </row>
    </tbody>
   </tgroup>
  </table>

  <para>
   When the <structname>pg_prepared_xacts</structname> view is accessed, the
   internal transaction manager data structures are momentarily locked, and
   a copy is made for the view to display.  This ensures that the
   view produces a consistent set of results, while not blocking
   normal operations longer than necessary.  Nonetheless
   there could be some impact on database performance if this view is
   frequently accessed.
  </para>

 </sect1>

 <sect1 id="view-pg-publication-tables">
  <title><structname>pg_publication_tables</structname></title>

  <indexterm zone="view-pg-publication-tables">
   <primary>pg_publication_tables</primary>
  </indexterm>

  <para>
   The view <structname>pg_publication_tables</structname> provides
   information about the mapping between publications and the tables they
   contain.  Unlike the underlying
   catalog <structname>pg_publication_rel</structname>, this view expands
   publications defined as <literal>FOR ALL TABLES</literal>, so for such
   publications there will be a row for each eligible table.
  </para>

  <table>
   <title><structname>pg_publication_tables</structname> Columns</title>
   <tgroup cols="1">
    <thead>
     <row>
      <entry role="catalog_table_entry"><para role="column_definition">
       Column Type
      </para>
      <para>
       Description
      </para></entry>
     </row>
    </thead>

    <tbody>
     <row>
      <entry role="catalog_table_entry"><para role="column_definition">
       <structfield>pubname</structfield> <type>name</type>
       (references <link linkend="catalog-pg-publication"><structname>pg_publication</structname></link>.<structfield>pubname</structfield>)
      </para>
      <para>
       Name of publication
      </para></entry>
     </row>

     <row>
      <entry role="catalog_table_entry"><para role="column_definition">
       <structfield>schemaname</structfield> <type>name</type>
       (references <link linkend="catalog-pg-namespace"><structname>pg_namespace</structname></link>.<structfield>nspname</structfield>)
      </para>
      <para>
       Name of schema containing table
      </para></entry>
     </row>

     <row>
      <entry role="catalog_table_entry"><para role="column_definition">
       <structfield>tablename</structfield> <type>name</type>
       (references <link linkend="catalog-pg-class"><structname>pg_class</structname></link>.<structfield>relname</structfield>)
      </para>
      <para>
       Name of table
      </para></entry>
     </row>
    </tbody>
   </tgroup>
  </table>
 </sect1>

  <sect1 id="view-pg-replication-origin-status">
  <title><structname>pg_replication_origin_status</structname></title>

  <indexterm zone="view-pg-replication-origin-status">
   <primary>pg_replication_origin_status</primary>
  </indexterm>

  <para>
   The <structname>pg_replication_origin_status</structname> view
   contains information about how far replay for a certain origin has
   progressed.  For more on replication origins
   see <xref linkend="replication-origins"/>.
  </para>

  <table>
   <title><structname>pg_replication_origin_status</structname> Columns</title>
   <tgroup cols="1">
    <thead>
     <row>
      <entry role="catalog_table_entry"><para role="column_definition">
       Column Type
      </para>
      <para>
       Description
      </para></entry>
     </row>
    </thead>

    <tbody>
     <row>
      <entry role="catalog_table_entry"><para role="column_definition">
       <structfield>local_id</structfield> <type>oid</type>
       (references <link linkend="catalog-pg-replication-origin"><structname>pg_replication_origin</structname></link>.<structfield>roident</structfield>)
      </para>
      <para>
       internal node identifier
      </para></entry>
     </row>

     <row>
      <entry role="catalog_table_entry"><para role="column_definition">
       <structfield>external_id</structfield> <type>text</type>
       (references <link linkend="catalog-pg-replication-origin"><structname>pg_replication_origin</structname></link>.<structfield>roname</structfield>)
      </para>
      <para>
       external node identifier
      </para></entry>
     </row>

     <row>
      <entry role="catalog_table_entry"><para role="column_definition">
       <structfield>remote_lsn</structfield> <type>pg_lsn</type>
      </para>
      <para>
       The origin node's LSN up to which data has been replicated.
      </para></entry>
     </row>

     <row>
      <entry role="catalog_table_entry"><para role="column_definition">
       <structfield>local_lsn</structfield> <type>pg_lsn</type>
      </para>
      <para>
       This node's LSN at which <literal>remote_lsn</literal> has
       been replicated. Used to flush commit records before persisting
       data to disk when using asynchronous commits.
      </para></entry>
     </row>
    </tbody>
   </tgroup>
  </table>
 </sect1>

 <sect1 id="view-pg-replication-slots">
  <title><structname>pg_replication_slots</structname></title>

  <indexterm zone="view-pg-replication-slots">
   <primary>pg_replication_slots</primary>
  </indexterm>

  <para>
   The <structname>pg_replication_slots</structname> view provides a listing
   of all replication slots that currently exist on the database cluster,
   along with their current state.
  </para>

  <para>
   For more on replication slots,
   see <xref linkend="streaming-replication-slots"/> and <xref linkend="logicaldecoding"/>.
  </para>

  <table>
   <title><structname>pg_replication_slots</structname> Columns</title>
   <tgroup cols="1">
    <thead>
     <row>
      <entry role="catalog_table_entry"><para role="column_definition">
       Column Type
      </para>
      <para>
       Description
      </para></entry>
     </row>
    </thead>

    <tbody>
     <row>
      <entry role="catalog_table_entry"><para role="column_definition">
       <structfield>slot_name</structfield> <type>name</type>
      </para>
      <para>
       A unique, cluster-wide identifier for the replication slot
      </para></entry>
     </row>

     <row>
      <entry role="catalog_table_entry"><para role="column_definition">
       <structfield>plugin</structfield> <type>name</type>
      </para>
      <para>
       The base name of the shared object containing the output plugin this logical slot is using, or null for physical slots.
      </para></entry>
     </row>

     <row>
      <entry role="catalog_table_entry"><para role="column_definition">
       <structfield>slot_type</structfield> <type>text</type>
      </para>
      <para>
       The slot type: <literal>physical</literal> or <literal>logical</literal>
      </para></entry>
     </row>

     <row>
      <entry role="catalog_table_entry"><para role="column_definition">
       <structfield>datoid</structfield> <type>oid</type>
       (references <link linkend="catalog-pg-database"><structname>pg_database</structname></link>.<structfield>oid</structfield>)
      </para>
      <para>
       The OID of the database this slot is associated with, or
       null. Only logical slots have an associated database.
      </para></entry>
     </row>

     <row>
      <entry role="catalog_table_entry"><para role="column_definition">
       <structfield>database</structfield> <type>name</type>
       (references <link linkend="catalog-pg-database"><structname>pg_database</structname></link>.<structfield>datname</structfield>)
      </para>
      <para>
       The name of the database this slot is associated with, or
       null. Only logical slots have an associated database.
      </para></entry>
     </row>

     <row>
      <entry role="catalog_table_entry"><para role="column_definition">
       <structfield>temporary</structfield> <type>bool</type>
      </para>
      <para>
       True if this is a temporary replication slot. Temporary slots are
       not saved to disk and are automatically dropped on error or when
       the session has finished.
      </para></entry>
     </row>

     <row>
      <entry role="catalog_table_entry"><para role="column_definition">
       <structfield>active</structfield> <type>bool</type>
      </para>
      <para>
       True if this slot is currently actively being used
      </para></entry>
     </row>

     <row>
      <entry role="catalog_table_entry"><para role="column_definition">
       <structfield>active_pid</structfield> <type>int4</type>
      </para>
      <para>
       The process ID of the session using this slot if the slot
       is currently actively being used. <literal>NULL</literal> if
       inactive.
      </para></entry>
     </row>

     <row>
      <entry role="catalog_table_entry"><para role="column_definition">
       <structfield>xmin</structfield> <type>xid</type>
      </para>
      <para>
       The oldest transaction that this slot needs the database to
       retain.  <literal>VACUUM</literal> cannot remove tuples deleted
       by any later transaction.
      </para></entry>
     </row>

     <row>
      <entry role="catalog_table_entry"><para role="column_definition">
       <structfield>catalog_xmin</structfield> <type>xid</type>
      </para>
      <para>
       The oldest transaction affecting the system catalogs that this
       slot needs the database to retain.  <literal>VACUUM</literal> cannot
       remove catalog tuples deleted by any later transaction.
      </para></entry>
     </row>

     <row>
      <entry role="catalog_table_entry"><para role="column_definition">
       <structfield>restart_lsn</structfield> <type>pg_lsn</type>
      </para>
      <para>
       The address (<literal>LSN</literal>) of oldest WAL which still
       might be required by the consumer of this slot and thus won't be
       automatically removed during checkpoints.  <literal>NULL</literal>
       if the <literal>LSN</literal> of this slot has never been reserved.
      </para></entry>
     </row>

     <row>
      <entry role="catalog_table_entry"><para role="column_definition">
       <structfield>confirmed_flush_lsn</structfield> <type>pg_lsn</type>
      </para>
      <para>
       The address (<literal>LSN</literal>) up to which the logical
       slot's consumer has confirmed receiving data. Data older than this is
       not available anymore. <literal>NULL</literal> for physical slots.
      </para></entry>
     </row>

     <row>
      <entry role="catalog_table_entry"><para role="column_definition">
       <structfield>wal_status</structfield> <type>text</type>
      </para>
      <para>
       Availability of WAL files claimed by this slot.
       Possible values are:
       <itemizedlist>
        <listitem>
         <para><literal>normal</literal> means that the claimed files
          are within <varname>max_wal_size</varname>.</para>
        </listitem>
        <listitem>
         <para><literal>reserved</literal> means
          that <varname>max_wal_size</varname> is exceeded but the files are
          still held, either by some replication slot or
          by <varname>wal_keep_segments</varname>.</para>
        </listitem>
        <listitem>
         <para><literal>lost</literal> means that some WAL files are
          definitely lost and this slot cannot be used to resume replication
          anymore.</para>
        </listitem>
       </itemizedlist>
       The last two states are seen only when
       <xref linkend="guc-max-slot-wal-keep-size"/> is
       non-negative. If <structfield>restart_lsn</structfield> is NULL, this
       field is null.
      </para></entry>
     </row>

     <row>
      <entry role="catalog_table_entry"><para role="column_definition">
       <structfield>min_safe_lsn</structfield> <type>pg_lsn</type>
      </para>
      <para>
       The minimum LSN currently available for walsenders.
      </para></entry>
     </row>
    </tbody>
   </tgroup>
  </table>
 </sect1>

 <sect1 id="view-pg-roles">
  <title><structname>pg_roles</structname></title>

  <indexterm zone="view-pg-roles">
   <primary>pg_roles</primary>
  </indexterm>

  <para>
   The view <structname>pg_roles</structname> provides access to
   information about database roles.  This is simply a publicly
   readable view of
   <link linkend="catalog-pg-authid"><structname>pg_authid</structname></link>
   that blanks out the password field.
  </para>

  <table>
   <title><structname>pg_roles</structname> Columns</title>
   <tgroup cols="1">
    <thead>
     <row>
      <entry role="catalog_table_entry"><para role="column_definition">
       Column Type
      </para>
      <para>
       Description
      </para></entry>
     </row>
    </thead>

    <tbody>
     <row>
      <entry role="catalog_table_entry"><para role="column_definition">
       <structfield>rolname</structfield> <type>name</type>
      </para>
      <para>
       Role name
      </para></entry>
     </row>

     <row>
      <entry role="catalog_table_entry"><para role="column_definition">
       <structfield>rolsuper</structfield> <type>bool</type>
      </para>
      <para>
       Role has superuser privileges
      </para></entry>
     </row>

     <row>
      <entry role="catalog_table_entry"><para role="column_definition">
       <structfield>rolinherit</structfield> <type>bool</type>
      </para>
      <para>
       Role automatically inherits privileges of roles it is a
       member of
      </para></entry>
     </row>

     <row>
      <entry role="catalog_table_entry"><para role="column_definition">
       <structfield>rolcreaterole</structfield> <type>bool</type>
      </para>
      <para>
       Role can create more roles
      </para></entry>
     </row>

     <row>
      <entry role="catalog_table_entry"><para role="column_definition">
       <structfield>rolcreatedb</structfield> <type>bool</type>
      </para>
      <para>
       Role can create databases
      </para></entry>
     </row>

     <row>
      <entry role="catalog_table_entry"><para role="column_definition">
       <structfield>rolcanlogin</structfield> <type>bool</type>
      </para>
      <para>
       Role can log in. That is, this role can be given as the initial
       session authorization identifier
      </para></entry>
     </row>

     <row>
      <entry role="catalog_table_entry"><para role="column_definition">
       <structfield>rolreplication</structfield> <type>bool</type>
      </para>
      <para>
       Role is a replication role. A replication role can initiate replication
       connections and create and drop replication slots.
      </para></entry>
     </row>

     <row>
      <entry role="catalog_table_entry"><para role="column_definition">
       <structfield>rolconnlimit</structfield> <type>int4</type>
      </para>
      <para>
       For roles that can log in, this sets maximum number of concurrent
       connections this role can make.  -1 means no limit.
      </para></entry>
     </row>

     <row>
      <entry role="catalog_table_entry"><para role="column_definition">
       <structfield>rolpassword</structfield> <type>text</type>
      </para>
      <para>
       Not the password (always reads as <literal>********</literal>)
      </para></entry>
     </row>

     <row>
      <entry role="catalog_table_entry"><para role="column_definition">
       <structfield>rolvaliduntil</structfield> <type>timestamptz</type>
      </para>
      <para>
       Password expiry time (only used for password authentication);
       null if no expiration
      </para></entry>
     </row>

     <row>
      <entry role="catalog_table_entry"><para role="column_definition">
       <structfield>rolbypassrls</structfield> <type>bool</type>
      </para>
      <para>
       Role bypasses every row level security policy, see
       <xref linkend="ddl-rowsecurity"/> for more information.
      </para></entry>
     </row>

     <row>
      <entry role="catalog_table_entry"><para role="column_definition">
       <structfield>rolconfig</structfield> <type>text[]</type>
      </para>
      <para>
       Role-specific defaults for run-time configuration variables
      </para></entry>
     </row>

     <row>
      <entry role="catalog_table_entry"><para role="column_definition">
       <structfield>oid</structfield> <type>oid</type>
       (references <link linkend="catalog-pg-authid"><structname>pg_authid</structname></link>.<structfield>oid</structfield>)
      </para>
      <para>
       ID of role
      </para></entry>
     </row>
    </tbody>
   </tgroup>
  </table>

 </sect1>

 <sect1 id="view-pg-rules">
  <title><structname>pg_rules</structname></title>

  <indexterm zone="view-pg-rules">
   <primary>pg_rules</primary>
  </indexterm>

  <para>
   The view <structname>pg_rules</structname> provides access to
   useful information about query rewrite rules.
  </para>

  <table>
   <title><structname>pg_rules</structname> Columns</title>
   <tgroup cols="1">
    <thead>
     <row>
      <entry role="catalog_table_entry"><para role="column_definition">
       Column Type
      </para>
      <para>
       Description
      </para></entry>
     </row>
    </thead>

    <tbody>
     <row>
      <entry role="catalog_table_entry"><para role="column_definition">
       <structfield>schemaname</structfield> <type>name</type>
       (references <link linkend="catalog-pg-namespace"><structname>pg_namespace</structname></link>.<structfield>nspname</structfield>)
      </para>
      <para>
       Name of schema containing table
      </para></entry>
     </row>

     <row>
      <entry role="catalog_table_entry"><para role="column_definition">
       <structfield>tablename</structfield> <type>name</type>
       (references <link linkend="catalog-pg-class"><structname>pg_class</structname></link>.<structfield>relname</structfield>)
      </para>
      <para>
       Name of table the rule is for
      </para></entry>
     </row>

     <row>
      <entry role="catalog_table_entry"><para role="column_definition">
       <structfield>rulename</structfield> <type>name</type>
       (references <link linkend="catalog-pg-rewrite"><structname>pg_rewrite</structname></link>.<structfield>rulename</structfield>)
      </para>
      <para>
       Name of rule
      </para></entry>
     </row>

     <row>
      <entry role="catalog_table_entry"><para role="column_definition">
       <structfield>definition</structfield> <type>text</type>
      </para>
      <para>
       Rule definition (a reconstructed creation command)
      </para></entry>
     </row>
    </tbody>
   </tgroup>
  </table>

  <para>
   The <structname>pg_rules</structname> view excludes the <literal>ON SELECT</literal> rules
   of views and materialized views; those can be seen in
   <structname>pg_views</structname> and <structname>pg_matviews</structname>.
  </para>

 </sect1>

 <sect1 id="view-pg-seclabels">
  <title><structname>pg_seclabels</structname></title>

  <indexterm zone="view-pg-seclabels">
   <primary>pg_seclabels</primary>
  </indexterm>

  <para>
   The view <structname>pg_seclabels</structname> provides information about
   security labels.  It as an easier-to-query version of the
   <link linkend="catalog-pg-seclabel"><structname>pg_seclabel</structname></link> catalog.
  </para>

  <table>
   <title><structname>pg_seclabels</structname> Columns</title>
   <tgroup cols="1">
    <thead>
     <row>
      <entry role="catalog_table_entry"><para role="column_definition">
       Column Type
      </para>
      <para>
       Description
      </para></entry>
     </row>
    </thead>

    <tbody>
     <row>
      <entry role="catalog_table_entry"><para role="column_definition">
       <structfield>objoid</structfield> <type>oid</type>
       (references any OID column)
      </para>
      <para>
       The OID of the object this security label pertains to
      </para></entry>
     </row>

     <row>
      <entry role="catalog_table_entry"><para role="column_definition">
       <structfield>classoid</structfield> <type>oid</type>
       (references <link linkend="catalog-pg-class"><structname>pg_class</structname></link>.<structfield>oid</structfield>)
      </para>
      <para>
       The OID of the system catalog this object appears in
      </para></entry>
     </row>

     <row>
      <entry role="catalog_table_entry"><para role="column_definition">
       <structfield>objsubid</structfield> <type>int4</type>
      </para>
      <para>
       For a security label on a table column, this is the column number (the
       <structfield>objoid</structfield> and <structfield>classoid</structfield> refer to
       the table itself).  For all other object types, this column is
       zero.
      </para></entry>
     </row>

     <row>
      <entry role="catalog_table_entry"><para role="column_definition">
       <structfield>objtype</structfield> <type>text</type>
      </para>
      <para>
       The type of object to which this label applies, as text.
      </para></entry>
     </row>

     <row>
      <entry role="catalog_table_entry"><para role="column_definition">
       <structfield>objnamespace</structfield> <type>oid</type>
       (references <link linkend="catalog-pg-namespace"><structname>pg_namespace</structname></link>.<structfield>oid</structfield>)
      </para>
      <para>
       The OID of the namespace for this object, if applicable;
       otherwise NULL.
      </para></entry>
     </row>

     <row>
      <entry role="catalog_table_entry"><para role="column_definition">
       <structfield>objname</structfield> <type>text</type>
      </para>
      <para>
       The name of the object to which this label applies, as text.
      </para></entry>
     </row>

     <row>
      <entry role="catalog_table_entry"><para role="column_definition">
       <structfield>provider</structfield> <type>text</type>
       (references <link linkend="catalog-pg-seclabel"><structname>pg_seclabel</structname></link>.<structfield>provider</structfield>)
      </para>
      <para>
       The label provider associated with this label.
      </para></entry>
     </row>

     <row>
      <entry role="catalog_table_entry"><para role="column_definition">
       <structfield>label</structfield> <type>text</type>
       (references <link linkend="catalog-pg-seclabel"><structname>pg_seclabel</structname></link>.<structfield>label</structfield>)
      </para>
      <para>
       The security label applied to this object.
      </para></entry>
     </row>
    </tbody>
   </tgroup>
  </table>
 </sect1>

 <sect1 id="view-pg-sequences">
  <title><structname>pg_sequences</structname></title>

  <indexterm zone="view-pg-sequences">
   <primary>pg_sequences</primary>
  </indexterm>

  <para>
   The view <structname>pg_sequences</structname> provides access to
   useful information about each sequence in the database.
  </para>

  <table>
   <title><structname>pg_sequences</structname> Columns</title>
   <tgroup cols="1">
    <thead>
     <row>
      <entry role="catalog_table_entry"><para role="column_definition">
       Column Type
      </para>
      <para>
       Description
      </para></entry>
     </row>
    </thead>

    <tbody>
     <row>
      <entry role="catalog_table_entry"><para role="column_definition">
       <structfield>schemaname</structfield> <type>name</type>
       (references <link linkend="catalog-pg-namespace"><structname>pg_namespace</structname></link>.<structfield>nspname</structfield>)
      </para>
      <para>
       Name of schema containing sequence
      </para></entry>
     </row>

     <row>
      <entry role="catalog_table_entry"><para role="column_definition">
       <structfield>sequencename</structfield> <type>name</type>
       (references <link linkend="catalog-pg-class"><structname>pg_class</structname></link>.<structfield>relname</structfield>)
      </para>
      <para>
       Name of sequence
      </para></entry>
     </row>

     <row>
      <entry role="catalog_table_entry"><para role="column_definition">
       <structfield>sequenceowner</structfield> <type>name</type>
       (references <link linkend="catalog-pg-authid"><structname>pg_authid</structname></link>.<structfield>rolname</structfield>)
      </para>
      <para>
       Name of sequence's owner
      </para></entry>
     </row>

     <row>
      <entry role="catalog_table_entry"><para role="column_definition">
       <structfield>data_type</structfield> <type>regtype</type>
       (references <link linkend="catalog-pg-type"><structname>pg_type</structname></link>.<structfield>oid</structfield>)
      </para>
      <para>
       Data type of the sequence
      </para></entry>
     </row>

     <row>
      <entry role="catalog_table_entry"><para role="column_definition">
       <structfield>start_value</structfield> <type>int8</type>
      </para>
      <para>
       Start value of the sequence
      </para></entry>
     </row>

     <row>
      <entry role="catalog_table_entry"><para role="column_definition">
       <structfield>min_value</structfield> <type>int8</type>
      </para>
      <para>
       Minimum value of the sequence
      </para></entry>
     </row>

     <row>
      <entry role="catalog_table_entry"><para role="column_definition">
       <structfield>max_value</structfield> <type>int8</type>
      </para>
      <para>
       Maximum value of the sequence
      </para></entry>
     </row>

     <row>
      <entry role="catalog_table_entry"><para role="column_definition">
       <structfield>increment_by</structfield> <type>int8</type>
      </para>
      <para>
       Increment value of the sequence
      </para></entry>
     </row>

     <row>
      <entry role="catalog_table_entry"><para role="column_definition">
       <structfield>cycle</structfield> <type>bool</type>
      </para>
      <para>
       Whether the sequence cycles
      </para></entry>
     </row>

     <row>
      <entry role="catalog_table_entry"><para role="column_definition">
       <structfield>cache_size</structfield> <type>int8</type>
      </para>
      <para>
       Cache size of the sequence
      </para></entry>
     </row>

     <row>
      <entry role="catalog_table_entry"><para role="column_definition">
       <structfield>last_value</structfield> <type>int8</type>
      </para>
      <para>
       The last sequence value written to disk.  If caching is used,
       this value can be greater than the last value handed out from the
       sequence.  Null if the sequence has not been read from yet.  Also, if
       the current user does not have <literal>USAGE</literal>
       or <literal>SELECT</literal> privilege on the sequence, the value is
       null.
      </para></entry>
     </row>
    </tbody>
   </tgroup>
  </table>
 </sect1>

 <sect1 id="view-pg-settings">
  <title><structname>pg_settings</structname></title>

  <indexterm zone="view-pg-settings">
   <primary>pg_settings</primary>
  </indexterm>

  <para>
   The view <structname>pg_settings</structname> provides access to
   run-time parameters of the server.  It is essentially an alternative
   interface to the <xref linkend="sql-show"/>
   and <xref linkend="sql-set"/> commands.
   It also provides access to some facts about each parameter that are
   not directly available from <command>SHOW</command>, such as minimum and
   maximum values.
  </para>

  <table>
   <title><structname>pg_settings</structname> Columns</title>
   <tgroup cols="1">
    <thead>
     <row>
      <entry role="catalog_table_entry"><para role="column_definition">
       Column Type
      </para>
      <para>
       Description
      </para></entry>
     </row>
    </thead>

    <tbody>
     <row>
      <entry role="catalog_table_entry"><para role="column_definition">
       <structfield>name</structfield> <type>text</type>
      </para>
      <para>
       Run-time configuration parameter name
      </para></entry>
     </row>

     <row>
      <entry role="catalog_table_entry"><para role="column_definition">
       <structfield>setting</structfield> <type>text</type>
      </para>
      <para>
       Current value of the parameter
      </para></entry>
     </row>

     <row>
      <entry role="catalog_table_entry"><para role="column_definition">
       <structfield>unit</structfield> <type>text</type>
      </para>
      <para>
       Implicit unit of the parameter
      </para></entry>
     </row>

     <row>
      <entry role="catalog_table_entry"><para role="column_definition">
       <structfield>category</structfield> <type>text</type>
      </para>
      <para>
       Logical group of the parameter
      </para></entry>
     </row>

     <row>
      <entry role="catalog_table_entry"><para role="column_definition">
       <structfield>short_desc</structfield> <type>text</type>
      </para>
      <para>
       A brief description of the parameter
      </para></entry>
     </row>

     <row>
      <entry role="catalog_table_entry"><para role="column_definition">
       <structfield>extra_desc</structfield> <type>text</type>
      </para>
      <para>
       Additional, more detailed, description of the parameter
      </para></entry>
     </row>

     <row>
      <entry role="catalog_table_entry"><para role="column_definition">
       <structfield>context</structfield> <type>text</type>
      </para>
      <para>
       Context required to set the parameter's value (see below)
      </para></entry>
     </row>

     <row>
      <entry role="catalog_table_entry"><para role="column_definition">
       <structfield>vartype</structfield> <type>text</type>
      </para>
      <para>
       Parameter type (<literal>bool</literal>, <literal>enum</literal>,
       <literal>integer</literal>, <literal>real</literal>, or <literal>string</literal>)
      </para></entry>
     </row>

     <row>
      <entry role="catalog_table_entry"><para role="column_definition">
       <structfield>source</structfield> <type>text</type>
      </para>
      <para>
       Source of the current parameter value
      </para></entry>
     </row>

     <row>
      <entry role="catalog_table_entry"><para role="column_definition">
       <structfield>min_val</structfield> <type>text</type>
      </para>
      <para>
       Minimum allowed value of the parameter (null for non-numeric
       values)
      </para></entry>
     </row>

     <row>
      <entry role="catalog_table_entry"><para role="column_definition">
       <structfield>max_val</structfield> <type>text</type>
      </para>
      <para>
       Maximum allowed value of the parameter (null for non-numeric
       values)
      </para></entry>
     </row>

     <row>
      <entry role="catalog_table_entry"><para role="column_definition">
       <structfield>enumvals</structfield> <type>text[]</type>
      </para>
      <para>
       Allowed values of an enum parameter (null for non-enum
       values)
      </para></entry>
     </row>

     <row>
      <entry role="catalog_table_entry"><para role="column_definition">
       <structfield>boot_val</structfield> <type>text</type>
      </para>
      <para>
       Parameter value assumed at server startup if the parameter is
       not otherwise set
      </para></entry>
     </row>

     <row>
      <entry role="catalog_table_entry"><para role="column_definition">
       <structfield>reset_val</structfield> <type>text</type>
      </para>
      <para>
       Value that <command>RESET</command> would reset the parameter to
       in the current session
      </para></entry>
     </row>

     <row>
      <entry role="catalog_table_entry"><para role="column_definition">
       <structfield>sourcefile</structfield> <type>text</type>
      </para>
      <para>
       Configuration file the current value was set in (null for
       values set from sources other than configuration files, or when
       examined by a user who is neither a superuser or a member of
       <literal>pg_read_all_settings</literal>); helpful when using
       <literal>include</literal> directives in configuration files
      </para></entry>
     </row>

     <row>
      <entry role="catalog_table_entry"><para role="column_definition">
       <structfield>sourceline</structfield> <type>int4</type>
      </para>
      <para>
       Line number within the configuration file the current value was
       set at (null for values set from sources other than configuration files,
       or when examined by a user who is neither a superuser or a member of
       <literal>pg_read_all_settings</literal>).
      </para></entry>
     </row>

     <row>
      <entry role="catalog_table_entry"><para role="column_definition">
       <structfield>pending_restart</structfield> <type>bool</type>
      </para>
      <para>
       <literal>true</literal> if the value has been changed in the
       configuration file but needs a restart; or <literal>false</literal>
       otherwise.
      </para></entry>
     </row>
    </tbody>
   </tgroup>
  </table>

  <para>
   There are several possible values of <structfield>context</structfield>.
   In order of decreasing difficulty of changing the setting, they are:
  </para>

  <variablelist>
   <varlistentry>
    <!-- PGC_INTERNAL -->
    <term><literal>internal</literal></term>
    <listitem>
     <para>
      These settings cannot be changed directly; they reflect internally
      determined values.  Some of them may be adjustable by rebuilding the
      server with different configuration options, or by changing options
      supplied to <command>initdb</command>.
     </para>
    </listitem>
   </varlistentry>
   <varlistentry>
    <!-- PGC_POSTMASTER -->
    <term><literal>postmaster</literal></term>
    <listitem>
     <para>
      These settings can only be applied when the server starts, so any change
      requires restarting the server.  Values for these settings are typically
      stored in the <filename>postgresql.conf</filename> file, or passed on
      the command line when starting the server.  Of course, settings with any
      of the lower <structfield>context</structfield> types can also be
      set at server start time.
     </para>
    </listitem>
   </varlistentry>
   <varlistentry>
    <!-- PGC_SIGHUP -->
    <term><literal>sighup</literal></term>
    <listitem>
     <para>
      Changes to these settings can be made in
      <filename>postgresql.conf</filename> without restarting the server.
      Send a <systemitem>SIGHUP</systemitem> signal to the postmaster to
      cause it to re-read <filename>postgresql.conf</filename> and apply
      the changes.  The postmaster will also forward the
      <systemitem>SIGHUP</systemitem> signal to its child processes so that
      they all pick up the new value.
     </para>
    </listitem>
   </varlistentry>
   <varlistentry>
    <!-- PGC_SU_BACKEND -->
    <term><literal>superuser-backend</literal></term>
    <listitem>
     <para>
      Changes to these settings can be made in
      <filename>postgresql.conf</filename> without restarting the server.
      They can also be set for a particular session in the connection request
      packet (for example, via <application>libpq</application>'s <literal>PGOPTIONS</literal>
      environment variable), but only if the connecting user is a superuser.
      However, these settings never change in a session after it is started.
      If you change them in <filename>postgresql.conf</filename>, send a
      <systemitem>SIGHUP</systemitem> signal to the postmaster to cause it to
      re-read <filename>postgresql.conf</filename>.  The new values will only
      affect subsequently-launched sessions.
     </para>
    </listitem>
   </varlistentry>
   <varlistentry>
    <!-- PGC_BACKEND -->
    <term><literal>backend</literal></term>
    <listitem>
     <para>
      Changes to these settings can be made in
      <filename>postgresql.conf</filename> without restarting the server.
      They can also be set for a particular session in the connection request
      packet (for example, via <application>libpq</application>'s <literal>PGOPTIONS</literal>
      environment variable); any user can make such a change for their session.
      However, these settings never change in a session after it is started.
      If you change them in <filename>postgresql.conf</filename>, send a
      <systemitem>SIGHUP</systemitem> signal to the postmaster to cause it to
      re-read <filename>postgresql.conf</filename>.  The new values will only
      affect subsequently-launched sessions.
     </para>
    </listitem>
   </varlistentry>
   <varlistentry>
    <!-- PGC_SUSET -->
    <term><literal>superuser</literal></term>
    <listitem>
     <para>
      These settings can be set from <filename>postgresql.conf</filename>,
      or within a session via the <command>SET</command> command; but only superusers
      can change them via <command>SET</command>.  Changes in
      <filename>postgresql.conf</filename> will affect existing sessions
      only if no session-local value has been established with <command>SET</command>.
     </para>
    </listitem>
   </varlistentry>
   <varlistentry>
    <!-- PGC_USERSET -->
    <term><literal>user</literal></term>
    <listitem>
     <para>
      These settings can be set from <filename>postgresql.conf</filename>,
      or within a session via the <command>SET</command> command.  Any user is
      allowed to change their session-local value.  Changes in
      <filename>postgresql.conf</filename> will affect existing sessions
      only if no session-local value has been established with <command>SET</command>.
     </para>
    </listitem>
   </varlistentry>
  </variablelist>

  <para>
   See <xref linkend="config-setting"/> for more information about the various
   ways to change these parameters.
  </para>

  <para>
   The <structname>pg_settings</structname> view cannot be inserted into or
   deleted from, but it can be updated.  An <command>UPDATE</command> applied
   to a row of <structname>pg_settings</structname> is equivalent to executing
   the <xref linkend="sql-set"/> command on that named
   parameter. The change only affects the value used by the current
   session. If an <command>UPDATE</command> is issued within a transaction
   that is later aborted, the effects of the <command>UPDATE</command> command
   disappear when the transaction is rolled back. Once the surrounding
   transaction is committed, the effects will persist until the end of the
   session, unless overridden by another <command>UPDATE</command> or
   <command>SET</command>.
  </para>

 </sect1>

 <sect1 id="view-pg-shadow">
  <title><structname>pg_shadow</structname></title>

  <indexterm zone="view-pg-shadow">
   <primary>pg_shadow</primary>
  </indexterm>

  <para>
   The view <structname>pg_shadow</structname> exists for backwards
   compatibility: it emulates a catalog that existed in
   <productname>PostgreSQL</productname> before version 8.1.
   It shows properties of all roles that are marked as
   <structfield>rolcanlogin</structfield> in
   <link linkend="catalog-pg-authid"><structname>pg_authid</structname></link>.
  </para>

  <para>
   The name stems from the fact that this table
   should not be readable by the public since it contains passwords.
   <link linkend="view-pg-user"><structname>pg_user</structname></link>
   is a publicly readable view on
   <structname>pg_shadow</structname> that blanks out the password field.
  </para>

  <table>
   <title><structname>pg_shadow</structname> Columns</title>
   <tgroup cols="1">
    <thead>
     <row>
      <entry role="catalog_table_entry"><para role="column_definition">
       Column Type
      </para>
      <para>
       Description
      </para></entry>
     </row>
    </thead>

    <tbody>
     <row>
      <entry role="catalog_table_entry"><para role="column_definition">
       <structfield>usename</structfield> <type>name</type>
       (references <link linkend="catalog-pg-authid"><structname>pg_authid</structname></link>.<structfield>rolname</structfield>)
      </para>
      <para>
       User name
      </para></entry>
     </row>

     <row>
      <entry role="catalog_table_entry"><para role="column_definition">
       <structfield>usesysid</structfield> <type>oid</type>
       (references <link linkend="catalog-pg-authid"><structname>pg_authid</structname></link>.<structfield>oid</structfield>)
      </para>
      <para>
       ID of this user
      </para></entry>
     </row>

     <row>
      <entry role="catalog_table_entry"><para role="column_definition">
       <structfield>usecreatedb</structfield> <type>bool</type>
      </para>
      <para>
       User can create databases
      </para></entry>
     </row>

     <row>
      <entry role="catalog_table_entry"><para role="column_definition">
       <structfield>usesuper</structfield> <type>bool</type>
      </para>
      <para>
       User is a superuser
      </para></entry>
     </row>

     <row>
      <entry role="catalog_table_entry"><para role="column_definition">
       <structfield>userepl</structfield> <type>bool</type>
      </para>
      <para>
       User can initiate streaming replication and put the system in and
       out of backup mode.
      </para></entry>
     </row>

     <row>
      <entry role="catalog_table_entry"><para role="column_definition">
       <structfield>usebypassrls</structfield> <type>bool</type>
      </para>
      <para>
       User bypasses every row level security policy, see
       <xref linkend="ddl-rowsecurity"/> for more information.
      </para></entry>
     </row>

     <row>
      <entry role="catalog_table_entry"><para role="column_definition">
       <structfield>passwd</structfield> <type>text</type>
      </para>
      <para>
       Password (possibly encrypted); null if none.  See
       <link linkend="catalog-pg-authid"><structname>pg_authid</structname></link>
       for details of how encrypted passwords are stored.
      </para></entry>
     </row>

     <row>
      <entry role="catalog_table_entry"><para role="column_definition">
       <structfield>valuntil</structfield> <type>timestamptz</type>
      </para>
      <para>
       Password expiry time (only used for password authentication)
      </para></entry>
     </row>

     <row>
      <entry role="catalog_table_entry"><para role="column_definition">
       <structfield>useconfig</structfield> <type>text[]</type>
      </para>
      <para>
       Session defaults for run-time configuration variables
      </para></entry>
     </row>
    </tbody>
   </tgroup>
  </table>

 </sect1>

 <sect1 id="view-pg-shmem-allocations">
  <title><structname>pg_shmem_allocations</structname></title>

  <indexterm zone="view-pg-shmem-allocations">
   <primary>pg_shmem_allocations</primary>
  </indexterm>

  <para>
   The <structname>pg_shmem_allocations</structname> view shows allocations
   made from the server's main shared memory segment.  This includes both
   memory allocated by <productname>postgres</productname> itself and memory
   allocated by extensions using the mechanisms detailed in
   <xref linkend="xfunc-shared-addin" />.
  </para>

  <para>
   Note that this view does not include memory allocated using the dynamic
   shared memory infrastructure.
  </para>

  <table>
   <title><structname>pg_shmem_allocations</structname> Columns</title>
   <tgroup cols="1">
    <thead>
     <row>
      <entry role="catalog_table_entry"><para role="column_definition">
       Column Type
      </para>
      <para>
       Description
      </para></entry>
     </row>
    </thead>

    <tbody>
     <row>
      <entry role="catalog_table_entry"><para role="column_definition">
       <structfield>name</structfield> <type>text</type>
      </para>
      <para>
       The name of the shared memory allocation. NULL for unused memory
       and <literal>&lt;anonymous&gt;</literal> for anonymous
       allocations.
      </para></entry>
     </row>

     <row>
      <entry role="catalog_table_entry"><para role="column_definition">
       <structfield>off</structfield> <type>int8</type>
      </para>
      <para>
       The offset at which the allocation starts. NULL for anonymous
       allocations and unused memory.
      </para></entry>
     </row>

     <row>
      <entry role="catalog_table_entry"><para role="column_definition">
       <structfield>size</structfield> <type>int8</type>
      </para>
      <para>
       Size of the allocation
      </para></entry>
     </row>

     <row>
      <entry role="catalog_table_entry"><para role="column_definition">
       <structfield>allocated_size</structfield> <type>int8</type>
      </para>
      <para>
       Size of the allocation including padding. For anonymous
       allocations, no information about padding is available, so the
       <literal>size</literal> and <literal>allocated_size</literal> columns
       will always be equal. Padding is not meaningful for free memory, so
       the columns will be equal in that case also.
      </para></entry>
     </row>
    </tbody>
   </tgroup>
  </table>

  <para>
   Anonymous allocations are allocations that have been made
   with <literal>ShmemAlloc()</literal> directly, rather than via
   <literal>ShmemInitStruct()</literal> or
   <literal>ShmemInitHash()</literal>.
  </para>

  <para>
   By default, the <structname>pg_shmem_allocations</structname> view can be
   read only by superusers.
  </para>
 </sect1>

 <sect1 id="view-pg-stats">
  <title><structname>pg_stats</structname></title>

  <indexterm zone="view-pg-stats">
   <primary>pg_stats</primary>
  </indexterm>

  <para>
   The view <structname>pg_stats</structname> provides access to
   the information stored in the <link
   linkend="catalog-pg-statistic"><structname>pg_statistic</structname></link>
   catalog.  This view allows access only to rows of
   <structname>pg_statistic</structname> that correspond to tables the
   user has permission to read, and therefore it is safe to allow public
   read access to this view.
  </para>

  <para>
   <structname>pg_stats</structname> is also designed to present the
   information in a more readable format than the underlying catalog
   &mdash; at the cost that its schema must be extended whenever new slot types
   are defined for <structname>pg_statistic</structname>.
  </para>

  <table>
   <title><structname>pg_stats</structname> Columns</title>
   <tgroup cols="1">
    <thead>
     <row>
      <entry role="catalog_table_entry"><para role="column_definition">
       Column Type
      </para>
      <para>
       Description
      </para></entry>
     </row>
    </thead>

    <tbody>
     <row>
      <entry role="catalog_table_entry"><para role="column_definition">
       <structfield>schemaname</structfield> <type>name</type>
       (references <link linkend="catalog-pg-namespace"><structname>pg_namespace</structname></link>.<structfield>nspname</structfield>)
      </para>
      <para>
       Name of schema containing table
      </para></entry>
     </row>

     <row>
      <entry role="catalog_table_entry"><para role="column_definition">
       <structfield>tablename</structfield> <type>name</type>
       (references <link linkend="catalog-pg-class"><structname>pg_class</structname></link>.<structfield>relname</structfield>)
      </para>
      <para>
       Name of table
      </para></entry>
     </row>

     <row>
      <entry role="catalog_table_entry"><para role="column_definition">
       <structfield>attname</structfield> <type>name</type>
       (references <link linkend="catalog-pg-attribute"><structname>pg_attribute</structname></link>.<structfield>attname</structfield>)
      </para>
      <para>
       Name of the column described by this row
      </para></entry>
     </row>

     <row>
      <entry role="catalog_table_entry"><para role="column_definition">
       <structfield>inherited</structfield> <type>bool</type>
      </para>
      <para>
       If true, this row includes inheritance child columns, not just the
       values in the specified table
      </para></entry>
     </row>

     <row>
      <entry role="catalog_table_entry"><para role="column_definition">
       <structfield>null_frac</structfield> <type>float4</type>
      </para>
      <para>
       Fraction of column entries that are null
      </para></entry>
     </row>

     <row>
      <entry role="catalog_table_entry"><para role="column_definition">
       <structfield>avg_width</structfield> <type>int4</type>
      </para>
      <para>
       Average width in bytes of column's entries
      </para></entry>
     </row>

     <row>
      <entry role="catalog_table_entry"><para role="column_definition">
       <structfield>n_distinct</structfield> <type>float4</type>
      </para>
      <para>
       If greater than zero, the estimated number of distinct values in the
       column.  If less than zero, the negative of the number of distinct
       values divided by the number of rows.  (The negated form is used when
       <command>ANALYZE</command> believes that the number of distinct values is
       likely to increase as the table grows; the positive form is used when
       the column seems to have a fixed number of possible values.)  For
       example, -1 indicates a unique column in which the number of distinct
       values is the same as the number of rows.
      </para></entry>
     </row>

     <row>
      <entry role="catalog_table_entry"><para role="column_definition">
       <structfield>most_common_vals</structfield> <type>anyarray</type>
      </para>
      <para>
       A list of the most common values in the column. (Null if
       no values seem to be more common than any others.)
      </para></entry>
     </row>

     <row>
      <entry role="catalog_table_entry"><para role="column_definition">
       <structfield>most_common_freqs</structfield> <type>float4[]</type>
      </para>
      <para>
       A list of the frequencies of the most common values,
       i.e., number of occurrences of each divided by total number of rows.
       (Null when <structfield>most_common_vals</structfield> is.)
      </para></entry>
     </row>

     <row>
      <entry role="catalog_table_entry"><para role="column_definition">
       <structfield>histogram_bounds</structfield> <type>anyarray</type>
      </para>
      <para>
       A list of values that divide the column's values into groups of
       approximately equal population.  The values in
       <structfield>most_common_vals</structfield>, if present, are omitted from this
       histogram calculation.  (This column is null if the column data type
       does not have a <literal>&lt;</literal> operator or if the
       <structfield>most_common_vals</structfield> list accounts for the entire
       population.)
      </para></entry>
     </row>

     <row>
      <entry role="catalog_table_entry"><para role="column_definition">
       <structfield>correlation</structfield> <type>float4</type>
      </para>
      <para>
       Statistical correlation between physical row ordering and
       logical ordering of the column values.  This ranges from -1 to +1.
       When the value is near -1 or +1, an index scan on the column will
       be estimated to be cheaper than when it is near zero, due to reduction
       of random access to the disk.  (This column is null if the column data
       type does not have a <literal>&lt;</literal> operator.)
      </para></entry>
     </row>

     <row>
      <entry role="catalog_table_entry"><para role="column_definition">
       <structfield>most_common_elems</structfield> <type>anyarray</type>
      </para>
      <para>
       A list of non-null element values most often appearing within values of
       the column. (Null for scalar types.)
      </para></entry>
     </row>

     <row>
      <entry role="catalog_table_entry"><para role="column_definition">
       <structfield>most_common_elem_freqs</structfield> <type>float4[]</type>
      </para>
      <para>
       A list of the frequencies of the most common element values, i.e., the
       fraction of rows containing at least one instance of the given value.
       Two or three additional values follow the per-element frequencies;
       these are the minimum and maximum of the preceding per-element
       frequencies, and optionally the frequency of null elements.
       (Null when <structfield>most_common_elems</structfield> is.)
      </para></entry>
     </row>

     <row>
      <entry role="catalog_table_entry"><para role="column_definition">
       <structfield>elem_count_histogram</structfield> <type>float4[]</type>
      </para>
      <para>
       A histogram of the counts of distinct non-null element values within the
       values of the column, followed by the average number of distinct
       non-null elements.  (Null for scalar types.)
      </para></entry>
     </row>
    </tbody>
   </tgroup>
  </table>

  <para>
   The maximum number of entries in the array fields can be controlled on a
   column-by-column basis using the <command>ALTER TABLE SET STATISTICS</command>
   command, or globally by setting the
   <xref linkend="guc-default-statistics-target"/> run-time parameter.
  </para>

 </sect1>

 <sect1 id="view-pg-stats-ext">
  <title><structname>pg_stats_ext</structname></title>

  <indexterm zone="view-pg-stats-ext">
   <primary>pg_stats_ext</primary>
  </indexterm>

  <para>
   The view <structname>pg_stats_ext</structname> provides access to
   the information stored in the <link
   linkend="catalog-pg-statistic-ext"><structname>pg_statistic_ext</structname></link>
   and <link linkend="catalog-pg-statistic-ext-data"><structname>pg_statistic_ext_data</structname></link>
   catalogs.  This view allows access only to rows of
   <structname>pg_statistic_ext</structname> and <structname>pg_statistic_ext_data</structname>
   that correspond to tables the user has permission to read, and therefore
   it is safe to allow public read access to this view.
  </para>

  <para>
   <structname>pg_stats_ext</structname> is also designed to present the
   information in a more readable format than the underlying catalogs
   &mdash; at the cost that its schema must be extended whenever new types
   of extended statistics are added to <structname>pg_statistic_ext</structname>.
  </para>

  <table>
   <title><structname>pg_stats_ext</structname> Columns</title>
   <tgroup cols="1">
    <thead>
     <row>
      <entry role="catalog_table_entry"><para role="column_definition">
       Column Type
      </para>
      <para>
       Description
      </para></entry>
     </row>
    </thead>

    <tbody>
     <row>
      <entry role="catalog_table_entry"><para role="column_definition">
       <structfield>schemaname</structfield> <type>name</type>
       (references <link linkend="catalog-pg-namespace"><structname>pg_namespace</structname></link>.<structfield>nspname</structfield>)
      </para>
      <para>
       Name of schema containing table
      </para></entry>
     </row>

     <row>
      <entry role="catalog_table_entry"><para role="column_definition">
       <structfield>tablename</structfield> <type>name</type>
       (references <link linkend="catalog-pg-class"><structname>pg_class</structname></link>.<structfield>relname</structfield>)
      </para>
      <para>
       Name of table
      </para></entry>
     </row>

     <row>
      <entry role="catalog_table_entry"><para role="column_definition">
       <structfield>statistics_schemaname</structfield> <type>name</type>
       (references <link linkend="catalog-pg-namespace"><structname>pg_namespace</structname></link>.<structfield>nspname</structfield>)
      </para>
      <para>
       Name of schema containing extended statistic
      </para></entry>
     </row>

     <row>
      <entry role="catalog_table_entry"><para role="column_definition">
       <structfield>statistics_name</structfield> <type>name</type>
       (references <link linkend="catalog-pg-statistic-ext"><structname>pg_statistic_ext</structname></link>.<structfield>stxname</structfield>)
      </para>
      <para>
       Name of extended statistics
      </para></entry>
     </row>

     <row>
      <entry role="catalog_table_entry"><para role="column_definition">
       <structfield>statistics_owner</structfield> <type>name</type>
       (references <link linkend="catalog-pg-authid"><structname>pg_authid</structname></link>.<structfield>rolname</structfield>)
      </para>
      <para>
       Owner of the extended statistics
      </para></entry>
     </row>

     <row>
      <entry role="catalog_table_entry"><para role="column_definition">
       <structfield>attnames</structfield> <type>name[]</type>
       (references <link linkend="catalog-pg-attribute"><structname>pg_attribute</structname></link>.<structfield>attname</structfield>)
      </para>
      <para>
       Names of the columns the extended statistics is defined on
      </para></entry>
     </row>

     <row>
      <entry role="catalog_table_entry"><para role="column_definition">
       <structfield>kinds</structfield> <type>char[]</type>
      </para>
      <para>
       Types of extended statistics enabled for this record
      </para></entry>
     </row>

     <row>
      <entry role="catalog_table_entry"><para role="column_definition">
       <structfield>n_distinct</structfield> <type>pg_ndistinct</type>
      </para>
      <para>
       N-distinct counts for combinations of column values. If greater
       than zero, the estimated number of distinct values in the combination.
       If less than zero, the negative of the number of distinct values divided
       by the number of rows.
       (The negated form is used when <command>ANALYZE</command> believes that
       the number of distinct values is likely to increase as the table grows;
       the positive form is used when the column seems to have a fixed number
       of possible values.)  For example, -1 indicates a unique combination of
       columns in which the number of distinct combinations is the same as the
       number of rows.
      </para></entry>
     </row>

     <row>
      <entry role="catalog_table_entry"><para role="column_definition">
       <structfield>dependencies</structfield> <type>pg_dependencies</type>
      </para>
      <para>
       Functional dependency statistics
      </para></entry>
     </row>

     <row>
      <entry role="catalog_table_entry"><para role="column_definition">
       <structfield>most_common_vals</structfield> <type>text[]</type>
      </para>
      <para>
       A list of the most common combinations of values in the columns.
       (Null if no combinations seem to be more common than any others.)
      </para></entry>
     </row>

     <row>
      <entry role="catalog_table_entry"><para role="column_definition">
       <structfield>most_common_val_nulls</structfield> <type>bool[]</type>
      </para>
      <para>
       A list of NULL flags for the most common combinations of values.
       (Null when <structfield>most_common_vals</structfield> is.)
      </para></entry>
     </row>

     <row>
      <entry role="catalog_table_entry"><para role="column_definition">
       <structfield>most_common_freqs</structfield> <type>float8[]</type>
      </para>
      <para>
       A list of the frequencies of the most common combinations,
       i.e., number of occurrences of each divided by total number of rows.
       (Null when <structfield>most_common_vals</structfield> is.)
      </para></entry>
     </row>

     <row>
      <entry role="catalog_table_entry"><para role="column_definition">
       <structfield>most_common_base_freqs</structfield> <type>float8[]</type>
      </para>
      <para>
       A list of the base frequencies of the most common combinations,
       i.e., product of per-value frequencies.
       (Null when <structfield>most_common_vals</structfield> is.)
      </para></entry>
     </row>
    </tbody>
   </tgroup>
  </table>

  <para>
   The maximum number of entries in the array fields can be controlled on a
   column-by-column basis using the <command>ALTER TABLE SET STATISTICS</command>
   command, or globally by setting the
   <xref linkend="guc-default-statistics-target"/> run-time parameter.
  </para>

 </sect1>

 <sect1 id="view-pg-tables">
  <title><structname>pg_tables</structname></title>

  <indexterm zone="view-pg-tables">
   <primary>pg_tables</primary>
  </indexterm>

  <para>
   The view <structname>pg_tables</structname> provides access to
   useful information about each table in the database.
  </para>

  <table>
   <title><structname>pg_tables</structname> Columns</title>
   <tgroup cols="1">
    <thead>
     <row>
      <entry role="catalog_table_entry"><para role="column_definition">
       Column Type
      </para>
      <para>
       Description
      </para></entry>
     </row>
    </thead>

    <tbody>
     <row>
      <entry role="catalog_table_entry"><para role="column_definition">
       <structfield>schemaname</structfield> <type>name</type>
       (references <link linkend="catalog-pg-namespace"><structname>pg_namespace</structname></link>.<structfield>nspname</structfield>)
      </para>
      <para>
       Name of schema containing table
      </para></entry>
     </row>

     <row>
      <entry role="catalog_table_entry"><para role="column_definition">
       <structfield>tablename</structfield> <type>name</type>
       (references <link linkend="catalog-pg-class"><structname>pg_class</structname></link>.<structfield>relname</structfield>)
      </para>
      <para>
       Name of table
      </para></entry>
     </row>

     <row>
      <entry role="catalog_table_entry"><para role="column_definition">
       <structfield>tableowner</structfield> <type>name</type>
       (references <link linkend="catalog-pg-authid"><structname>pg_authid</structname></link>.<structfield>rolname</structfield>)
      </para>
      <para>
       Name of table's owner
      </para></entry>
     </row>

     <row>
      <entry role="catalog_table_entry"><para role="column_definition">
       <structfield>tablespace</structfield> <type>name</type>
       (references <link linkend="catalog-pg-tablespace"><structname>pg_tablespace</structname></link>.<structfield>spcname</structfield>)
      </para>
      <para>
       Name of tablespace containing table (null if default for database)
      </para></entry>
     </row>

     <row>
      <entry role="catalog_table_entry"><para role="column_definition">
       <structfield>hasindexes</structfield> <type>bool</type>
       (references <link linkend="catalog-pg-class"><structname>pg_class</structname></link>.<structfield>relhasindex</structfield>)
      </para>
      <para>
       True if table has (or recently had) any indexes
      </para></entry>
     </row>

     <row>
      <entry role="catalog_table_entry"><para role="column_definition">
       <structfield>hasrules</structfield> <type>bool</type>
       (references <link linkend="catalog-pg-class"><structname>pg_class</structname></link>.<structfield>relhasrules</structfield>)
      </para>
      <para>
       True if table has (or once had) rules
      </para></entry>
     </row>

     <row>
      <entry role="catalog_table_entry"><para role="column_definition">
       <structfield>hastriggers</structfield> <type>bool</type>
       (references <link linkend="catalog-pg-class"><structname>pg_class</structname></link>.<structfield>relhastriggers</structfield>)
      </para>
      <para>
       True if table has (or once had) triggers
      </para></entry>
     </row>

     <row>
      <entry role="catalog_table_entry"><para role="column_definition">
       <structfield>rowsecurity</structfield> <type>bool</type>
       (references <link linkend="catalog-pg-class"><structname>pg_class</structname></link>.<structfield>relrowsecurity</structfield>)
      </para>
      <para>
       True if row security is enabled on the table
      </para></entry>
     </row>
    </tbody>
   </tgroup>
  </table>

 </sect1>

 <sect1 id="view-pg-timezone-abbrevs">
  <title><structname>pg_timezone_abbrevs</structname></title>

  <indexterm zone="view-pg-timezone-abbrevs">
   <primary>pg_timezone_abbrevs</primary>
  </indexterm>

  <para>
   The view <structname>pg_timezone_abbrevs</structname> provides a list
   of time zone abbreviations that are currently recognized by the datetime
   input routines.  The contents of this view change when the
   <xref linkend="guc-timezone-abbreviations"/> run-time parameter is modified.
  </para>

  <table>
   <title><structname>pg_timezone_abbrevs</structname> Columns</title>
   <tgroup cols="1">
    <thead>
     <row>
      <entry role="catalog_table_entry"><para role="column_definition">
       Column Type
      </para>
      <para>
       Description
      </para></entry>
     </row>
    </thead>

    <tbody>
     <row>
      <entry role="catalog_table_entry"><para role="column_definition">
       <structfield>abbrev</structfield> <type>text</type>
      </para>
      <para>
       Time zone abbreviation
      </para></entry>
     </row>

     <row>
      <entry role="catalog_table_entry"><para role="column_definition">
       <structfield>utc_offset</structfield> <type>interval</type>
      </para>
      <para>
       Offset from UTC (positive means east of Greenwich)
      </para></entry>
     </row>

     <row>
      <entry role="catalog_table_entry"><para role="column_definition">
       <structfield>is_dst</structfield> <type>bool</type>
      </para>
      <para>
       True if this is a daylight-savings abbreviation
      </para></entry>
     </row>
    </tbody>
   </tgroup>
  </table>

  <para>
   While most timezone abbreviations represent fixed offsets from UTC,
   there are some that have historically varied in value
   (see <xref linkend="datetime-config-files"/> for more information).
   In such cases this view presents their current meaning.
  </para>

 </sect1>

 <sect1 id="view-pg-timezone-names">
  <title><structname>pg_timezone_names</structname></title>

  <indexterm zone="view-pg-timezone-names">
   <primary>pg_timezone_names</primary>
  </indexterm>

  <para>
   The view <structname>pg_timezone_names</structname> provides a list
   of time zone names that are recognized by <command>SET TIMEZONE</command>,
   along with their associated abbreviations, UTC offsets,
   and daylight-savings status.  (Technically,
   <productname>PostgreSQL</productname> does not use UTC because leap
   seconds are not handled.)
   Unlike the abbreviations shown in <link
   linkend="view-pg-timezone-abbrevs"><structname>pg_timezone_abbrevs</structname></link>, many of these names imply a set of daylight-savings transition
   date rules.  Therefore, the associated information changes across local DST
   boundaries.  The displayed information is computed based on the current
   value of <function>CURRENT_TIMESTAMP</function>.
  </para>

  <table>
   <title><structname>pg_timezone_names</structname> Columns</title>
   <tgroup cols="1">
    <thead>
     <row>
      <entry role="catalog_table_entry"><para role="column_definition">
       Column Type
      </para>
      <para>
       Description
      </para></entry>
     </row>
    </thead>

    <tbody>
     <row>
      <entry role="catalog_table_entry"><para role="column_definition">
       <structfield>name</structfield> <type>text</type>
      </para>
      <para>
       Time zone name
      </para></entry>
     </row>

     <row>
      <entry role="catalog_table_entry"><para role="column_definition">
       <structfield>abbrev</structfield> <type>text</type>
      </para>
      <para>
       Time zone abbreviation
      </para></entry>
     </row>

     <row>
      <entry role="catalog_table_entry"><para role="column_definition">
       <structfield>utc_offset</structfield> <type>interval</type>
      </para>
      <para>
       Offset from UTC (positive means east of Greenwich)
      </para></entry>
     </row>

     <row>
      <entry role="catalog_table_entry"><para role="column_definition">
       <structfield>is_dst</structfield> <type>bool</type>
      </para>
      <para>
       True if currently observing daylight savings
      </para></entry>
     </row>
    </tbody>
   </tgroup>
  </table>

 </sect1>

 <sect1 id="view-pg-user">
  <title><structname>pg_user</structname></title>

  <indexterm zone="view-pg-user">
   <primary>pg_user</primary>
  </indexterm>

  <para>
   The view <structname>pg_user</structname> provides access to
   information about database users.  This is simply a publicly
   readable view of
   <link linkend="view-pg-shadow"><structname>pg_shadow</structname></link>
   that blanks out the password field.
  </para>

  <table>
   <title><structname>pg_user</structname> Columns</title>
   <tgroup cols="1">
    <thead>
     <row>
      <entry role="catalog_table_entry"><para role="column_definition">
       Column Type
      </para>
      <para>
       Description
      </para></entry>
     </row>
    </thead>

    <tbody>
     <row>
      <entry role="catalog_table_entry"><para role="column_definition">
       <structfield>usename</structfield> <type>name</type>
      </para>
      <para>
       User name
      </para></entry>
     </row>

     <row>
      <entry role="catalog_table_entry"><para role="column_definition">
       <structfield>usesysid</structfield> <type>oid</type>
      </para>
      <para>
       ID of this user
      </para></entry>
     </row>

     <row>
      <entry role="catalog_table_entry"><para role="column_definition">
       <structfield>usecreatedb</structfield> <type>bool</type>
      </para>
      <para>
       User can create databases
      </para></entry>
     </row>

     <row>
      <entry role="catalog_table_entry"><para role="column_definition">
       <structfield>usesuper</structfield> <type>bool</type>
      </para>
      <para>
       User is a superuser
      </para></entry>
     </row>

     <row>
      <entry role="catalog_table_entry"><para role="column_definition">
       <structfield>userepl</structfield> <type>bool</type>
      </para>
      <para>
       User can initiate streaming replication and put the system in and
       out of backup mode.
      </para></entry>
     </row>

     <row>
      <entry role="catalog_table_entry"><para role="column_definition">
       <structfield>usebypassrls</structfield> <type>bool</type>
      </para>
      <para>
       User bypasses every row level security policy, see
       <xref linkend="ddl-rowsecurity"/> for more information.
      </para></entry>
     </row>

     <row>
      <entry role="catalog_table_entry"><para role="column_definition">
       <structfield>passwd</structfield> <type>text</type>
      </para>
      <para>
       Not the password (always reads as <literal>********</literal>)
      </para></entry>
     </row>

     <row>
      <entry role="catalog_table_entry"><para role="column_definition">
       <structfield>valuntil</structfield> <type>timestamptz</type>
      </para>
      <para>
       Password expiry time (only used for password authentication)
      </para></entry>
     </row>

     <row>
      <entry role="catalog_table_entry"><para role="column_definition">
       <structfield>useconfig</structfield> <type>text[]</type>
      </para>
      <para>
       Session defaults for run-time configuration variables
      </para></entry>
     </row>
    </tbody>
   </tgroup>
  </table>

 </sect1>

 <sect1 id="view-pg-user-mappings">
  <title><structname>pg_user_mappings</structname></title>

  <indexterm zone="view-pg-user-mappings">
   <primary>pg_user_mappings</primary>
  </indexterm>

  <para>
   The view <structname>pg_user_mappings</structname> provides access
   to information about user mappings.  This is essentially a publicly
   readable view of
   <link linkend="catalog-pg-user-mapping"><structname>pg_user_mapping</structname></link>
   that leaves out the options field if the user has no rights to use
   it.
  </para>

  <table>
   <title><structname>pg_user_mappings</structname> Columns</title>
   <tgroup cols="1">
    <thead>
     <row>
      <entry role="catalog_table_entry"><para role="column_definition">
       Column Type
      </para>
      <para>
       Description
      </para></entry>
     </row>
    </thead>

    <tbody>
     <row>
      <entry role="catalog_table_entry"><para role="column_definition">
       <structfield>umid</structfield> <type>oid</type>
       (references <link linkend="catalog-pg-user-mapping"><structname>pg_user_mapping</structname></link>.<structfield>oid</structfield>)
      </para>
      <para>
       OID of the user mapping
      </para></entry>
     </row>

     <row>
      <entry role="catalog_table_entry"><para role="column_definition">
       <structfield>srvid</structfield> <type>oid</type>
       (references <link linkend="catalog-pg-foreign-server"><structname>pg_foreign_server</structname></link>.<structfield>oid</structfield>)
      </para>
      <para>
       The OID of the foreign server that contains this mapping
      </para></entry>
     </row>

     <row>
      <entry role="catalog_table_entry"><para role="column_definition">
       <structfield>srvname</structfield> <type>name</type>
       (references <link linkend="catalog-pg-foreign-server"><structname>pg_foreign_server</structname></link>.<structfield>srvname</structfield>)
      </para>
      <para>
       Name of the foreign server
      </para></entry>
     </row>

     <row>
      <entry role="catalog_table_entry"><para role="column_definition">
       <structfield>umuser</structfield> <type>oid</type>
       (references <link linkend="catalog-pg-authid"><structname>pg_authid</structname></link>.<structfield>oid</structfield>)
      </para>
      <para>
       OID of the local role being mapped, 0 if the user mapping is public
      </para></entry>
     </row>

     <row>
      <entry role="catalog_table_entry"><para role="column_definition">
       <structfield>usename</structfield> <type>name</type>
      </para>
      <para>
       Name of the local user to be mapped
      </para></entry>
     </row>

     <row>
      <entry role="catalog_table_entry"><para role="column_definition">
       <structfield>umoptions</structfield> <type>text[]</type>
      </para>
      <para>
       User mapping specific options, as <quote>keyword=value</quote> strings
      </para></entry>
     </row>
    </tbody>
   </tgroup>
  </table>

  <para>
   To protect password information stored as a user mapping option,
   the <structfield>umoptions</structfield> column will read as null
   unless one of the following applies:
   <itemizedlist>
    <listitem>
     <para>
      current user is the user being mapped, and owns the server or
      holds <literal>USAGE</literal> privilege on it
     </para>
    </listitem>
    <listitem>
     <para>
      current user is the server owner and mapping is for <literal>PUBLIC</literal>
     </para>
    </listitem>
    <listitem>
     <para>
      current user is a superuser
     </para>
    </listitem>
   </itemizedlist>
  </para>

 </sect1>


 <sect1 id="view-pg-views">
  <title><structname>pg_views</structname></title>

  <indexterm zone="view-pg-views">
   <primary>pg_views</primary>
  </indexterm>

  <para>
   The view <structname>pg_views</structname> provides access to
   useful information about each view in the database.
  </para>

  <table>
   <title><structname>pg_views</structname> Columns</title>
   <tgroup cols="1">
    <thead>
     <row>
      <entry role="catalog_table_entry"><para role="column_definition">
       Column Type
      </para>
      <para>
       Description
      </para></entry>
     </row>
    </thead>

    <tbody>
     <row>
      <entry role="catalog_table_entry"><para role="column_definition">
       <structfield>schemaname</structfield> <type>name</type>
       (references <link linkend="catalog-pg-namespace"><structname>pg_namespace</structname></link>.<structfield>nspname</structfield>)
      </para>
      <para>
       Name of schema containing view
      </para></entry>
     </row>

     <row>
      <entry role="catalog_table_entry"><para role="column_definition">
       <structfield>viewname</structfield> <type>name</type>
       (references <link linkend="catalog-pg-class"><structname>pg_class</structname></link>.<structfield>relname</structfield>)
      </para>
      <para>
       Name of view
      </para></entry>
     </row>

     <row>
      <entry role="catalog_table_entry"><para role="column_definition">
       <structfield>viewowner</structfield> <type>name</type>
       (references <link linkend="catalog-pg-authid"><structname>pg_authid</structname></link>.<structfield>rolname</structfield>)
      </para>
      <para>
       Name of view's owner
      </para></entry>
     </row>

     <row>
      <entry role="catalog_table_entry"><para role="column_definition">
       <structfield>definition</structfield> <type>text</type>
      </para>
      <para>
       View definition (a reconstructed <command>SELECT</command> query)
      </para></entry>
     </row>
    </tbody>
   </tgroup>
  </table>

 </sect1>

</chapter><|MERGE_RESOLUTION|>--- conflicted
+++ resolved
@@ -2156,25 +2156,20 @@
      </row>
 
      <row>
-<<<<<<< HEAD
-      <entry><structfield>relisivm</structfield></entry>
-      <entry><type>bool</type></entry>
-      <entry></entry>
-      <entry>True if materialized view enables incremental view maintenance</entry>
-     </row>
-
-     <row>
-      <entry><structfield>relrewrite</structfield></entry>
-      <entry><type>oid</type></entry>
-      <entry><literal><link linkend="catalog-pg-class"><structname>pg_class</structname></link>.oid</literal></entry>
-      <entry>
-=======
+      <entry role="catalog_table_entry"><para role="column_definition">
+       <structfield>relisivm</structfield> <type>bool</type>
+      </para>
+      <para>
+       True if materialized view enables incremental view maintenance
+      </para></entry>
+     </row>
+
+     <row>
       <entry role="catalog_table_entry"><para role="column_definition">
        <structfield>relrewrite</structfield> <type>oid</type>
        (references <link linkend="catalog-pg-class"><structname>pg_class</structname></link>.<structfield>oid</structfield>)
       </para>
       <para>
->>>>>>> a9cf48a4
        For new relations being written during a DDL operation that requires a
        table rewrite, this contains the OID of the original relation;
        otherwise 0.  That state is only visible internally; this field should
