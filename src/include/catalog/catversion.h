--- conflicted
+++ resolved
@@ -53,10 +53,6 @@
  */
 
 /*							yyyymmddN */
-<<<<<<< HEAD
-#define CATALOG_VERSION_NO	202001171
-=======
 #define CATALOG_VERSION_NO	202001291
->>>>>>> 1c7a0b38
 
 #endif