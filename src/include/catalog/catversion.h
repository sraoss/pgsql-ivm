--- conflicted
+++ resolved
@@ -53,10 +53,6 @@
  */
 
 /*							yyyymmddN */
-<<<<<<< HEAD
-#define CATALOG_VERSION_NO	201911121
-=======
 #define CATALOG_VERSION_NO	201911212
->>>>>>> 4a0aab14
 
 #endif