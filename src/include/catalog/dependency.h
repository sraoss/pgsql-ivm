--- conflicted
+++ resolved
@@ -36,13 +36,8 @@
 	DEPENDENCY_PARTITION_PRI = 'P',
 	DEPENDENCY_PARTITION_SEC = 'S',
 	DEPENDENCY_EXTENSION = 'e',
-<<<<<<< HEAD
 	DEPENDENCY_AUTO_EXTENSION = 'x',
-	DEPENDENCY_PIN = 'p',
 	DEPENDENCY_IMMV = 'm'
-=======
-	DEPENDENCY_AUTO_EXTENSION = 'x'
->>>>>>> ba620760
 } DependencyType;
 
 /*
