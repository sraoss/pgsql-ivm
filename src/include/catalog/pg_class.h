--- conflicted
+++ resolved
@@ -119,16 +119,11 @@
 	/* is relation a partition? */
 	bool		relispartition BKI_DEFAULT(f);
 
-<<<<<<< HEAD
 	/* is relation a matview with ivm? */
 	bool		relisivm BKI_DEFAULT(f);
 
-	/* heap for rewrite during DDL, link to original rel */
-	Oid			relrewrite BKI_DEFAULT(0);
-=======
 	/* link to original rel during table rewrite; otherwise 0 */
 	Oid			relrewrite BKI_DEFAULT(0) BKI_LOOKUP_OPT(pg_class);
->>>>>>> 54e51dcd
 
 	/* all Xids < this are frozen in this rel */
 	TransactionId relfrozenxid BKI_DEFAULT(3);	/* FirstNormalTransactionId */
