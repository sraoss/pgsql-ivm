--- conflicted
+++ resolved
@@ -96,10 +96,7 @@
 #endif							/* ENABLE_THREAD_SAFETY */
 
 static PQsslKeyPassHook_type PQsslKeyPassHook = NULL;
-<<<<<<< HEAD
-=======
 static int	ssl_protocol_version_to_openssl(const char *protocol);
->>>>>>> 1c7a0b38
 
 /* ------------------------------------------------------------ */
 /*			 Procedures common to all secure sessions			*/
@@ -1716,8 +1713,6 @@
 		return PQsslKeyPassHook(buf, size, conn);
 	else
 		return PQdefaultSSLKeyPassHook(buf, size, conn);
-<<<<<<< HEAD
-=======
 }
 
 /*
@@ -1752,5 +1747,4 @@
 #endif
 
 	return -1;
->>>>>>> 1c7a0b38
 }