/*-------------------------------------------------------------------------
 *
 * fe-secure-openssl.c
 *	  OpenSSL support
 *
 *
 * Portions Copyright (c) 1996-2020, PostgreSQL Global Development Group
 * Portions Copyright (c) 1994, Regents of the University of California
 *
 *
 * IDENTIFICATION
 *	  src/interfaces/libpq/fe-secure-openssl.c
 *
 * NOTES
 *
 *	  We don't provide informational callbacks here (like
 *	  info_cb() in be-secure.c), since there's no good mechanism to
 *	  display such information to the user.
 *
 *-------------------------------------------------------------------------
 */

#include "postgres_fe.h"

#include <signal.h>
#include <fcntl.h>
#include <ctype.h>

#include "libpq-fe.h"
#include "fe-auth.h"
#include "fe-secure-common.h"
#include "libpq-int.h"
#include "common/openssl.h"

#ifdef WIN32
#include "win32.h"
#else
#include <sys/socket.h>
#include <unistd.h>
#include <netdb.h>
#include <netinet/in.h>
#ifdef HAVE_NETINET_TCP_H
#include <netinet/tcp.h>
#endif
#include <arpa/inet.h>
#endif

#include <sys/stat.h>

#ifdef ENABLE_THREAD_SAFETY
#ifdef WIN32
#include "pthread-win32.h"
#else
#include <pthread.h>
#endif
#endif

#include <openssl/ssl.h>
#include <openssl/conf.h>
#ifdef USE_SSL_ENGINE
#include <openssl/engine.h>
#endif
#include <openssl/x509v3.h>

static int	verify_cb(int ok, X509_STORE_CTX *ctx);
static int	openssl_verify_peer_name_matches_certificate_name(PGconn *conn,
															  ASN1_STRING *name,
															  char **store_name);
static void destroy_ssl_system(void);
static int	initialize_SSL(PGconn *conn);
static PostgresPollingStatusType open_client_SSL(PGconn *);
static char *SSLerrmessage(unsigned long ecode);
static void SSLerrfree(char *buf);
static int	PQssl_passwd_cb(char *buf, int size, int rwflag, void *userdata);

static int	my_sock_read(BIO *h, char *buf, int size);
static int	my_sock_write(BIO *h, const char *buf, int size);
static BIO_METHOD *my_BIO_s_socket(void);
static int	my_SSL_set_fd(PGconn *conn, int fd);


static bool pq_init_ssl_lib = true;
static bool pq_init_crypto_lib = true;

static bool ssl_lib_initialized = false;

#ifdef ENABLE_THREAD_SAFETY
static long ssl_open_connections = 0;

#ifndef WIN32
static pthread_mutex_t ssl_config_mutex = PTHREAD_MUTEX_INITIALIZER;
#else
static pthread_mutex_t ssl_config_mutex = NULL;
static long win32_ssl_create_mutex = 0;
#endif
#endif							/* ENABLE_THREAD_SAFETY */

static PQsslKeyPassHook_OpenSSL_type PQsslKeyPassHook = NULL;
static int	ssl_protocol_version_to_openssl(const char *protocol);

/* ------------------------------------------------------------ */
/*			 Procedures common to all secure sessions			*/
/* ------------------------------------------------------------ */

void
pgtls_init_library(bool do_ssl, int do_crypto)
{
#ifdef ENABLE_THREAD_SAFETY

	/*
	 * Disallow changing the flags while we have open connections, else we'd
	 * get completely confused.
	 */
	if (ssl_open_connections != 0)
		return;
#endif

	pq_init_ssl_lib = do_ssl;
	pq_init_crypto_lib = do_crypto;
}

PostgresPollingStatusType
pgtls_open_client(PGconn *conn)
{
	/* First time through? */
	if (conn->ssl == NULL)
	{
		/*
		 * Create a connection-specific SSL object, and load client
		 * certificate, private key, and trusted CA certs.
		 */
		if (initialize_SSL(conn) != 0)
		{
			/* initialize_SSL already put a message in conn->errorMessage */
			pgtls_close(conn);
			return PGRES_POLLING_FAILED;
		}
	}

	/* Begin or continue the actual handshake */
	return open_client_SSL(conn);
}

ssize_t
pgtls_read(PGconn *conn, void *ptr, size_t len)
{
	ssize_t		n;
	int			result_errno = 0;
	char		sebuf[PG_STRERROR_R_BUFLEN];
	int			err;
	unsigned long ecode;

rloop:

	/*
	 * Prepare to call SSL_get_error() by clearing thread's OpenSSL error
	 * queue.  In general, the current thread's error queue must be empty
	 * before the TLS/SSL I/O operation is attempted, or SSL_get_error() will
	 * not work reliably.  Since the possibility exists that other OpenSSL
	 * clients running in the same thread but not under our control will fail
	 * to call ERR_get_error() themselves (after their own I/O operations),
	 * pro-actively clear the per-thread error queue now.
	 */
	SOCK_ERRNO_SET(0);
	ERR_clear_error();
	n = SSL_read(conn->ssl, ptr, len);
	err = SSL_get_error(conn->ssl, n);

	/*
	 * Other clients of OpenSSL may fail to call ERR_get_error(), but we
	 * always do, so as to not cause problems for OpenSSL clients that don't
	 * call ERR_clear_error() defensively.  Be sure that this happens by
	 * calling now.  SSL_get_error() relies on the OpenSSL per-thread error
	 * queue being intact, so this is the earliest possible point
	 * ERR_get_error() may be called.
	 */
	ecode = (err != SSL_ERROR_NONE || n < 0) ? ERR_get_error() : 0;
	switch (err)
	{
		case SSL_ERROR_NONE:
			if (n < 0)
			{
				/* Not supposed to happen, so we don't translate the msg */
				printfPQExpBuffer(&conn->errorMessage,
								  "SSL_read failed but did not provide error information\n");
				/* assume the connection is broken */
				result_errno = ECONNRESET;
			}
			break;
		case SSL_ERROR_WANT_READ:
			n = 0;
			break;
		case SSL_ERROR_WANT_WRITE:

			/*
			 * Returning 0 here would cause caller to wait for read-ready,
			 * which is not correct since what SSL wants is wait for
			 * write-ready.  The former could get us stuck in an infinite
			 * wait, so don't risk it; busy-loop instead.
			 */
			goto rloop;
		case SSL_ERROR_SYSCALL:
			if (n < 0)
			{
				result_errno = SOCK_ERRNO;
				if (result_errno == EPIPE ||
					result_errno == ECONNRESET)
					printfPQExpBuffer(&conn->errorMessage,
									  libpq_gettext("server closed the connection unexpectedly\n"
													"\tThis probably means the server terminated abnormally\n"
													"\tbefore or while processing the request.\n"));
				else
					printfPQExpBuffer(&conn->errorMessage,
									  libpq_gettext("SSL SYSCALL error: %s\n"),
									  SOCK_STRERROR(result_errno,
													sebuf, sizeof(sebuf)));
			}
			else
			{
				printfPQExpBuffer(&conn->errorMessage,
								  libpq_gettext("SSL SYSCALL error: EOF detected\n"));
				/* assume the connection is broken */
				result_errno = ECONNRESET;
				n = -1;
			}
			break;
		case SSL_ERROR_SSL:
			{
				char	   *errm = SSLerrmessage(ecode);

				printfPQExpBuffer(&conn->errorMessage,
								  libpq_gettext("SSL error: %s\n"), errm);
				SSLerrfree(errm);
				/* assume the connection is broken */
				result_errno = ECONNRESET;
				n = -1;
				break;
			}
		case SSL_ERROR_ZERO_RETURN:

			/*
			 * Per OpenSSL documentation, this error code is only returned for
			 * a clean connection closure, so we should not report it as a
			 * server crash.
			 */
			printfPQExpBuffer(&conn->errorMessage,
							  libpq_gettext("SSL connection has been closed unexpectedly\n"));
			result_errno = ECONNRESET;
			n = -1;
			break;
		default:
			printfPQExpBuffer(&conn->errorMessage,
							  libpq_gettext("unrecognized SSL error code: %d\n"),
							  err);
			/* assume the connection is broken */
			result_errno = ECONNRESET;
			n = -1;
			break;
	}

	/* ensure we return the intended errno to caller */
	SOCK_ERRNO_SET(result_errno);

	return n;
}

bool
pgtls_read_pending(PGconn *conn)
{
	return SSL_pending(conn->ssl) > 0;
}

ssize_t
pgtls_write(PGconn *conn, const void *ptr, size_t len)
{
	ssize_t		n;
	int			result_errno = 0;
	char		sebuf[PG_STRERROR_R_BUFLEN];
	int			err;
	unsigned long ecode;

	SOCK_ERRNO_SET(0);
	ERR_clear_error();
	n = SSL_write(conn->ssl, ptr, len);
	err = SSL_get_error(conn->ssl, n);
	ecode = (err != SSL_ERROR_NONE || n < 0) ? ERR_get_error() : 0;
	switch (err)
	{
		case SSL_ERROR_NONE:
			if (n < 0)
			{
				/* Not supposed to happen, so we don't translate the msg */
				printfPQExpBuffer(&conn->errorMessage,
								  "SSL_write failed but did not provide error information\n");
				/* assume the connection is broken */
				result_errno = ECONNRESET;
			}
			break;
		case SSL_ERROR_WANT_READ:

			/*
			 * Returning 0 here causes caller to wait for write-ready, which
			 * is not really the right thing, but it's the best we can do.
			 */
			n = 0;
			break;
		case SSL_ERROR_WANT_WRITE:
			n = 0;
			break;
		case SSL_ERROR_SYSCALL:
			if (n < 0)
			{
				result_errno = SOCK_ERRNO;
				if (result_errno == EPIPE || result_errno == ECONNRESET)
					printfPQExpBuffer(&conn->errorMessage,
									  libpq_gettext("server closed the connection unexpectedly\n"
													"\tThis probably means the server terminated abnormally\n"
													"\tbefore or while processing the request.\n"));
				else
					printfPQExpBuffer(&conn->errorMessage,
									  libpq_gettext("SSL SYSCALL error: %s\n"),
									  SOCK_STRERROR(result_errno,
													sebuf, sizeof(sebuf)));
			}
			else
			{
				printfPQExpBuffer(&conn->errorMessage,
								  libpq_gettext("SSL SYSCALL error: EOF detected\n"));
				/* assume the connection is broken */
				result_errno = ECONNRESET;
				n = -1;
			}
			break;
		case SSL_ERROR_SSL:
			{
				char	   *errm = SSLerrmessage(ecode);

				printfPQExpBuffer(&conn->errorMessage,
								  libpq_gettext("SSL error: %s\n"), errm);
				SSLerrfree(errm);
				/* assume the connection is broken */
				result_errno = ECONNRESET;
				n = -1;
				break;
			}
		case SSL_ERROR_ZERO_RETURN:

			/*
			 * Per OpenSSL documentation, this error code is only returned for
			 * a clean connection closure, so we should not report it as a
			 * server crash.
			 */
			printfPQExpBuffer(&conn->errorMessage,
							  libpq_gettext("SSL connection has been closed unexpectedly\n"));
			result_errno = ECONNRESET;
			n = -1;
			break;
		default:
			printfPQExpBuffer(&conn->errorMessage,
							  libpq_gettext("unrecognized SSL error code: %d\n"),
							  err);
			/* assume the connection is broken */
			result_errno = ECONNRESET;
			n = -1;
			break;
	}

	/* ensure we return the intended errno to caller */
	SOCK_ERRNO_SET(result_errno);

	return n;
}

#ifdef HAVE_X509_GET_SIGNATURE_NID
char *
pgtls_get_peer_certificate_hash(PGconn *conn, size_t *len)
{
	X509	   *peer_cert;
	const EVP_MD *algo_type;
	unsigned char hash[EVP_MAX_MD_SIZE];	/* size for SHA-512 */
	unsigned int hash_size;
	int			algo_nid;
	char	   *cert_hash;

	*len = 0;

	if (!conn->peer)
		return NULL;

	peer_cert = conn->peer;

	/*
	 * Get the signature algorithm of the certificate to determine the hash
	 * algorithm to use for the result.
	 */
	if (!OBJ_find_sigid_algs(X509_get_signature_nid(peer_cert),
							 &algo_nid, NULL))
	{
		printfPQExpBuffer(&conn->errorMessage,
						  libpq_gettext("could not determine server certificate signature algorithm\n"));
		return NULL;
	}

	/*
	 * The TLS server's certificate bytes need to be hashed with SHA-256 if
	 * its signature algorithm is MD5 or SHA-1 as per RFC 5929
	 * (https://tools.ietf.org/html/rfc5929#section-4.1).  If something else
	 * is used, the same hash as the signature algorithm is used.
	 */
	switch (algo_nid)
	{
		case NID_md5:
		case NID_sha1:
			algo_type = EVP_sha256();
			break;
		default:
			algo_type = EVP_get_digestbynid(algo_nid);
			if (algo_type == NULL)
			{
				printfPQExpBuffer(&conn->errorMessage,
								  libpq_gettext("could not find digest for NID %s\n"),
								  OBJ_nid2sn(algo_nid));
				return NULL;
			}
			break;
	}

	if (!X509_digest(peer_cert, algo_type, hash, &hash_size))
	{
		printfPQExpBuffer(&conn->errorMessage,
						  libpq_gettext("could not generate peer certificate hash\n"));
		return NULL;
	}

	/* save result */
	cert_hash = malloc(hash_size);
	if (cert_hash == NULL)
	{
		printfPQExpBuffer(&conn->errorMessage,
						  libpq_gettext("out of memory\n"));
		return NULL;
	}
	memcpy(cert_hash, hash, hash_size);
	*len = hash_size;

	return cert_hash;
}
#endif							/* HAVE_X509_GET_SIGNATURE_NID */

/* ------------------------------------------------------------ */
/*						OpenSSL specific code					*/
/* ------------------------------------------------------------ */

/*
 *	Certificate verification callback
 *
 *	This callback allows us to log intermediate problems during
 *	verification, but there doesn't seem to be a clean way to get
 *	our PGconn * structure.  So we can't log anything!
 *
 *	This callback also allows us to override the default acceptance
 *	criteria (e.g., accepting self-signed or expired certs), but
 *	for now we accept the default checks.
 */
static int
verify_cb(int ok, X509_STORE_CTX *ctx)
{
	return ok;
}


/*
 * OpenSSL-specific wrapper around
 * pq_verify_peer_name_matches_certificate_name(), converting the ASN1_STRING
 * into a plain C string.
 */
static int
openssl_verify_peer_name_matches_certificate_name(PGconn *conn, ASN1_STRING *name_entry,
												  char **store_name)
{
	int			len;
	const unsigned char *namedata;

	/* Should not happen... */
	if (name_entry == NULL)
	{
		printfPQExpBuffer(&conn->errorMessage,
						  libpq_gettext("SSL certificate's name entry is missing\n"));
		return -1;
	}

	/*
	 * GEN_DNS can be only IA5String, equivalent to US ASCII.
	 */
#ifdef HAVE_ASN1_STRING_GET0_DATA
	namedata = ASN1_STRING_get0_data(name_entry);
#else
	namedata = ASN1_STRING_data(name_entry);
#endif
	len = ASN1_STRING_length(name_entry);

	/* OK to cast from unsigned to plain char, since it's all ASCII. */
	return pq_verify_peer_name_matches_certificate_name(conn, (const char *) namedata, len, store_name);
}

/*
 *	Verify that the server certificate matches the hostname we connected to.
 *
 * The certificate's Common Name and Subject Alternative Names are considered.
 */
int
pgtls_verify_peer_name_matches_certificate_guts(PGconn *conn,
												int *names_examined,
												char **first_name)
{
	STACK_OF(GENERAL_NAME) * peer_san;
	int			i;
	int			rc = 0;

	/*
	 * First, get the Subject Alternative Names (SANs) from the certificate,
	 * and compare them against the originally given hostname.
	 */
	peer_san = (STACK_OF(GENERAL_NAME) *)
		X509_get_ext_d2i(conn->peer, NID_subject_alt_name, NULL, NULL);

	if (peer_san)
	{
		int			san_len = sk_GENERAL_NAME_num(peer_san);

		for (i = 0; i < san_len; i++)
		{
			const GENERAL_NAME *name = sk_GENERAL_NAME_value(peer_san, i);

			if (name->type == GEN_DNS)
			{
				char	   *alt_name;

				(*names_examined)++;
				rc = openssl_verify_peer_name_matches_certificate_name(conn,
																	   name->d.dNSName,
																	   &alt_name);

				if (alt_name)
				{
					if (!*first_name)
						*first_name = alt_name;
					else
						free(alt_name);
				}
			}
			if (rc != 0)
				break;
		}
		sk_GENERAL_NAME_pop_free(peer_san, GENERAL_NAME_free);
	}

	/*
	 * If there is no subjectAltName extension of type dNSName, check the
	 * Common Name.
	 *
	 * (Per RFC 2818 and RFC 6125, if the subjectAltName extension of type
	 * dNSName is present, the CN must be ignored.)
	 */
	if (*names_examined == 0)
	{
		X509_NAME  *subject_name;

		subject_name = X509_get_subject_name(conn->peer);
		if (subject_name != NULL)
		{
			int			cn_index;

			cn_index = X509_NAME_get_index_by_NID(subject_name,
												  NID_commonName, -1);
			if (cn_index >= 0)
			{
				(*names_examined)++;
				rc = openssl_verify_peer_name_matches_certificate_name(conn,
																	   X509_NAME_ENTRY_get_data(X509_NAME_get_entry(subject_name, cn_index)),
																	   first_name);
			}
		}
	}

	return rc;
}

#if defined(ENABLE_THREAD_SAFETY) && defined(HAVE_CRYPTO_LOCK)
/*
 *	Callback functions for OpenSSL internal locking.  (OpenSSL 1.1.0
 *	does its own locking, and doesn't need these anymore.  The
 *	CRYPTO_lock() function was removed in 1.1.0, when the callbacks
 *	were made obsolete, so we assume that if CRYPTO_lock() exists,
 *	the callbacks are still required.)
 */

static unsigned long
pq_threadidcallback(void)
{
	/*
	 * This is not standards-compliant.  pthread_self() returns pthread_t, and
	 * shouldn't be cast to unsigned long, but CRYPTO_set_id_callback requires
	 * it, so we have to do it.
	 */
	return (unsigned long) pthread_self();
}

static pthread_mutex_t *pq_lockarray;

static void
pq_lockingcallback(int mode, int n, const char *file, int line)
{
	if (mode & CRYPTO_LOCK)
	{
		if (pthread_mutex_lock(&pq_lockarray[n]))
			PGTHREAD_ERROR("failed to lock mutex");
	}
	else
	{
		if (pthread_mutex_unlock(&pq_lockarray[n]))
			PGTHREAD_ERROR("failed to unlock mutex");
	}
}
#endif							/* ENABLE_THREAD_SAFETY && HAVE_CRYPTO_LOCK */

/*
 * Initialize SSL library.
 *
 * In threadsafe mode, this includes setting up libcrypto callback functions
 * to do thread locking.
 *
 * If the caller has told us (through PQinitOpenSSL) that he's taking care
 * of libcrypto, we expect that callbacks are already set, and won't try to
 * override it.
 */
int
pgtls_init(PGconn *conn)
{
#ifdef ENABLE_THREAD_SAFETY
#ifdef WIN32
	/* Also see similar code in fe-connect.c, default_threadlock() */
	if (ssl_config_mutex == NULL)
	{
		while (InterlockedExchange(&win32_ssl_create_mutex, 1) == 1)
			 /* loop, another thread own the lock */ ;
		if (ssl_config_mutex == NULL)
		{
			if (pthread_mutex_init(&ssl_config_mutex, NULL))
				return -1;
		}
		InterlockedExchange(&win32_ssl_create_mutex, 0);
	}
#endif
	if (pthread_mutex_lock(&ssl_config_mutex))
		return -1;

#ifdef HAVE_CRYPTO_LOCK
	if (pq_init_crypto_lib)
	{
		/*
		 * If necessary, set up an array to hold locks for libcrypto.
		 * libcrypto will tell us how big to make this array.
		 */
		if (pq_lockarray == NULL)
		{
			int			i;

			pq_lockarray = malloc(sizeof(pthread_mutex_t) * CRYPTO_num_locks());
			if (!pq_lockarray)
			{
				pthread_mutex_unlock(&ssl_config_mutex);
				return -1;
			}
			for (i = 0; i < CRYPTO_num_locks(); i++)
			{
				if (pthread_mutex_init(&pq_lockarray[i], NULL))
				{
					free(pq_lockarray);
					pq_lockarray = NULL;
					pthread_mutex_unlock(&ssl_config_mutex);
					return -1;
				}
			}
		}

		if (ssl_open_connections++ == 0)
		{
			/*
			 * These are only required for threaded libcrypto applications,
			 * but make sure we don't stomp on them if they're already set.
			 */
			if (CRYPTO_get_id_callback() == NULL)
				CRYPTO_set_id_callback(pq_threadidcallback);
			if (CRYPTO_get_locking_callback() == NULL)
				CRYPTO_set_locking_callback(pq_lockingcallback);
		}
	}
#endif							/* HAVE_CRYPTO_LOCK */
#endif							/* ENABLE_THREAD_SAFETY */

	if (!ssl_lib_initialized)
	{
		if (pq_init_ssl_lib)
		{
#ifdef HAVE_OPENSSL_INIT_SSL
			OPENSSL_init_ssl(OPENSSL_INIT_LOAD_CONFIG, NULL);
#else
			OPENSSL_config(NULL);
			SSL_library_init();
			SSL_load_error_strings();
#endif
		}
		ssl_lib_initialized = true;
	}

#ifdef ENABLE_THREAD_SAFETY
	pthread_mutex_unlock(&ssl_config_mutex);
#endif
	return 0;
}

/*
 *	This function is needed because if the libpq library is unloaded
 *	from the application, the callback functions will no longer exist when
 *	libcrypto is used by other parts of the system.  For this reason,
 *	we unregister the callback functions when the last libpq
 *	connection is closed.  (The same would apply for OpenSSL callbacks
 *	if we had any.)
 *
 *	Callbacks are only set when we're compiled in threadsafe mode, so
 *	we only need to remove them in this case. They are also not needed
 *	with OpenSSL 1.1.0 anymore.
 */
static void
destroy_ssl_system(void)
{
#if defined(ENABLE_THREAD_SAFETY) && defined(HAVE_CRYPTO_LOCK)
	/* Mutex is created in pgtls_init() */
	if (pthread_mutex_lock(&ssl_config_mutex))
		return;

	if (pq_init_crypto_lib && ssl_open_connections > 0)
		--ssl_open_connections;

	if (pq_init_crypto_lib && ssl_open_connections == 0)
	{
		/*
		 * No connections left, unregister libcrypto callbacks, if no one
		 * registered different ones in the meantime.
		 */
		if (CRYPTO_get_locking_callback() == pq_lockingcallback)
			CRYPTO_set_locking_callback(NULL);
		if (CRYPTO_get_id_callback() == pq_threadidcallback)
			CRYPTO_set_id_callback(NULL);

		/*
		 * We don't free the lock array. If we get another connection in this
		 * process, we will just re-use them with the existing mutexes.
		 *
		 * This means we leak a little memory on repeated load/unload of the
		 * library.
		 */
	}

	pthread_mutex_unlock(&ssl_config_mutex);
#endif
}

/*
 *	Create per-connection SSL object, and load the client certificate,
 *	private key, and trusted CA certs.
 *
 *	Returns 0 if OK, -1 on failure (with a message in conn->errorMessage).
 */
static int
initialize_SSL(PGconn *conn)
{
	SSL_CTX    *SSL_context;
	struct stat buf;
	char		homedir[MAXPGPATH];
	char		fnbuf[MAXPGPATH];
	char		sebuf[PG_STRERROR_R_BUFLEN];
	bool		have_homedir;
	bool		have_cert;
	bool		have_rootcert;
	EVP_PKEY   *pkey = NULL;

	/*
	 * We'll need the home directory if any of the relevant parameters are
	 * defaulted.  If pqGetHomeDirectory fails, act as though none of the
	 * files could be found.
	 */
	if (!(conn->sslcert && strlen(conn->sslcert) > 0) ||
		!(conn->sslkey && strlen(conn->sslkey) > 0) ||
		!(conn->sslrootcert && strlen(conn->sslrootcert) > 0) ||
		!(conn->sslcrl && strlen(conn->sslcrl) > 0))
		have_homedir = pqGetHomeDirectory(homedir, sizeof(homedir));
	else						/* won't need it */
		have_homedir = false;

	/*
	 * Create a new SSL_CTX object.
	 *
	 * We used to share a single SSL_CTX between all connections, but it was
	 * complicated if connections used different certificates. So now we
	 * create a separate context for each connection, and accept the overhead.
	 */
	SSL_context = SSL_CTX_new(SSLv23_method());
	if (!SSL_context)
	{
		char	   *err = SSLerrmessage(ERR_get_error());

		printfPQExpBuffer(&conn->errorMessage,
						  libpq_gettext("could not create SSL context: %s\n"),
						  err);
		SSLerrfree(err);
		return -1;
	}

	/*
	 * Delegate the client cert password prompt to the libpq wrapper callback
	 * if any is defined.
	 *
	 * If the application hasn't installed its own and the sslpassword
	 * parameter is non-null, we install ours now to make sure we supply
	 * PGconn->sslpassword to OpenSSL instead of letting it prompt on stdin.
	 *
	 * This will replace OpenSSL's default PEM_def_callback (which prompts on
	 * stdin), but we're only setting it for this SSL context so it's
	 * harmless.
	 */
	if (PQsslKeyPassHook
		|| (conn->sslpassword && strlen(conn->sslpassword) > 0))
	{
		SSL_CTX_set_default_passwd_cb(SSL_context, PQssl_passwd_cb);
		SSL_CTX_set_default_passwd_cb_userdata(SSL_context, conn);
	}

	/* Disable old protocol versions */
	SSL_CTX_set_options(SSL_context, SSL_OP_NO_SSLv2 | SSL_OP_NO_SSLv3);

	/* Set the minimum and maximum protocol versions if necessary */
	if (conn->ssl_min_protocol_version &&
		strlen(conn->ssl_min_protocol_version) != 0)
	{
		int			ssl_min_ver;

		ssl_min_ver = ssl_protocol_version_to_openssl(conn->ssl_min_protocol_version);

		if (ssl_min_ver == -1)
		{
			printfPQExpBuffer(&conn->errorMessage,
<<<<<<< HEAD
							  libpq_gettext("invalid value \"%s\" for minimum version of SSL protocol\n"),
=======
							  libpq_gettext("invalid value \"%s\" for minimum SSL protocol version\n"),
>>>>>>> 45fdc973
							  conn->ssl_min_protocol_version);
			SSL_CTX_free(SSL_context);
			return -1;
		}

		if (!SSL_CTX_set_min_proto_version(SSL_context, ssl_min_ver))
		{
			char	   *err = SSLerrmessage(ERR_get_error());

			printfPQExpBuffer(&conn->errorMessage,
							  libpq_gettext("could not set minimum SSL protocol version: %s\n"),
							  err);
			SSLerrfree(err);
			SSL_CTX_free(SSL_context);
			return -1;
		}
	}

	if (conn->ssl_max_protocol_version &&
		strlen(conn->ssl_max_protocol_version) != 0)
	{
		int			ssl_max_ver;

		ssl_max_ver = ssl_protocol_version_to_openssl(conn->ssl_max_protocol_version);

		if (ssl_max_ver == -1)
		{
			printfPQExpBuffer(&conn->errorMessage,
<<<<<<< HEAD
							  libpq_gettext("invalid value \"%s\" for maximum version of SSL protocol\n"),
=======
							  libpq_gettext("invalid value \"%s\" for maximum SSL protocol version\n"),
>>>>>>> 45fdc973
							  conn->ssl_max_protocol_version);
			SSL_CTX_free(SSL_context);
			return -1;
		}

		if (!SSL_CTX_set_max_proto_version(SSL_context, ssl_max_ver))
		{
			char	   *err = SSLerrmessage(ERR_get_error());

			printfPQExpBuffer(&conn->errorMessage,
							  libpq_gettext("could not set maximum SSL protocol version: %s\n"),
							  err);
			SSLerrfree(err);
			SSL_CTX_free(SSL_context);
			return -1;
		}
	}

	/*
	 * Disable OpenSSL's moving-write-buffer sanity check, because it causes
	 * unnecessary failures in nonblocking send cases.
	 */
	SSL_CTX_set_mode(SSL_context, SSL_MODE_ACCEPT_MOVING_WRITE_BUFFER);

	/*
	 * If the root cert file exists, load it so we can perform certificate
	 * verification. If sslmode is "verify-full" we will also do further
	 * verification after the connection has been completed.
	 */
	if (conn->sslrootcert && strlen(conn->sslrootcert) > 0)
		strlcpy(fnbuf, conn->sslrootcert, sizeof(fnbuf));
	else if (have_homedir)
		snprintf(fnbuf, sizeof(fnbuf), "%s/%s", homedir, ROOT_CERT_FILE);
	else
		fnbuf[0] = '\0';

	if (fnbuf[0] != '\0' &&
		stat(fnbuf, &buf) == 0)
	{
		X509_STORE *cvstore;

		if (SSL_CTX_load_verify_locations(SSL_context, fnbuf, NULL) != 1)
		{
			char	   *err = SSLerrmessage(ERR_get_error());

			printfPQExpBuffer(&conn->errorMessage,
							  libpq_gettext("could not read root certificate file \"%s\": %s\n"),
							  fnbuf, err);
			SSLerrfree(err);
			SSL_CTX_free(SSL_context);
			return -1;
		}

		if ((cvstore = SSL_CTX_get_cert_store(SSL_context)) != NULL)
		{
			if (conn->sslcrl && strlen(conn->sslcrl) > 0)
				strlcpy(fnbuf, conn->sslcrl, sizeof(fnbuf));
			else if (have_homedir)
				snprintf(fnbuf, sizeof(fnbuf), "%s/%s", homedir, ROOT_CRL_FILE);
			else
				fnbuf[0] = '\0';

			/* Set the flags to check against the complete CRL chain */
			if (fnbuf[0] != '\0' &&
				X509_STORE_load_locations(cvstore, fnbuf, NULL) == 1)
			{
				X509_STORE_set_flags(cvstore,
									 X509_V_FLAG_CRL_CHECK | X509_V_FLAG_CRL_CHECK_ALL);
			}
			/* if not found, silently ignore;  we do not require CRL */
			ERR_clear_error();
		}
		have_rootcert = true;
	}
	else
	{
		/*
		 * stat() failed; assume root file doesn't exist.  If sslmode is
		 * verify-ca or verify-full, this is an error.  Otherwise, continue
		 * without performing any server cert verification.
		 */
		if (conn->sslmode[0] == 'v')	/* "verify-ca" or "verify-full" */
		{
			/*
			 * The only way to reach here with an empty filename is if
			 * pqGetHomeDirectory failed.  That's a sufficiently unusual case
			 * that it seems worth having a specialized error message for it.
			 */
			if (fnbuf[0] == '\0')
				printfPQExpBuffer(&conn->errorMessage,
								  libpq_gettext("could not get home directory to locate root certificate file\n"
												"Either provide the file or change sslmode to disable server certificate verification.\n"));
			else
				printfPQExpBuffer(&conn->errorMessage,
								  libpq_gettext("root certificate file \"%s\" does not exist\n"
												"Either provide the file or change sslmode to disable server certificate verification.\n"), fnbuf);
			SSL_CTX_free(SSL_context);
			return -1;
		}
		have_rootcert = false;
	}

	/* Read the client certificate file */
	if (conn->sslcert && strlen(conn->sslcert) > 0)
		strlcpy(fnbuf, conn->sslcert, sizeof(fnbuf));
	else if (have_homedir)
		snprintf(fnbuf, sizeof(fnbuf), "%s/%s", homedir, USER_CERT_FILE);
	else
		fnbuf[0] = '\0';

	if (fnbuf[0] == '\0')
	{
		/* no home directory, proceed without a client cert */
		have_cert = false;
	}
	else if (stat(fnbuf, &buf) != 0)
	{
		/*
		 * If file is not present, just go on without a client cert; server
		 * might or might not accept the connection.  Any other error,
		 * however, is grounds for complaint.
		 */
		if (errno != ENOENT && errno != ENOTDIR)
		{
			printfPQExpBuffer(&conn->errorMessage,
							  libpq_gettext("could not open certificate file \"%s\": %s\n"),
							  fnbuf, strerror_r(errno, sebuf, sizeof(sebuf)));
			SSL_CTX_free(SSL_context);
			return -1;
		}
		have_cert = false;
	}
	else
	{
		/*
		 * Cert file exists, so load it. Since OpenSSL doesn't provide the
		 * equivalent of "SSL_use_certificate_chain_file", we have to load it
		 * into the SSL context, rather than the SSL object.
		 */
		if (SSL_CTX_use_certificate_chain_file(SSL_context, fnbuf) != 1)
		{
			char	   *err = SSLerrmessage(ERR_get_error());

			printfPQExpBuffer(&conn->errorMessage,
							  libpq_gettext("could not read certificate file \"%s\": %s\n"),
							  fnbuf, err);
			SSLerrfree(err);
			SSL_CTX_free(SSL_context);
			return -1;
		}

		/* need to load the associated private key, too */
		have_cert = true;
	}

	/*
	 * The SSL context is now loaded with the correct root and client
	 * certificates. Create a connection-specific SSL object. The private key
	 * is loaded directly into the SSL object. (We could load the private key
	 * into the context, too, but we have done it this way historically, and
	 * it doesn't really matter.)
	 */
	if (!(conn->ssl = SSL_new(SSL_context)) ||
		!SSL_set_app_data(conn->ssl, conn) ||
		!my_SSL_set_fd(conn, conn->sock))
	{
		char	   *err = SSLerrmessage(ERR_get_error());

		printfPQExpBuffer(&conn->errorMessage,
						  libpq_gettext("could not establish SSL connection: %s\n"),
						  err);
		SSLerrfree(err);
		SSL_CTX_free(SSL_context);
		return -1;
	}
	conn->ssl_in_use = true;

	/*
	 * SSL contexts are reference counted by OpenSSL. We can free it as soon
	 * as we have created the SSL object, and it will stick around for as long
	 * as it's actually needed.
	 */
	SSL_CTX_free(SSL_context);
	SSL_context = NULL;

	/*
	 * Read the SSL key. If a key is specified, treat it as an engine:key
	 * combination if there is colon present - we don't support files with
	 * colon in the name. The exception is if the second character is a colon,
	 * in which case it can be a Windows filename with drive specification.
	 */
	if (have_cert && conn->sslkey && strlen(conn->sslkey) > 0)
	{
#ifdef USE_SSL_ENGINE
		if (strchr(conn->sslkey, ':')
#ifdef WIN32
			&& conn->sslkey[1] != ':'
#endif
			)
		{
			/* Colon, but not in second character, treat as engine:key */
			char	   *engine_str = strdup(conn->sslkey);
			char	   *engine_colon;

			if (engine_str == NULL)
			{
				printfPQExpBuffer(&conn->errorMessage,
								  libpq_gettext("out of memory\n"));
				return -1;
			}

			/* cannot return NULL because we already checked before strdup */
			engine_colon = strchr(engine_str, ':');

			*engine_colon = '\0';	/* engine_str now has engine name */
			engine_colon++;		/* engine_colon now has key name */

			conn->engine = ENGINE_by_id(engine_str);
			if (conn->engine == NULL)
			{
				char	   *err = SSLerrmessage(ERR_get_error());

				printfPQExpBuffer(&conn->errorMessage,
								  libpq_gettext("could not load SSL engine \"%s\": %s\n"),
								  engine_str, err);
				SSLerrfree(err);
				free(engine_str);
				return -1;
			}

			if (ENGINE_init(conn->engine) == 0)
			{
				char	   *err = SSLerrmessage(ERR_get_error());

				printfPQExpBuffer(&conn->errorMessage,
								  libpq_gettext("could not initialize SSL engine \"%s\": %s\n"),
								  engine_str, err);
				SSLerrfree(err);
				ENGINE_free(conn->engine);
				conn->engine = NULL;
				free(engine_str);
				return -1;
			}

			pkey = ENGINE_load_private_key(conn->engine, engine_colon,
										   NULL, NULL);
			if (pkey == NULL)
			{
				char	   *err = SSLerrmessage(ERR_get_error());

				printfPQExpBuffer(&conn->errorMessage,
								  libpq_gettext("could not read private SSL key \"%s\" from engine \"%s\": %s\n"),
								  engine_colon, engine_str, err);
				SSLerrfree(err);
				ENGINE_finish(conn->engine);
				ENGINE_free(conn->engine);
				conn->engine = NULL;
				free(engine_str);
				return -1;
			}
			if (SSL_use_PrivateKey(conn->ssl, pkey) != 1)
			{
				char	   *err = SSLerrmessage(ERR_get_error());

				printfPQExpBuffer(&conn->errorMessage,
								  libpq_gettext("could not load private SSL key \"%s\" from engine \"%s\": %s\n"),
								  engine_colon, engine_str, err);
				SSLerrfree(err);
				ENGINE_finish(conn->engine);
				ENGINE_free(conn->engine);
				conn->engine = NULL;
				free(engine_str);
				return -1;
			}

			free(engine_str);

			fnbuf[0] = '\0';	/* indicate we're not going to load from a
								 * file */
		}
		else
#endif							/* USE_SSL_ENGINE */
		{
			/* PGSSLKEY is not an engine, treat it as a filename */
			strlcpy(fnbuf, conn->sslkey, sizeof(fnbuf));
		}
	}
	else if (have_homedir)
	{
		/* No PGSSLKEY specified, load default file */
		snprintf(fnbuf, sizeof(fnbuf), "%s/%s", homedir, USER_KEY_FILE);
	}
	else
		fnbuf[0] = '\0';

	if (have_cert && fnbuf[0] != '\0')
	{
		/* read the client key from file */

		if (stat(fnbuf, &buf) != 0)
		{
			printfPQExpBuffer(&conn->errorMessage,
							  libpq_gettext("certificate present, but not private key file \"%s\"\n"),
							  fnbuf);
			return -1;
		}
#ifndef WIN32
		if (!S_ISREG(buf.st_mode) || buf.st_mode & (S_IRWXG | S_IRWXO))
		{
			printfPQExpBuffer(&conn->errorMessage,
							  libpq_gettext("private key file \"%s\" has group or world access; permissions should be u=rw (0600) or less\n"),
							  fnbuf);
			return -1;
		}
#endif

		if (SSL_use_PrivateKey_file(conn->ssl, fnbuf, SSL_FILETYPE_PEM) != 1)
		{
			char	   *err = SSLerrmessage(ERR_get_error());

			/*
			 * We'll try to load the file in DER (binary ASN.1) format, and if
			 * that fails too, report the original error. This could mask
			 * issues where there's something wrong with a DER-format cert,
			 * but we'd have to duplicate openssl's format detection to be
			 * smarter than this. We can't just probe for a leading -----BEGIN
			 * because PEM can have leading non-matching lines and blanks.
			 * OpenSSL doesn't expose its get_name(...) and its PEM routines
			 * don't differentiate between failure modes in enough detail to
			 * let us tell the difference between "not PEM, try DER" and
			 * "wrong password".
			 */
			if (SSL_use_PrivateKey_file(conn->ssl, fnbuf, SSL_FILETYPE_ASN1) != 1)
			{
				printfPQExpBuffer(&conn->errorMessage,
								  libpq_gettext("could not load private key file \"%s\": %s\n"),
								  fnbuf, err);
				SSLerrfree(err);
				return -1;
			}

			SSLerrfree(err);

		}
	}

	/* verify that the cert and key go together */
	if (have_cert &&
		SSL_check_private_key(conn->ssl) != 1)
	{
		char	   *err = SSLerrmessage(ERR_get_error());

		printfPQExpBuffer(&conn->errorMessage,
						  libpq_gettext("certificate does not match private key file \"%s\": %s\n"),
						  fnbuf, err);
		SSLerrfree(err);
		return -1;
	}

	/*
	 * If a root cert was loaded, also set our certificate verification
	 * callback.
	 */
	if (have_rootcert)
		SSL_set_verify(conn->ssl, SSL_VERIFY_PEER, verify_cb);

	/*
	 * Set compression option if necessary.
	 */
	if (conn->sslcompression && conn->sslcompression[0] == '0')
		SSL_set_options(conn->ssl, SSL_OP_NO_COMPRESSION);
	else
		SSL_clear_options(conn->ssl, SSL_OP_NO_COMPRESSION);

	return 0;
}

/*
 *	Attempt to negotiate SSL connection.
 */
static PostgresPollingStatusType
open_client_SSL(PGconn *conn)
{
	int			r;

	ERR_clear_error();
	r = SSL_connect(conn->ssl);
	if (r <= 0)
	{
		int			err = SSL_get_error(conn->ssl, r);
		unsigned long ecode;

		ecode = ERR_get_error();
		switch (err)
		{
			case SSL_ERROR_WANT_READ:
				return PGRES_POLLING_READING;

			case SSL_ERROR_WANT_WRITE:
				return PGRES_POLLING_WRITING;

			case SSL_ERROR_SYSCALL:
				{
					char		sebuf[PG_STRERROR_R_BUFLEN];

					if (r == -1)
						printfPQExpBuffer(&conn->errorMessage,
										  libpq_gettext("SSL SYSCALL error: %s\n"),
										  SOCK_STRERROR(SOCK_ERRNO, sebuf, sizeof(sebuf)));
					else
						printfPQExpBuffer(&conn->errorMessage,
										  libpq_gettext("SSL SYSCALL error: EOF detected\n"));
					pgtls_close(conn);
					return PGRES_POLLING_FAILED;
				}
			case SSL_ERROR_SSL:
				{
					char	   *err = SSLerrmessage(ecode);

					printfPQExpBuffer(&conn->errorMessage,
									  libpq_gettext("SSL error: %s\n"),
									  err);
					SSLerrfree(err);
					switch (ERR_GET_REASON(ecode))
					{
							/*
							 * UNSUPPORTED_PROTOCOL, WRONG_VERSION_NUMBER, and
							 * TLSV1_ALERT_PROTOCOL_VERSION have been observed
							 * when trying to communicate with an old OpenSSL
							 * library, or when the client and server specify
							 * disjoint protocol ranges.
							 * NO_PROTOCOLS_AVAILABLE occurs if there's a
							 * local misconfiguration (which can happen
							 * despite our checks, if openssl.cnf injects a
							 * limit we didn't account for).  It's not very
							 * clear what would make OpenSSL return the other
							 * codes listed here, but a hint about protocol
							 * versions seems like it's appropriate for all.
							 */
						case SSL_R_NO_PROTOCOLS_AVAILABLE:
						case SSL_R_UNSUPPORTED_PROTOCOL:
						case SSL_R_BAD_PROTOCOL_VERSION_NUMBER:
						case SSL_R_UNKNOWN_PROTOCOL:
						case SSL_R_UNKNOWN_SSL_VERSION:
						case SSL_R_UNSUPPORTED_SSL_VERSION:
						case SSL_R_WRONG_SSL_VERSION:
						case SSL_R_WRONG_VERSION_NUMBER:
						case SSL_R_TLSV1_ALERT_PROTOCOL_VERSION:
#ifdef SSL_R_VERSION_TOO_HIGH
						case SSL_R_VERSION_TOO_HIGH:
						case SSL_R_VERSION_TOO_LOW:
#endif
							appendPQExpBuffer(&conn->errorMessage,
											  libpq_gettext("This may indicate that the server does not support any SSL protocol version between %s and %s.\n"),
											  conn->ssl_min_protocol_version ?
											  conn->ssl_min_protocol_version :
											  MIN_OPENSSL_TLS_VERSION,
											  conn->ssl_max_protocol_version ?
											  conn->ssl_max_protocol_version :
											  MAX_OPENSSL_TLS_VERSION);
							break;
						default:
							break;
					}
					pgtls_close(conn);
					return PGRES_POLLING_FAILED;
				}

			default:
				printfPQExpBuffer(&conn->errorMessage,
								  libpq_gettext("unrecognized SSL error code: %d\n"),
								  err);
				pgtls_close(conn);
				return PGRES_POLLING_FAILED;
		}
	}

	/*
	 * We already checked the server certificate in initialize_SSL() using
	 * SSL_CTX_set_verify(), if root.crt exists.
	 */

	/* get server certificate */
	conn->peer = SSL_get_peer_certificate(conn->ssl);
	if (conn->peer == NULL)
	{
		char	   *err = SSLerrmessage(ERR_get_error());

		printfPQExpBuffer(&conn->errorMessage,
						  libpq_gettext("certificate could not be obtained: %s\n"),
						  err);
		SSLerrfree(err);
		pgtls_close(conn);
		return PGRES_POLLING_FAILED;
	}

	if (!pq_verify_peer_name_matches_certificate(conn))
	{
		pgtls_close(conn);
		return PGRES_POLLING_FAILED;
	}

	/* SSL handshake is complete */
	return PGRES_POLLING_OK;
}

void
pgtls_close(PGconn *conn)
{
	bool		destroy_needed = false;

	if (conn->ssl)
	{
		/*
		 * We can't destroy everything SSL-related here due to the possible
		 * later calls to OpenSSL routines which may need our thread
		 * callbacks, so set a flag here and check at the end.
		 */
		destroy_needed = true;

		SSL_shutdown(conn->ssl);
		SSL_free(conn->ssl);
		conn->ssl = NULL;
		conn->ssl_in_use = false;
	}

	if (conn->peer)
	{
		X509_free(conn->peer);
		conn->peer = NULL;
	}

#ifdef USE_SSL_ENGINE
	if (conn->engine)
	{
		ENGINE_finish(conn->engine);
		ENGINE_free(conn->engine);
		conn->engine = NULL;
	}
#endif

	/*
	 * This will remove our SSL locking hooks, if this is the last SSL
	 * connection, which means we must wait to call it until after all SSL
	 * calls have been made, otherwise we can end up with a race condition and
	 * possible deadlocks.
	 *
	 * See comments above destroy_ssl_system().
	 */
	if (destroy_needed)
		destroy_ssl_system();
}


/*
 * Obtain reason string for passed SSL errcode
 *
 * ERR_get_error() is used by caller to get errcode to pass here.
 *
 * Some caution is needed here since ERR_reason_error_string will
 * return NULL if it doesn't recognize the error code.  We don't
 * want to return NULL ever.
 */
static char ssl_nomem[] = "out of memory allocating error description";

#define SSL_ERR_LEN 128

static char *
SSLerrmessage(unsigned long ecode)
{
	const char *errreason;
	char	   *errbuf;

	errbuf = malloc(SSL_ERR_LEN);
	if (!errbuf)
		return ssl_nomem;
	if (ecode == 0)
	{
		snprintf(errbuf, SSL_ERR_LEN, libpq_gettext("no SSL error reported"));
		return errbuf;
	}
	errreason = ERR_reason_error_string(ecode);
	if (errreason != NULL)
	{
		strlcpy(errbuf, errreason, SSL_ERR_LEN);
		return errbuf;
	}
	snprintf(errbuf, SSL_ERR_LEN, libpq_gettext("SSL error code %lu"), ecode);
	return errbuf;
}

static void
SSLerrfree(char *buf)
{
	if (buf != ssl_nomem)
		free(buf);
}

/* ------------------------------------------------------------ */
/*					SSL information functions					*/
/* ------------------------------------------------------------ */

/*
 *	Return pointer to OpenSSL object.
 */
void *
PQgetssl(PGconn *conn)
{
	if (!conn)
		return NULL;
	return conn->ssl;
}

void *
PQsslStruct(PGconn *conn, const char *struct_name)
{
	if (!conn)
		return NULL;
	if (strcmp(struct_name, "OpenSSL") == 0)
		return conn->ssl;
	return NULL;
}

const char *const *
PQsslAttributeNames(PGconn *conn)
{
	static const char *const result[] = {
		"library",
		"key_bits",
		"cipher",
		"compression",
		"protocol",
		NULL
	};

	return result;
}

const char *
PQsslAttribute(PGconn *conn, const char *attribute_name)
{
	if (!conn)
		return NULL;
	if (conn->ssl == NULL)
		return NULL;

	if (strcmp(attribute_name, "library") == 0)
		return "OpenSSL";

	if (strcmp(attribute_name, "key_bits") == 0)
	{
		static char sslbits_str[12];
		int			sslbits;

		SSL_get_cipher_bits(conn->ssl, &sslbits);
		snprintf(sslbits_str, sizeof(sslbits_str), "%d", sslbits);
		return sslbits_str;
	}

	if (strcmp(attribute_name, "cipher") == 0)
		return SSL_get_cipher(conn->ssl);

	if (strcmp(attribute_name, "compression") == 0)
		return SSL_get_current_compression(conn->ssl) ? "on" : "off";

	if (strcmp(attribute_name, "protocol") == 0)
		return SSL_get_version(conn->ssl);

	return NULL;				/* unknown attribute */
}

/*
 * Private substitute BIO: this does the sending and receiving using
 * pqsecure_raw_write() and pqsecure_raw_read() instead, to allow those
 * functions to disable SIGPIPE and give better error messages on I/O errors.
 *
 * These functions are closely modelled on the standard socket BIO in OpenSSL;
 * see sock_read() and sock_write() in OpenSSL's crypto/bio/bss_sock.c.
 * XXX OpenSSL 1.0.1e considers many more errcodes than just EINTR as reasons
 * to retry; do we need to adopt their logic for that?
 */

#ifndef HAVE_BIO_GET_DATA
#define BIO_get_data(bio) (bio->ptr)
#define BIO_set_data(bio, data) (bio->ptr = data)
#endif

static BIO_METHOD *my_bio_methods;

static int
my_sock_read(BIO *h, char *buf, int size)
{
	int			res;

	res = pqsecure_raw_read((PGconn *) BIO_get_data(h), buf, size);
	BIO_clear_retry_flags(h);
	if (res < 0)
	{
		/* If we were interrupted, tell caller to retry */
		switch (SOCK_ERRNO)
		{
#ifdef EAGAIN
			case EAGAIN:
#endif
#if defined(EWOULDBLOCK) && (!defined(EAGAIN) || (EWOULDBLOCK != EAGAIN))
			case EWOULDBLOCK:
#endif
			case EINTR:
				BIO_set_retry_read(h);
				break;

			default:
				break;
		}
	}

	return res;
}

static int
my_sock_write(BIO *h, const char *buf, int size)
{
	int			res;

	res = pqsecure_raw_write((PGconn *) BIO_get_data(h), buf, size);
	BIO_clear_retry_flags(h);
	if (res <= 0)
	{
		/* If we were interrupted, tell caller to retry */
		switch (SOCK_ERRNO)
		{
#ifdef EAGAIN
			case EAGAIN:
#endif
#if defined(EWOULDBLOCK) && (!defined(EAGAIN) || (EWOULDBLOCK != EAGAIN))
			case EWOULDBLOCK:
#endif
			case EINTR:
				BIO_set_retry_write(h);
				break;

			default:
				break;
		}
	}

	return res;
}

static BIO_METHOD *
my_BIO_s_socket(void)
{
	if (!my_bio_methods)
	{
		BIO_METHOD *biom = (BIO_METHOD *) BIO_s_socket();
#ifdef HAVE_BIO_METH_NEW
		int			my_bio_index;

		my_bio_index = BIO_get_new_index();
		if (my_bio_index == -1)
			return NULL;
		my_bio_methods = BIO_meth_new(my_bio_index, "libpq socket");
		if (!my_bio_methods)
			return NULL;

		/*
		 * As of this writing, these functions never fail. But check anyway,
		 * like OpenSSL's own examples do.
		 */
		if (!BIO_meth_set_write(my_bio_methods, my_sock_write) ||
			!BIO_meth_set_read(my_bio_methods, my_sock_read) ||
			!BIO_meth_set_gets(my_bio_methods, BIO_meth_get_gets(biom)) ||
			!BIO_meth_set_puts(my_bio_methods, BIO_meth_get_puts(biom)) ||
			!BIO_meth_set_ctrl(my_bio_methods, BIO_meth_get_ctrl(biom)) ||
			!BIO_meth_set_create(my_bio_methods, BIO_meth_get_create(biom)) ||
			!BIO_meth_set_destroy(my_bio_methods, BIO_meth_get_destroy(biom)) ||
			!BIO_meth_set_callback_ctrl(my_bio_methods, BIO_meth_get_callback_ctrl(biom)))
		{
			BIO_meth_free(my_bio_methods);
			my_bio_methods = NULL;
			return NULL;
		}
#else
		my_bio_methods = malloc(sizeof(BIO_METHOD));
		if (!my_bio_methods)
			return NULL;
		memcpy(my_bio_methods, biom, sizeof(BIO_METHOD));
		my_bio_methods->bread = my_sock_read;
		my_bio_methods->bwrite = my_sock_write;
#endif
	}
	return my_bio_methods;
}

/* This should exactly match OpenSSL's SSL_set_fd except for using my BIO */
static int
my_SSL_set_fd(PGconn *conn, int fd)
{
	int			ret = 0;
	BIO		   *bio;
	BIO_METHOD *bio_method;

	bio_method = my_BIO_s_socket();
	if (bio_method == NULL)
	{
		SSLerr(SSL_F_SSL_SET_FD, ERR_R_BUF_LIB);
		goto err;
	}
	bio = BIO_new(bio_method);
	if (bio == NULL)
	{
		SSLerr(SSL_F_SSL_SET_FD, ERR_R_BUF_LIB);
		goto err;
	}
	BIO_set_data(bio, conn);

	SSL_set_bio(conn->ssl, bio, bio);
	BIO_set_fd(bio, fd, BIO_NOCLOSE);
	ret = 1;
err:
	return ret;
}

/*
 * This is the default handler to return a client cert password from
 * conn->sslpassword. Apps may install it explicitly if they want to
 * prevent openssl from ever prompting on stdin.
 */
int
PQdefaultSSLKeyPassHook_OpenSSL(char *buf, int size, PGconn *conn)
{
	if (conn->sslpassword)
	{
		if (strlen(conn->sslpassword) + 1 > size)
			fprintf(stderr, libpq_gettext("WARNING: sslpassword truncated\n"));
		strncpy(buf, conn->sslpassword, size);
		buf[size - 1] = '\0';
		return strlen(buf);
	}
	else
	{
		buf[0] = '\0';
		return 0;
	}
}

PQsslKeyPassHook_OpenSSL_type
PQgetSSLKeyPassHook_OpenSSL(void)
{
	return PQsslKeyPassHook;
}

void
PQsetSSLKeyPassHook_OpenSSL(PQsslKeyPassHook_OpenSSL_type hook)
{
	PQsslKeyPassHook = hook;
}

/*
 * Supply a password to decrypt a client certificate.
 *
 * This must match OpenSSL type pem_password_cb.
 */
static int
PQssl_passwd_cb(char *buf, int size, int rwflag, void *userdata)
{
	PGconn	   *conn = userdata;

	if (PQsslKeyPassHook)
		return PQsslKeyPassHook(buf, size, conn);
	else
		return PQdefaultSSLKeyPassHook_OpenSSL(buf, size, conn);
}

/*
 * Convert TLS protocol version string to OpenSSL values
 *
 * If a version is passed that is not supported by the current OpenSSL version,
 * then we return -1. If a non-negative value is returned, subsequent code can
 * assume it is working with a supported version.
 *
 * Note: this is rather similar to the backend routine in be-secure-openssl.c,
 * so make sure to update both routines if changing this one.
 */
static int
ssl_protocol_version_to_openssl(const char *protocol)
{
	if (pg_strcasecmp("TLSv1", protocol) == 0)
		return TLS1_VERSION;

#ifdef TLS1_1_VERSION
	if (pg_strcasecmp("TLSv1.1", protocol) == 0)
		return TLS1_1_VERSION;
#endif

#ifdef TLS1_2_VERSION
	if (pg_strcasecmp("TLSv1.2", protocol) == 0)
		return TLS1_2_VERSION;
#endif

#ifdef TLS1_3_VERSION
	if (pg_strcasecmp("TLSv1.3", protocol) == 0)
		return TLS1_3_VERSION;
#endif

	return -1;
}<|MERGE_RESOLUTION|>--- conflicted
+++ resolved
@@ -851,11 +851,7 @@
 		if (ssl_min_ver == -1)
 		{
 			printfPQExpBuffer(&conn->errorMessage,
-<<<<<<< HEAD
-							  libpq_gettext("invalid value \"%s\" for minimum version of SSL protocol\n"),
-=======
 							  libpq_gettext("invalid value \"%s\" for minimum SSL protocol version\n"),
->>>>>>> 45fdc973
 							  conn->ssl_min_protocol_version);
 			SSL_CTX_free(SSL_context);
 			return -1;
@@ -884,11 +880,7 @@
 		if (ssl_max_ver == -1)
 		{
 			printfPQExpBuffer(&conn->errorMessage,
-<<<<<<< HEAD
-							  libpq_gettext("invalid value \"%s\" for maximum version of SSL protocol\n"),
-=======
 							  libpq_gettext("invalid value \"%s\" for maximum SSL protocol version\n"),
->>>>>>> 45fdc973
 							  conn->ssl_max_protocol_version);
 			SSL_CTX_free(SSL_context);
 			return -1;
