--- conflicted
+++ resolved
@@ -7,13 +7,8 @@
 msgstr ""
 "Project-Id-Version: PostgreSQL 13\n"
 "Report-Msgid-Bugs-To: pgsql-bugs@lists.postgresql.org\n"
-<<<<<<< HEAD
-"POT-Creation-Date: 2020-04-24 08:09+0000\n"
-"PO-Revision-Date: 2020-04-24 13:38+0200\n"
-=======
 "POT-Creation-Date: 2020-05-18 03:39+0000\n"
 "PO-Revision-Date: 2020-05-18 08:47+0200\n"
->>>>>>> 45fdc973
 "Last-Translator: Peter Eisentraut <peter@eisentraut.org>\n"
 "Language-Team: German <pgsql-translators@postgresql.org>\n"
 "Language: de\n"
@@ -62,13 +57,8 @@
 #: fe-connect.c:5820 fe-connect.c:5921 fe-connect.c:5930 fe-connect.c:6286
 #: fe-connect.c:6436 fe-exec.c:2747 fe-exec.c:3494 fe-exec.c:3659
 #: fe-gssapi-common.c:111 fe-lobj.c:895 fe-protocol2.c:1207 fe-protocol3.c:995
-<<<<<<< HEAD
-#: fe-protocol3.c:1699 fe-secure-common.c:110 fe-secure-gssapi.c:498
-#: fe-secure-openssl.c:440 fe-secure-openssl.c:1092
-=======
 #: fe-protocol3.c:1699 fe-secure-common.c:110 fe-secure-gssapi.c:504
 #: fe-secure-openssl.c:440 fe-secure-openssl.c:1091
->>>>>>> 45fdc973
 msgid "out of memory\n"
 msgstr "Speicher aufgebraucht\n"
 
@@ -144,11 +134,7 @@
 msgstr "konnte SSPI-Credentials nicht erhalten"
 
 #: fe-auth.c:429
-<<<<<<< HEAD
-msgid "Channel binding required, but SSL not in use\n"
-=======
 msgid "channel binding required, but SSL not in use\n"
->>>>>>> 45fdc973
 msgstr "Channel-Binding wurde verlangt, aber SSL wird nicht verwendet\n"
 
 #: fe-auth.c:436
@@ -185,19 +171,11 @@
 msgstr "SCM_CRED-Authentifizierungsmethode nicht unterstützt\n"
 
 #: fe-auth.c:836
-<<<<<<< HEAD
-msgid "Channel binding required, but server authenticated client without channel binding\n"
-msgstr "Channel-Binding wurde verlangt, aber der Server hat den Client ohne Channel-Binding authentifiziert\n"
-
-#: fe-auth.c:842
-msgid "Channel binding required but not supported by server's authentication request\n"
-=======
 msgid "channel binding required, but server authenticated client without channel binding\n"
 msgstr "Channel-Binding wurde verlangt, aber der Server hat den Client ohne Channel-Binding authentifiziert\n"
 
 #: fe-auth.c:842
 msgid "channel binding required but not supported by server's authentication request\n"
->>>>>>> 45fdc973
 msgstr "Channel-Binding wurde verlangt aber von der Authentifizierungsanfrage des Servers nicht unterstützt\n"
 
 #: fe-auth.c:875
@@ -280,19 +258,6 @@
 
 #: fe-connect.c:1311
 #, c-format
-<<<<<<< HEAD
-msgid "invalid sslminprotocolversion value: \"%s\"\n"
-msgstr "ungültiger sslminprotocolversion-Wert: »%s«\n"
-
-#: fe-connect.c:1319
-#, c-format
-msgid "invalid sslmaxprotocolversion value: \"%s\"\n"
-msgstr "ungültiger sslmaxprotocolversion-Wert: »%s«\n"
-
-#: fe-connect.c:1336
-msgid "invalid SSL protocol version range"
-msgstr "ungültiges SSL-Protokollsintervall"
-=======
 msgid "invalid ssl_min_protocol_version value: \"%s\"\n"
 msgstr "ungültiger ssl_min_protocol_version-Wert: »%s«\n"
 
@@ -304,7 +269,6 @@
 #: fe-connect.c:1336
 msgid "invalid SSL protocol version range\n"
 msgstr "ungültiges SSL-Protokollsintervall\n"
->>>>>>> 45fdc973
 
 #: fe-connect.c:1351
 #, c-format
@@ -1114,38 +1078,11 @@
 msgid "client tried to send oversize GSSAPI packet (%zu > %zu)\n"
 msgstr "Client versuchte übergroßes GSSAPI-Paket zu senden (%zu > %zu)\n"
 
-<<<<<<< HEAD
-#: fe-secure-gssapi.c:350 fe-secure-gssapi.c:590
-=======
 #: fe-secure-gssapi.c:354 fe-secure-gssapi.c:596
->>>>>>> 45fdc973
 #, c-format
 msgid "oversize GSSAPI packet sent by the server (%zu > %zu)\n"
 msgstr "übergroßes GSSAPI-Paket vom Server gesendet (%zu > %zu)\n"
 
-<<<<<<< HEAD
-#: fe-secure-gssapi.c:389
-msgid "GSSAPI unwrap error"
-msgstr "GSSAPI-Unwrap-Fehler"
-
-#: fe-secure-gssapi.c:399
-msgid "incoming GSSAPI message did not use confidentiality\n"
-msgstr "eingehende GSSAPI-Nachricht verwendete keine Vertraulichkeit\n"
-
-#: fe-secure-gssapi.c:636
-msgid "could not initiate GSSAPI security context"
-msgstr "konnte GSSAPI-Sicherheitskontext nicht initiieren"
-
-#: fe-secure-gssapi.c:666
-msgid "GSSAPI size check error"
-msgstr "GSSAPI-Fehler bei der Größenprüfung"
-
-#: fe-secure-gssapi.c:677
-msgid "GSSAPI context establishment error"
-msgstr "GSSAPI-Fehler beim Einrichten des Kontexts"
-
-#: fe-secure-openssl.c:214 fe-secure-openssl.c:321 fe-secure-openssl.c:1292
-=======
 #: fe-secure-gssapi.c:393
 msgid "GSSAPI unwrap error"
 msgstr "GSSAPI-Unwrap-Fehler"
@@ -1167,24 +1104,15 @@
 msgstr "GSSAPI-Fehler beim Einrichten des Kontexts"
 
 #: fe-secure-openssl.c:214 fe-secure-openssl.c:321 fe-secure-openssl.c:1291
->>>>>>> 45fdc973
 #, c-format
 msgid "SSL SYSCALL error: %s\n"
 msgstr "SSL-SYSCALL-Fehler: %s\n"
 
-<<<<<<< HEAD
-#: fe-secure-openssl.c:221 fe-secure-openssl.c:328 fe-secure-openssl.c:1296
-msgid "SSL SYSCALL error: EOF detected\n"
-msgstr "SSL-SYSCALL-Fehler: Dateiende entdeckt\n"
-
-#: fe-secure-openssl.c:232 fe-secure-openssl.c:339 fe-secure-openssl.c:1305
-=======
 #: fe-secure-openssl.c:221 fe-secure-openssl.c:328 fe-secure-openssl.c:1295
 msgid "SSL SYSCALL error: EOF detected\n"
 msgstr "SSL-SYSCALL-Fehler: Dateiende entdeckt\n"
 
 #: fe-secure-openssl.c:232 fe-secure-openssl.c:339 fe-secure-openssl.c:1304
->>>>>>> 45fdc973
 #, c-format
 msgid "SSL error: %s\n"
 msgstr "SSL-Fehler: %s\n"
@@ -1193,11 +1121,7 @@
 msgid "SSL connection has been closed unexpectedly\n"
 msgstr "SSL-Verbindung wurde unerwartet geschlossen\n"
 
-<<<<<<< HEAD
-#: fe-secure-openssl.c:253 fe-secure-openssl.c:360 fe-secure-openssl.c:1314
-=======
 #: fe-secure-openssl.c:253 fe-secure-openssl.c:360 fe-secure-openssl.c:1313
->>>>>>> 45fdc973
 #, c-format
 msgid "unrecognized SSL error code: %d\n"
 msgstr "unbekannter SSL-Fehlercode: %d\n"
@@ -1224,56 +1148,32 @@
 msgid "could not create SSL context: %s\n"
 msgstr "konnte SSL-Kontext nicht erzeugen: %s\n"
 
-<<<<<<< HEAD
-#: fe-secure-openssl.c:855
-=======
 #: fe-secure-openssl.c:854
->>>>>>> 45fdc973
 #, c-format
 msgid "invalid value \"%s\" for minimum version of SSL protocol\n"
 msgstr "ungültiger Wert »%s« für minimale SSL-Protokollversion\n"
 
-<<<<<<< HEAD
-#: fe-secure-openssl.c:866
-=======
 #: fe-secure-openssl.c:865
->>>>>>> 45fdc973
 #, c-format
 msgid "could not set minimum version of SSL protocol: %s\n"
 msgstr "konnte minimale SSL-Protokollversion nicht setzen: %s\n"
 
-<<<<<<< HEAD
-#: fe-secure-openssl.c:884
-=======
 #: fe-secure-openssl.c:883
->>>>>>> 45fdc973
 #, c-format
 msgid "invalid value \"%s\" for maximum version of SSL protocol\n"
 msgstr "ungültiger Wert »%s« für maximale SSL-Protokollversion\n"
 
-<<<<<<< HEAD
-#: fe-secure-openssl.c:895
-=======
 #: fe-secure-openssl.c:894
->>>>>>> 45fdc973
 #, c-format
 msgid "could not set maximum version of SSL protocol: %s\n"
 msgstr "konnte maximale SSL-Protokollversion nicht setzen: %s\n"
 
-<<<<<<< HEAD
-#: fe-secure-openssl.c:931
-=======
 #: fe-secure-openssl.c:930
->>>>>>> 45fdc973
 #, c-format
 msgid "could not read root certificate file \"%s\": %s\n"
 msgstr "konnte Root-Zertifikat-Datei »%s« nicht lesen: %s\n"
 
-<<<<<<< HEAD
-#: fe-secure-openssl.c:975
-=======
 #: fe-secure-openssl.c:974
->>>>>>> 45fdc973
 msgid ""
 "could not get home directory to locate root certificate file\n"
 "Either provide the file or change sslmode to disable server certificate verification.\n"
@@ -1281,11 +1181,7 @@
 "konnte Home-Verzeichnis nicht ermitteln, um Root-Zertifikat-Datei zu finden\n"
 "Legen Sie entweder die Datei an oder ändern Sie sslmode, um die Überprüfung der Serverzertifikate abzuschalten.\n"
 
-<<<<<<< HEAD
-#: fe-secure-openssl.c:979
-=======
 #: fe-secure-openssl.c:978
->>>>>>> 45fdc973
 #, c-format
 msgid ""
 "root certificate file \"%s\" does not exist\n"
@@ -1294,143 +1190,80 @@
 "Root-Zertifikat-Datei »%s« existiert nicht\n"
 "Legen Sie entweder die Datei an oder ändern Sie sslmode, um die Überprüfung der Serverzertifikate abzuschalten.\n"
 
-<<<<<<< HEAD
-#: fe-secure-openssl.c:1010
-=======
 #: fe-secure-openssl.c:1009
->>>>>>> 45fdc973
 #, c-format
 msgid "could not open certificate file \"%s\": %s\n"
 msgstr "konnte Zertifikatdatei »%s« nicht öffnen: %s\n"
 
-<<<<<<< HEAD
-#: fe-secure-openssl.c:1029
-=======
 #: fe-secure-openssl.c:1028
->>>>>>> 45fdc973
 #, c-format
 msgid "could not read certificate file \"%s\": %s\n"
 msgstr "konnte Zertifikatdatei »%s« nicht lesen: %s\n"
 
-<<<<<<< HEAD
-#: fe-secure-openssl.c:1054
-=======
 #: fe-secure-openssl.c:1053
->>>>>>> 45fdc973
 #, c-format
 msgid "could not establish SSL connection: %s\n"
 msgstr "konnte SSL-Verbindung nicht aufbauen: %s\n"
 
-<<<<<<< HEAD
-#: fe-secure-openssl.c:1108
-=======
 #: fe-secure-openssl.c:1107
->>>>>>> 45fdc973
 #, c-format
 msgid "could not load SSL engine \"%s\": %s\n"
 msgstr "konnte SSL-Engine »%s« nicht laden: %s\n"
 
-<<<<<<< HEAD
-#: fe-secure-openssl.c:1120
-=======
 #: fe-secure-openssl.c:1119
->>>>>>> 45fdc973
 #, c-format
 msgid "could not initialize SSL engine \"%s\": %s\n"
 msgstr "konnte SSL-Engine »%s« nicht initialisieren: %s\n"
 
-<<<<<<< HEAD
-#: fe-secure-openssl.c:1136
-=======
 #: fe-secure-openssl.c:1135
->>>>>>> 45fdc973
 #, c-format
 msgid "could not read private SSL key \"%s\" from engine \"%s\": %s\n"
 msgstr "konnte privaten SSL-Schlüssel »%s« nicht von Engine »%s« lesen: %s\n"
 
-<<<<<<< HEAD
-#: fe-secure-openssl.c:1150
-=======
 #: fe-secure-openssl.c:1149
->>>>>>> 45fdc973
 #, c-format
 msgid "could not load private SSL key \"%s\" from engine \"%s\": %s\n"
 msgstr "konnte privaten SSL-Schlüssel »%s« nicht von Engine »%s« laden: %s\n"
 
-<<<<<<< HEAD
-#: fe-secure-openssl.c:1187
-=======
 #: fe-secure-openssl.c:1186
->>>>>>> 45fdc973
 #, c-format
 msgid "certificate present, but not private key file \"%s\"\n"
 msgstr "Zertifikat vorhanden, aber keine private Schlüsseldatei »%s«\n"
 
-<<<<<<< HEAD
-#: fe-secure-openssl.c:1195
-=======
 #: fe-secure-openssl.c:1194
->>>>>>> 45fdc973
 #, c-format
 msgid "private key file \"%s\" has group or world access; permissions should be u=rw (0600) or less\n"
 msgstr "WARNUNG: private Schlüsseldatei »%s« erlaubt Lesezugriff für Gruppe oder Andere; Rechte sollten u=rw (0600) oder weniger sein\n"
 
-<<<<<<< HEAD
-#: fe-secure-openssl.c:1220
-=======
 #: fe-secure-openssl.c:1219
->>>>>>> 45fdc973
 #, c-format
 msgid "could not load private key file \"%s\": %s\n"
 msgstr "konnte private Schlüsseldatei »%s« nicht laden: %s\n"
 
-<<<<<<< HEAD
-#: fe-secure-openssl.c:1238
-=======
 #: fe-secure-openssl.c:1237
->>>>>>> 45fdc973
 #, c-format
 msgid "certificate does not match private key file \"%s\": %s\n"
 msgstr "Zertifikat passt nicht zur privaten Schlüsseldatei »%s«: %s\n"
 
-<<<<<<< HEAD
-#: fe-secure-openssl.c:1333
-=======
 #: fe-secure-openssl.c:1332
->>>>>>> 45fdc973
 #, c-format
 msgid "certificate could not be obtained: %s\n"
 msgstr "Zertifikat konnte nicht ermittelt werden: %s\n"
 
-<<<<<<< HEAD
-#: fe-secure-openssl.c:1422
-=======
 #: fe-secure-openssl.c:1421
->>>>>>> 45fdc973
 #, c-format
 msgid "no SSL error reported"
 msgstr "kein SSL-Fehler berichtet"
 
-<<<<<<< HEAD
-#: fe-secure-openssl.c:1431
-=======
 #: fe-secure-openssl.c:1430
->>>>>>> 45fdc973
 #, c-format
 msgid "SSL error code %lu"
 msgstr "SSL-Fehlercode %lu"
 
-<<<<<<< HEAD
-#: fe-secure-openssl.c:1678
-#, c-format
-msgid "WARNING: sslpassword truncated"
-msgstr "WARNUNG: sslpassword abgeschnitten"
-=======
 #: fe-secure-openssl.c:1677
 #, c-format
 msgid "WARNING: sslpassword truncated\n"
 msgstr "WARNUNG: sslpassword abgeschnitten\n"
->>>>>>> 45fdc973
 
 #: fe-secure.c:275
 #, c-format
