# Spanish message translation file for libpq 2013-08-30 12:42-0400\n"
#
# Copyright (c) 2002-2019, PostgreSQL Global Development Group
# This file is distributed under the same license as the PostgreSQL package.
#
# Karim <karim@mribti.com>, 2002.
# Alvaro Herrera <alvherre@alvh.no-ip.org>, 2003-2013
# Mario González <gonzalemario@gmail.com>, 2005
# Carlos Chapi <carloswaldo@babelruins.org>, 2017, 2018
#
msgid ""
msgstr ""
"Project-Id-Version: libpq (PostgreSQL) 12\n"
"Report-Msgid-Bugs-To: pgsql-bugs@lists.postgresql.org\n"
<<<<<<< HEAD
"POT-Creation-Date: 2019-09-29 23:39+0000\n"
=======
"POT-Creation-Date: 2020-05-17 02:39+0000\n"
>>>>>>> 45fdc973
"PO-Revision-Date: 2019-09-29 22:11-0300\n"
"Last-Translator: Carlos Chapi <carloswaldo@babelruins.org>\n"
"Language-Team: PgSQL-es-Ayuda <pgsql-es-ayuda@lists.postgresql.org>\n"
"Language: es\n"
"MIME-Version: 1.0\n"
"Content-Type: text/plain; charset=UTF-8\n"
"Content-Transfer-Encoding: 8bit\n"
"X-Generator: BlackCAT 1.0\n"

#: fe-auth-scram.c:212
msgid "malformed SCRAM message (empty message)\n"
msgstr "mensaje SCRAM mal formado (mensaje vacío)\n"

#: fe-auth-scram.c:218
msgid "malformed SCRAM message (length mismatch)\n"
msgstr "mensaje SCRAM mal formado (longitud no coincide)\n"

#: fe-auth-scram.c:265
msgid "incorrect server signature\n"
msgstr "signatura de servidor incorrecta\n"

#: fe-auth-scram.c:274
msgid "invalid SCRAM exchange state\n"
msgstr "estado de intercambio SCRAM no es válido\n"

#: fe-auth-scram.c:296
#, c-format
msgid "malformed SCRAM message (attribute \"%c\" expected)\n"
msgstr "mensaje SCRAM mal formado (se esperaba atributo «%c»)\n"

#: fe-auth-scram.c:305
#, c-format
msgid "malformed SCRAM message (expected character \"=\" for attribute \"%c\")\n"
msgstr "mensaje SCRAM mal formado (se esperaba el carácter «=» para el atributo «%c»)\n"

#: fe-auth-scram.c:346
msgid "could not generate nonce\n"
msgstr "no se pude generar nonce\n"

<<<<<<< HEAD
#: fe-auth-scram.c:328 fe-auth-scram.c:395 fe-auth-scram.c:517
#: fe-auth-scram.c:537 fe-auth-scram.c:563 fe-auth-scram.c:577
#: fe-auth-scram.c:626 fe-auth-scram.c:660 fe-auth.c:290 fe-auth.c:360
#: fe-auth.c:395 fe-auth.c:581 fe-auth.c:740 fe-auth.c:1052 fe-auth.c:1200
#: fe-connect.c:858 fe-connect.c:1320 fe-connect.c:1496 fe-connect.c:2083
#: fe-connect.c:2106 fe-connect.c:2829 fe-connect.c:4511 fe-connect.c:4763
#: fe-connect.c:4882 fe-connect.c:5136 fe-connect.c:5216 fe-connect.c:5315
#: fe-connect.c:5571 fe-connect.c:5600 fe-connect.c:5672 fe-connect.c:5696
#: fe-connect.c:5714 fe-connect.c:5815 fe-connect.c:5824 fe-connect.c:6180
#: fe-connect.c:6330 fe-exec.c:2748 fe-exec.c:3495 fe-exec.c:3660
#: fe-gssapi-common.c:111 fe-lobj.c:895 fe-protocol2.c:1213 fe-protocol3.c:999
#: fe-protocol3.c:1703 fe-secure-common.c:110 fe-secure-openssl.c:438
#: fe-secure-openssl.c:1025
=======
#: fe-auth-scram.c:356 fe-auth-scram.c:431 fe-auth-scram.c:579
#: fe-auth-scram.c:600 fe-auth-scram.c:626 fe-auth-scram.c:641
#: fe-auth-scram.c:691 fe-auth-scram.c:725 fe-auth.c:289 fe-auth.c:359
#: fe-auth.c:394 fe-auth.c:611 fe-auth.c:770 fe-auth.c:1129 fe-auth.c:1277
#: fe-connect.c:886 fe-connect.c:1413 fe-connect.c:1589 fe-connect.c:2199
#: fe-connect.c:2222 fe-connect.c:2948 fe-connect.c:4614 fe-connect.c:4870
#: fe-connect.c:4989 fe-connect.c:5242 fe-connect.c:5322 fe-connect.c:5421
#: fe-connect.c:5677 fe-connect.c:5706 fe-connect.c:5778 fe-connect.c:5802
#: fe-connect.c:5820 fe-connect.c:5921 fe-connect.c:5930 fe-connect.c:6286
#: fe-connect.c:6436 fe-exec.c:2747 fe-exec.c:3494 fe-exec.c:3659
#: fe-gssapi-common.c:111 fe-lobj.c:895 fe-protocol2.c:1207 fe-protocol3.c:995
#: fe-protocol3.c:1699 fe-secure-common.c:110 fe-secure-gssapi.c:504
#: fe-secure-openssl.c:440 fe-secure-openssl.c:1091
>>>>>>> 45fdc973
msgid "out of memory\n"
msgstr "memoria agotada\n"

#: fe-auth-scram.c:364
#, fuzzy
#| msgid "could not generate nonce\n"
msgid "could not encode nonce\n"
msgstr "no se pude generar nonce\n"

#: fe-auth-scram.c:563
#, fuzzy
#| msgid "could not send data to client: %m"
msgid "could not encode client proof\n"
msgstr "no se pudo enviar datos al cliente: %m"

#: fe-auth-scram.c:618
msgid "invalid SCRAM response (nonce mismatch)\n"
msgstr "respuesta SCRAM no es válida (nonce no coincide)\n"

<<<<<<< HEAD
#: fe-auth-scram.c:586
#| msgid "malformed SCRAM message (invalid server signature)\n"
msgid "malformed SCRAM message (invalid salt)\n"
msgstr "mensaje SCRAM mal formado (sal no válida)\n"

#: fe-auth-scram.c:600
msgid "malformed SCRAM message (invalid iteration count)\n"
msgstr "mensaje SCRAM mal formado (el conteo de iteración no es válido)\n"

#: fe-auth-scram.c:606
msgid "malformed SCRAM message (garbage at end of server-first-message)\n"
msgstr "mensaje SCRAM mal formado (se encontró basura al final de server-first-message)\n"

#: fe-auth-scram.c:637
=======
#: fe-auth-scram.c:651
msgid "malformed SCRAM message (invalid salt)\n"
msgstr "mensaje SCRAM mal formado (sal no válida)\n"

#: fe-auth-scram.c:665
msgid "malformed SCRAM message (invalid iteration count)\n"
msgstr "mensaje SCRAM mal formado (el conteo de iteración no es válido)\n"

#: fe-auth-scram.c:671
msgid "malformed SCRAM message (garbage at end of server-first-message)\n"
msgstr "mensaje SCRAM mal formado (se encontró basura al final de server-first-message)\n"

#: fe-auth-scram.c:702
>>>>>>> 45fdc973
#, c-format
msgid "error received from server in SCRAM exchange: %s\n"
msgstr "se recibió un error desde el servidor durante el intercambio SCRAM: %s\n"

<<<<<<< HEAD
#: fe-auth-scram.c:653
msgid "malformed SCRAM message (garbage at end of server-final-message)\n"
msgstr "mensaje SCRAM mal formado (se encontró basura al final de server-final-message)\n"

#: fe-auth-scram.c:671
=======
#: fe-auth-scram.c:718
msgid "malformed SCRAM message (garbage at end of server-final-message)\n"
msgstr "mensaje SCRAM mal formado (se encontró basura al final de server-final-message)\n"

#: fe-auth-scram.c:737
>>>>>>> 45fdc973
msgid "malformed SCRAM message (invalid server signature)\n"
msgstr "mensaje SCRAM mal formado (la signatura del servidor no es válida)\n"

#: fe-auth.c:76
#, c-format
msgid "out of memory allocating GSSAPI buffer (%d)\n"
msgstr "memoria agotada creando el búfer GSSAPI (%d)\n"

#: fe-auth.c:131
msgid "GSSAPI continuation error"
msgstr "error en continuación de GSSAPI"

<<<<<<< HEAD
#: fe-auth.c:159 fe-auth.c:389 fe-gssapi-common.c:98 fe-secure-common.c:98
=======
#: fe-auth.c:158 fe-auth.c:388 fe-gssapi-common.c:98 fe-secure-common.c:98
>>>>>>> 45fdc973
msgid "host name must be specified\n"
msgstr "el nombre de servidor debe ser especificado\n"

#: fe-auth.c:165
msgid "duplicate GSS authentication request\n"
msgstr "petición de autentificación GSS duplicada\n"

#: fe-auth.c:230
#, c-format
msgid "out of memory allocating SSPI buffer (%d)\n"
msgstr "memoria agotada creando el búfer SSPI (%d)\n"

#: fe-auth.c:278
msgid "SSPI continuation error"
msgstr "error en continuación de SSPI"

#: fe-auth.c:349
msgid "duplicate SSPI authentication request\n"
msgstr "petición de autentificación SSPI duplicada\n"

#: fe-auth.c:374
msgid "could not acquire SSPI credentials"
msgstr "no se pudo obtener las credenciales SSPI"

#: fe-auth.c:429
msgid "channel binding required, but SSL not in use\n"
msgstr ""

#: fe-auth.c:436
msgid "duplicate SASL authentication request\n"
msgstr "petición de autentificación SASL duplicada\n"

#: fe-auth.c:492
msgid "channel binding is required, but client does not support it\n"
msgstr ""

#: fe-auth.c:509
msgid "server offered SCRAM-SHA-256-PLUS authentication over a non-SSL connection\n"
msgstr "el servidor ofreció autenticación SCRAM-SHA-256-PLUS sobre una conexión no-SSL\n"

#: fe-auth.c:521
msgid "none of the server's SASL authentication mechanisms are supported\n"
msgstr "ningún método de autentificación SASL del servidor está soportado\n"

#: fe-auth.c:529
msgid "channel binding is required, but server did not offer an authentication method that supports channel binding\n"
msgstr ""

#: fe-auth.c:635
#, c-format
msgid "out of memory allocating SASL buffer (%d)\n"
msgstr "memoria agotada creando el búfer SASL (%d)\n"

#: fe-auth.c:660
msgid "AuthenticationSASLFinal received from server, but SASL authentication was not completed\n"
msgstr "Se recibió AuthenticationSASLFinal desde el servidor, pero la autentificación SASL no se completó\n"

#: fe-auth.c:737
msgid "SCM_CRED authentication method not supported\n"
msgstr "el método de autentificación SCM_CRED no está soportado\n"

#: fe-auth.c:836
msgid "channel binding required, but server authenticated client without channel binding\n"
msgstr ""

#: fe-auth.c:842
msgid "channel binding required but not supported by server's authentication request\n"
msgstr ""

#: fe-auth.c:875
msgid "Kerberos 4 authentication not supported\n"
msgstr "el método de autentificación Kerberos 4 no está soportado\n"

#: fe-auth.c:880
msgid "Kerberos 5 authentication not supported\n"
msgstr "el método de autentificación Kerberos 5 no está soportado\n"

#: fe-auth.c:951
msgid "GSSAPI authentication not supported\n"
msgstr "el método de autentificación GSSAPI no está soportado\n"

#: fe-auth.c:983
msgid "SSPI authentication not supported\n"
msgstr "el método de autentificación SSPI no está soportado\n"

#: fe-auth.c:991
msgid "Crypt authentication not supported\n"
msgstr "el método de autentificación Crypt no está soportado\n"

#: fe-auth.c:1057
#, c-format
msgid "authentication method %u not supported\n"
msgstr "el método de autentificación %u no está soportado\n"

#: fe-auth.c:1104
#, c-format
msgid "user name lookup failure: error code %lu\n"
msgstr "fallo en la búsqueda del nombre de usuario: código de error %lu\n"

<<<<<<< HEAD
#: fe-auth.c:1037 fe-connect.c:2716
=======
#: fe-auth.c:1114 fe-connect.c:2830
>>>>>>> 45fdc973
#, c-format
msgid "could not look up local user ID %d: %s\n"
msgstr "no se pudo buscar el usuario local de ID %d: %s\n"

<<<<<<< HEAD
#: fe-auth.c:1042 fe-connect.c:2721
=======
#: fe-auth.c:1119 fe-connect.c:2835
>>>>>>> 45fdc973
#, c-format
msgid "local user with ID %d does not exist\n"
msgstr "no existe un usuario local con ID %d\n"

#: fe-auth.c:1221
msgid "unexpected shape of result set returned for SHOW\n"
msgstr "SHOW retornó un conjunto de resultados con estructura inesperada\n"

#: fe-auth.c:1230
msgid "password_encryption value too long\n"
msgstr "el valor para password_encryption es demasiado largo\n"

#: fe-auth.c:1270
#, c-format
msgid "unrecognized password encryption algorithm \"%s\"\n"
msgstr "algoritmo para cifrado de contraseña «%s» desconocido\n"

#: fe-connect.c:1069
#, c-format
msgid "could not match %d host names to %d hostaddr values\n"
msgstr "no se pudo emparejar %d nombres de host a %d direcciones de host\n"

#: fe-connect.c:1150
#, c-format
msgid "could not match %d port numbers to %d hosts\n"
msgstr "no se pudo emparejar %d números de puertos a %d hosts\n"

#: fe-connect.c:1243
#, fuzzy, c-format
#| msgid "invalid cidr value: \"%s\""
msgid "invalid channel_binding value: \"%s\"\n"
msgstr "valor cidr no válido: «%s»"

#: fe-connect.c:1269
#, c-format
msgid "invalid sslmode value: \"%s\"\n"
msgstr "valor sslmode no válido: «%s»\n"

#: fe-connect.c:1290
#, c-format
msgid "sslmode value \"%s\" invalid when SSL support is not compiled in\n"
msgstr "el valor sslmode «%s» no es válido cuando no se ha compilado con soporte SSL\n"

#: fe-connect.c:1311
#, fuzzy, c-format
#| msgid "invalid sslmode value: \"%s\"\n"
msgid "invalid ssl_min_protocol_version value: \"%s\"\n"
msgstr "valor sslmode no válido: «%s»\n"

#: fe-connect.c:1319
#, fuzzy, c-format
#| msgid "invalid sslmode value: \"%s\"\n"
msgid "invalid ssl_max_protocol_version value: \"%s\"\n"
msgstr "valor sslmode no válido: «%s»\n"

#: fe-connect.c:1336
#, fuzzy
#| msgid "invalid proto_version"
msgid "invalid SSL protocol version range\n"
msgstr "proto_version no válido"

#: fe-connect.c:1351
#, c-format
msgid "invalid gssencmode value: \"%s\"\n"
msgstr "valor gssencmode no válido: «%s»\n"

<<<<<<< HEAD
#: fe-connect.c:1267
#, c-format
#| msgid "sslmode value \"%s\" invalid when SSL support is not compiled in\n"
=======
#: fe-connect.c:1360
#, c-format
>>>>>>> 45fdc973
msgid "gssencmode value \"%s\" invalid when GSSAPI support is not compiled in\n"
msgstr "el valor gssencmode «%s» no es válido cuando no se ha compilado con soporte GSSAPI\n"

#: fe-connect.c:1395
#, c-format
msgid "invalid target_session_attrs value: \"%s\"\n"
msgstr "valor para target_session_attrs no válido: «%s»\n"

#: fe-connect.c:1613
#, c-format
msgid "could not set socket to TCP no delay mode: %s\n"
msgstr "no se pudo establecer el socket en modo TCP sin retardo: %s\n"

<<<<<<< HEAD
#: fe-connect.c:1581
=======
#: fe-connect.c:1674
>>>>>>> 45fdc973
#, c-format
msgid ""
"could not connect to server: %s\n"
"\tIs the server running locally and accepting\n"
"\tconnections on Unix domain socket \"%s\"?\n"
msgstr ""
"no se pudo conectar con el servidor: %s\n"
"\t¿Está el servidor en ejecución localmente y aceptando\n"
"\tconexiones en el socket de dominio Unix «%s»?\n"

<<<<<<< HEAD
#: fe-connect.c:1618
=======
#: fe-connect.c:1711
>>>>>>> 45fdc973
#, c-format
msgid ""
"could not connect to server: %s\n"
"\tIs the server running on host \"%s\" (%s) and accepting\n"
"\tTCP/IP connections on port %s?\n"
msgstr ""
"no se pudo conectar con el servidor: %s\n"
"\t¿Está el servidor en ejecución en el servidor «%s» (%s) y aceptando\n"
"\tconexiones TCP/IP en el puerto %s?\n"

<<<<<<< HEAD
#: fe-connect.c:1626
=======
#: fe-connect.c:1719
>>>>>>> 45fdc973
#, c-format
msgid ""
"could not connect to server: %s\n"
"\tIs the server running on host \"%s\" and accepting\n"
"\tTCP/IP connections on port %s?\n"
msgstr ""
"no se pudo conectar con el servidor: %s\n"
"\t¿Está el servidor en ejecución en el servidor «%s» y aceptando\n"
"\tconexiones TCP/IP en el puerto %s?\n"

<<<<<<< HEAD
#: fe-connect.c:1677
#, c-format
#| msgid "invalid integer value \"%s\" for keyword \"%s\"\n"
msgid "invalid integer value \"%s\" for connection option \"%s\"\n"
msgstr "valor entero «%s» no válido para la opción de conexión «%s»\n"

#: fe-connect.c:1707 fe-connect.c:1741 fe-connect.c:1776 fe-connect.c:1863
#: fe-connect.c:2506
=======
#: fe-connect.c:1789
#, c-format
msgid "invalid integer value \"%s\" for connection option \"%s\"\n"
msgstr "valor entero «%s» no válido para la opción de conexión «%s»\n"

#: fe-connect.c:1819 fe-connect.c:1853 fe-connect.c:1888 fe-connect.c:1975
#: fe-connect.c:2619
>>>>>>> 45fdc973
#, c-format
msgid "setsockopt(%s) failed: %s\n"
msgstr "setsockopt(%s) falló: %s\n"

<<<<<<< HEAD
#: fe-connect.c:1829
=======
#: fe-connect.c:1941
>>>>>>> 45fdc973
#, c-format
msgid "WSAIoctl(SIO_KEEPALIVE_VALS) failed: %ui\n"
msgstr "WSAIoctl(SIO_KEEPALIVE_VALS) failed: %ui\n"

<<<<<<< HEAD
#: fe-connect.c:2197
msgid "invalid connection state, probably indicative of memory corruption\n"
msgstr "el estado de conexión no es válido, probablemente por corrupción de memoria\n"

#: fe-connect.c:2265
=======
#: fe-connect.c:2312
msgid "invalid connection state, probably indicative of memory corruption\n"
msgstr "el estado de conexión no es válido, probablemente por corrupción de memoria\n"

#: fe-connect.c:2378
>>>>>>> 45fdc973
#, c-format
msgid "invalid port number: \"%s\"\n"
msgstr "número de puerto no válido: «%s»\n"

<<<<<<< HEAD
#: fe-connect.c:2281
=======
#: fe-connect.c:2394
>>>>>>> 45fdc973
#, c-format
msgid "could not translate host name \"%s\" to address: %s\n"
msgstr "no se pudo traducir el nombre «%s» a una dirección: %s\n"

<<<<<<< HEAD
#: fe-connect.c:2294
=======
#: fe-connect.c:2407
>>>>>>> 45fdc973
#, c-format
msgid "could not parse network address \"%s\": %s\n"
msgstr "no se pudo interpretar la dirección de red «%s»: %s\n"

<<<<<<< HEAD
#: fe-connect.c:2307
=======
#: fe-connect.c:2420
>>>>>>> 45fdc973
#, c-format
msgid "Unix-domain socket path \"%s\" is too long (maximum %d bytes)\n"
msgstr "la ruta del socket de dominio Unix «%s» es demasiado larga (máximo %d bytes)\n"

<<<<<<< HEAD
#: fe-connect.c:2322
=======
#: fe-connect.c:2435
>>>>>>> 45fdc973
#, c-format
msgid "could not translate Unix-domain socket path \"%s\" to address: %s\n"
msgstr "no se pudo traducir la ruta del socket Unix «%s» a una dirección: %s\n"

<<<<<<< HEAD
#: fe-connect.c:2443
=======
#: fe-connect.c:2556
>>>>>>> 45fdc973
#, c-format
msgid "could not create socket: %s\n"
msgstr "no se pudo crear el socket: %s\n"

<<<<<<< HEAD
#: fe-connect.c:2465
=======
#: fe-connect.c:2578
>>>>>>> 45fdc973
#, c-format
msgid "could not set socket to nonblocking mode: %s\n"
msgstr "no se pudo establecer el socket en modo no bloqueante: %s\n"

<<<<<<< HEAD
#: fe-connect.c:2475
=======
#: fe-connect.c:2588
>>>>>>> 45fdc973
#, c-format
msgid "could not set socket to close-on-exec mode: %s\n"
msgstr "no se pudo poner el socket en modo close-on-exec: %s\n"

<<<<<<< HEAD
#: fe-connect.c:2493
msgid "keepalives parameter must be an integer\n"
msgstr "el parámetro de keepalives debe ser un entero\n"

#: fe-connect.c:2633
=======
#: fe-connect.c:2606
msgid "keepalives parameter must be an integer\n"
msgstr "el parámetro de keepalives debe ser un entero\n"

#: fe-connect.c:2746
>>>>>>> 45fdc973
#, c-format
msgid "could not get socket error status: %s\n"
msgstr "no se pudo determinar el estado de error del socket: %s\n"

<<<<<<< HEAD
#: fe-connect.c:2661
=======
#: fe-connect.c:2774
>>>>>>> 45fdc973
#, c-format
msgid "could not get client address from socket: %s\n"
msgstr "no se pudo obtener la dirección del cliente desde el socket: %s\n"

<<<<<<< HEAD
#: fe-connect.c:2703
msgid "requirepeer parameter is not supported on this platform\n"
msgstr "el parámetro requirepeer no está soportado en esta plataforma\n"

#: fe-connect.c:2706
=======
#: fe-connect.c:2816
msgid "requirepeer parameter is not supported on this platform\n"
msgstr "el parámetro requirepeer no está soportado en esta plataforma\n"

#: fe-connect.c:2819
>>>>>>> 45fdc973
#, c-format
msgid "could not get peer credentials: %s\n"
msgstr "no se pudo obtener credenciales de la contraparte: %s\n"

<<<<<<< HEAD
#: fe-connect.c:2729
=======
#: fe-connect.c:2843
>>>>>>> 45fdc973
#, c-format
msgid "requirepeer specifies \"%s\", but actual peer user name is \"%s\"\n"
msgstr "requirepeer especifica «%s», pero el nombre de usuario de la contraparte es «%s»\n"

<<<<<<< HEAD
#: fe-connect.c:2764
=======
#: fe-connect.c:2883
>>>>>>> 45fdc973
#, c-format
msgid "could not send GSSAPI negotiation packet: %s\n"
msgstr "no se pudo enviar el paquete de negociación GSSAPI: %s\n"

<<<<<<< HEAD
#: fe-connect.c:2776
#| msgid "GSSAPI encryption required, but was impossible (possibly no ccache, no server support, or using a local socket)\n"
msgid "GSSAPI encryption required but was impossible (possibly no credential cache, no server support, or using a local socket)\n"
msgstr "cifrado GSSAPI requerido, pero fue imposible (posiblemente no hay cache de credenciales, no hay soporte de servidor, o se está usando un socket local)\n"

#: fe-connect.c:2803
=======
#: fe-connect.c:2895
msgid "GSSAPI encryption required but was impossible (possibly no credential cache, no server support, or using a local socket)\n"
msgstr "cifrado GSSAPI requerido, pero fue imposible (posiblemente no hay cache de credenciales, no hay soporte de servidor, o se está usando un socket local)\n"

#: fe-connect.c:2922
>>>>>>> 45fdc973
#, c-format
msgid "could not send SSL negotiation packet: %s\n"
msgstr "no se pudo enviar el paquete de negociación SSL: %s\n"

<<<<<<< HEAD
#: fe-connect.c:2842
=======
#: fe-connect.c:2961
>>>>>>> 45fdc973
#, c-format
msgid "could not send startup packet: %s\n"
msgstr "no se pudo enviar el paquete de inicio: %s\n"

<<<<<<< HEAD
#: fe-connect.c:2912
msgid "server does not support SSL, but SSL was required\n"
msgstr "el servidor no soporta SSL, pero SSL es requerida\n"

#: fe-connect.c:2938
=======
#: fe-connect.c:3031
msgid "server does not support SSL, but SSL was required\n"
msgstr "el servidor no soporta SSL, pero SSL es requerida\n"

#: fe-connect.c:3057
>>>>>>> 45fdc973
#, c-format
msgid "received invalid response to SSL negotiation: %c\n"
msgstr "se ha recibido una respuesta no válida en la negociación SSL: %c\n"

<<<<<<< HEAD
#: fe-connect.c:3028
msgid "server doesn't support GSSAPI encryption, but it was required\n"
msgstr "el servidor no soporta cifrado GSSAPI, pero es requerida\n"

#: fe-connect.c:3039
=======
#: fe-connect.c:3147
msgid "server doesn't support GSSAPI encryption, but it was required\n"
msgstr "el servidor no soporta cifrado GSSAPI, pero es requerida\n"

#: fe-connect.c:3158
>>>>>>> 45fdc973
#, c-format
msgid "received invalid response to GSSAPI negotiation: %c\n"
msgstr "se ha recibido una respuesta no válida en la negociación GSSAPI: %c\n"

<<<<<<< HEAD
#: fe-connect.c:3107 fe-connect.c:3140
=======
#: fe-connect.c:3225 fe-connect.c:3256
>>>>>>> 45fdc973
#, c-format
msgid "expected authentication request from server, but received %c\n"
msgstr "se esperaba una petición de autentificación desde el servidor, pero se ha recibido %c\n"

<<<<<<< HEAD
#: fe-connect.c:3387
msgid "unexpected message from server during startup\n"
msgstr "se ha recibido un mensaje inesperado del servidor durante el inicio\n"

#: fe-connect.c:3614
=======
#: fe-connect.c:3502
msgid "unexpected message from server during startup\n"
msgstr "se ha recibido un mensaje inesperado del servidor durante el inicio\n"

#: fe-connect.c:3707
>>>>>>> 45fdc973
#, c-format
msgid "could not make a writable connection to server \"%s:%s\"\n"
msgstr "no se pudo establecer una conexión de escritura al servidor: «%s:%s»\n"

<<<<<<< HEAD
#: fe-connect.c:3660
=======
#: fe-connect.c:3753
>>>>>>> 45fdc973
#, c-format
msgid "test \"SHOW transaction_read_only\" failed on server \"%s:%s\"\n"
msgstr "la prueba «SHOW transaction_read_only» falló en el servidor «%s:%s»\n"

<<<<<<< HEAD
#: fe-connect.c:3675
=======
#: fe-connect.c:3768
>>>>>>> 45fdc973
#, c-format
msgid "invalid connection state %d, probably indicative of memory corruption\n"
msgstr "estado de conexión no válido %d, probablemente por corrupción de memoria\n"

<<<<<<< HEAD
#: fe-connect.c:4117 fe-connect.c:4177
=======
#: fe-connect.c:4220 fe-connect.c:4280
>>>>>>> 45fdc973
#, c-format
msgid "PGEventProc \"%s\" failed during PGEVT_CONNRESET event\n"
msgstr "PGEventProc «%s» falló durante el evento PGEVT_CONNRESET\n"

<<<<<<< HEAD
#: fe-connect.c:4524
=======
#: fe-connect.c:4627
>>>>>>> 45fdc973
#, c-format
msgid "invalid LDAP URL \"%s\": scheme must be ldap://\n"
msgstr "URL LDAP no válida «%s»: el esquema debe ser ldap://\n"

<<<<<<< HEAD
#: fe-connect.c:4539
=======
#: fe-connect.c:4642
>>>>>>> 45fdc973
#, c-format
msgid "invalid LDAP URL \"%s\": missing distinguished name\n"
msgstr "URL LDAP no válida «%s»: distinguished name faltante\n"

<<<<<<< HEAD
#: fe-connect.c:4550 fe-connect.c:4603
=======
#: fe-connect.c:4654 fe-connect.c:4709
>>>>>>> 45fdc973
#, c-format
msgid "invalid LDAP URL \"%s\": must have exactly one attribute\n"
msgstr "URL LDAP no válida «%s»: debe tener exactamente un atributo\n"

<<<<<<< HEAD
#: fe-connect.c:4560 fe-connect.c:4617
=======
#: fe-connect.c:4665 fe-connect.c:4724
>>>>>>> 45fdc973
#, c-format
msgid "invalid LDAP URL \"%s\": must have search scope (base/one/sub)\n"
msgstr "URL LDAP no válida «%s»: debe tener ámbito de búsqueda (base/one/sub)\n"

<<<<<<< HEAD
#: fe-connect.c:4571
=======
#: fe-connect.c:4676
>>>>>>> 45fdc973
#, c-format
msgid "invalid LDAP URL \"%s\": no filter\n"
msgstr "URL LDAP no válida «%s»: no tiene filtro\n"

<<<<<<< HEAD
#: fe-connect.c:4592
=======
#: fe-connect.c:4697
>>>>>>> 45fdc973
#, c-format
msgid "invalid LDAP URL \"%s\": invalid port number\n"
msgstr "URL LDAP no válida «%s»: número de puerto no válido\n"

<<<<<<< HEAD
#: fe-connect.c:4626
msgid "could not create LDAP structure\n"
msgstr "no se pudo crear estructura LDAP\n"

#: fe-connect.c:4702
=======
#: fe-connect.c:4733
msgid "could not create LDAP structure\n"
msgstr "no se pudo crear estructura LDAP\n"

#: fe-connect.c:4809
>>>>>>> 45fdc973
#, c-format
msgid "lookup on LDAP server failed: %s\n"
msgstr "búsqueda en servidor LDAP falló: %s\n"

<<<<<<< HEAD
#: fe-connect.c:4713
msgid "more than one entry found on LDAP lookup\n"
msgstr "se encontro más de una entrada en búsqueda LDAP\n"

#: fe-connect.c:4714 fe-connect.c:4726
msgid "no entry found on LDAP lookup\n"
msgstr "no se encontró ninguna entrada en búsqueda LDAP\n"

#: fe-connect.c:4737 fe-connect.c:4750
msgid "attribute has no values on LDAP lookup\n"
msgstr "la búsqueda LDAP entregó atributo sin valores\n"

#: fe-connect.c:4802 fe-connect.c:4821 fe-connect.c:5354
=======
#: fe-connect.c:4820
msgid "more than one entry found on LDAP lookup\n"
msgstr "se encontro más de una entrada en búsqueda LDAP\n"

#: fe-connect.c:4821 fe-connect.c:4833
msgid "no entry found on LDAP lookup\n"
msgstr "no se encontró ninguna entrada en búsqueda LDAP\n"

#: fe-connect.c:4844 fe-connect.c:4857
msgid "attribute has no values on LDAP lookup\n"
msgstr "la búsqueda LDAP entregó atributo sin valores\n"

#: fe-connect.c:4909 fe-connect.c:4928 fe-connect.c:5460
>>>>>>> 45fdc973
#, c-format
msgid "missing \"=\" after \"%s\" in connection info string\n"
msgstr "falta «=» después de «%s» en la cadena de información de la conexión\n"

<<<<<<< HEAD
#: fe-connect.c:4894 fe-connect.c:5539 fe-connect.c:6313
=======
#: fe-connect.c:5001 fe-connect.c:5645 fe-connect.c:6419
>>>>>>> 45fdc973
#, c-format
msgid "invalid connection option \"%s\"\n"
msgstr "opción de conexión no válida «%s»\n"

<<<<<<< HEAD
#: fe-connect.c:4910 fe-connect.c:5403
msgid "unterminated quoted string in connection info string\n"
msgstr "cadena de caracteres entre comillas sin terminar en la cadena de información de conexión\n"

#: fe-connect.c:4993
=======
#: fe-connect.c:5017 fe-connect.c:5509
msgid "unterminated quoted string in connection info string\n"
msgstr "cadena de caracteres entre comillas sin terminar en la cadena de información de conexión\n"

#: fe-connect.c:5100
>>>>>>> 45fdc973
#, c-format
msgid "definition of service \"%s\" not found\n"
msgstr "la definición de servicio «%s» no fue encontrada\n"

<<<<<<< HEAD
#: fe-connect.c:5016
=======
#: fe-connect.c:5123
>>>>>>> 45fdc973
#, c-format
msgid "service file \"%s\" not found\n"
msgstr "el archivo de servicio «%s» no fue encontrado\n"

#: fe-connect.c:5138
#, c-format
msgid "line %d too long in service file \"%s\"\n"
msgstr "la línea %d es demasiado larga en archivo de servicio «%s»\n"

<<<<<<< HEAD
#: fe-connect.c:5104 fe-connect.c:5148
=======
#: fe-connect.c:5210 fe-connect.c:5254
>>>>>>> 45fdc973
#, c-format
msgid "syntax error in service file \"%s\", line %d\n"
msgstr "error de sintaxis en archivo de servicio «%s», línea %d\n"

<<<<<<< HEAD
#: fe-connect.c:5115
=======
#: fe-connect.c:5221
>>>>>>> 45fdc973
#, c-format
msgid "nested service specifications not supported in service file \"%s\", line %d\n"
msgstr "especificaciones de servicio anidadas no soportadas en archivo de servicio «%s», línea %d\n"

<<<<<<< HEAD
#: fe-connect.c:5835
=======
#: fe-connect.c:5941
>>>>>>> 45fdc973
#, c-format
msgid "invalid URI propagated to internal parser routine: \"%s\"\n"
msgstr "URI no válida propagada a rutina interna de procesamiento: «%s»\n"

<<<<<<< HEAD
#: fe-connect.c:5912
=======
#: fe-connect.c:6018
>>>>>>> 45fdc973
#, c-format
msgid "end of string reached when looking for matching \"]\" in IPv6 host address in URI: \"%s\"\n"
msgstr "se encontró el fin de la cadena mientras se buscaba el «]» correspondiente en dirección IPv6 en URI: «%s»\n"

<<<<<<< HEAD
#: fe-connect.c:5919
=======
#: fe-connect.c:6025
>>>>>>> 45fdc973
#, c-format
msgid "IPv6 host address may not be empty in URI: \"%s\"\n"
msgstr "la dirección IPv6 no puede ser vacía en la URI: «%s»\n"

<<<<<<< HEAD
#: fe-connect.c:5934
=======
#: fe-connect.c:6040
>>>>>>> 45fdc973
#, c-format
msgid "unexpected character \"%c\" at position %d in URI (expected \":\" or \"/\"): \"%s\"\n"
msgstr "carácter «%c» inesperado en la posición %d en URI (se esperaba «:» o «/»): «%s»\n"

<<<<<<< HEAD
#: fe-connect.c:6063
=======
#: fe-connect.c:6169
>>>>>>> 45fdc973
#, c-format
msgid "extra key/value separator \"=\" in URI query parameter: \"%s\"\n"
msgstr "separador llave/valor «=» extra en parámetro de la URI: «%s»\n"

<<<<<<< HEAD
#: fe-connect.c:6083
=======
#: fe-connect.c:6189
>>>>>>> 45fdc973
#, c-format
msgid "missing key/value separator \"=\" in URI query parameter: \"%s\"\n"
msgstr "separador llave/valor «=» faltante en parámetro de la URI: «%s»\n"

<<<<<<< HEAD
#: fe-connect.c:6134
=======
#: fe-connect.c:6240
>>>>>>> 45fdc973
#, c-format
msgid "invalid URI query parameter: \"%s\"\n"
msgstr "parámetro de URI no válido: «%s»\n"

<<<<<<< HEAD
#: fe-connect.c:6208
=======
#: fe-connect.c:6314
>>>>>>> 45fdc973
#, c-format
msgid "invalid percent-encoded token: \"%s\"\n"
msgstr "elemento escapado con %% no válido: «%s»\n"

<<<<<<< HEAD
#: fe-connect.c:6218
=======
#: fe-connect.c:6324
>>>>>>> 45fdc973
#, c-format
msgid "forbidden value %%00 in percent-encoded value: \"%s\"\n"
msgstr "valor no permitido %%00 en valor escapado con %%: «%s»\n"

#: fe-connect.c:6687
msgid "connection pointer is NULL\n"
msgstr "el puntero de conexión es NULL\n"

#: fe-connect.c:6986
#, c-format
msgid "WARNING: password file \"%s\" is not a plain file\n"
msgstr "ADVERTENCIA: El archivo de claves «%s» no es un archivo plano\n"

#: fe-connect.c:6995
#, c-format
msgid "WARNING: password file \"%s\" has group or world access; permissions should be u=rw (0600) or less\n"
msgstr "ADVERTENCIA: El archivo de claves «%s» tiene permiso de lectura para el grupo u otros; los permisos deberían ser u=rw (0600) o menos\n"

#: fe-connect.c:7036
#, fuzzy, c-format
#| msgid "line %d too long in service file \"%s\"\n"
msgid "WARNING: line %d too long in password file \"%s\"\n"
msgstr "la línea %d es demasiado larga en archivo de servicio «%s»\n"

#: fe-connect.c:7115
#, c-format
msgid "password retrieved from file \"%s\"\n"
msgstr "contraseña obtenida desde el archivo «%s»\n"

#: fe-exec.c:444 fe-exec.c:2821
#, c-format
msgid "row number %d is out of range 0..%d"
msgstr "el número de fila %d está fuera del rango 0..%d"

#: fe-exec.c:505 fe-protocol2.c:497 fe-protocol2.c:532 fe-protocol2.c:1050
#: fe-protocol3.c:206 fe-protocol3.c:233 fe-protocol3.c:250 fe-protocol3.c:330
#: fe-protocol3.c:723 fe-protocol3.c:954
msgid "out of memory"
msgstr "memoria agotada"

#: fe-exec.c:506 fe-protocol2.c:1396 fe-protocol3.c:1907
#, c-format
msgid "%s"
msgstr "%s"

#: fe-exec.c:815
msgid "write to server failed\n"
msgstr "falló escritura al servidor\n"

#: fe-exec.c:896
msgid "NOTICE"
msgstr "AVISO"

#: fe-exec.c:954
msgid "PGresult cannot support more than INT_MAX tuples"
msgstr "PGresult no puede soportar un número de tuplas mayor que INT_MAX"

#: fe-exec.c:966
msgid "size_t overflow"
msgstr "desbordamiento de size_t"

#: fe-exec.c:1243 fe-exec.c:1301 fe-exec.c:1347
msgid "command string is a null pointer\n"
msgstr "la cadena de orden es un puntero nulo\n"

#: fe-exec.c:1307 fe-exec.c:1353 fe-exec.c:1448
msgid "number of parameters must be between 0 and 65535\n"
msgstr "el número de parámetros debe estar entre 0 y 65535\n"

#: fe-exec.c:1341 fe-exec.c:1442
msgid "statement name is a null pointer\n"
msgstr "el nombre de sentencia es un puntero nulo\n"

#: fe-exec.c:1361 fe-exec.c:1524 fe-exec.c:2233 fe-exec.c:2435
msgid "function requires at least protocol version 3.0\n"
msgstr "la función requiere protocolo 3.0 o superior\n"

#: fe-exec.c:1479
msgid "no connection to the server\n"
msgstr "no hay conexión con el servidor\n"

#: fe-exec.c:1486
msgid "another command is already in progress\n"
msgstr "hay otra orden en ejecución\n"

#: fe-exec.c:1600
msgid "length must be given for binary parameter\n"
msgstr "el largo debe ser especificado para un parámetro binario\n"

#: fe-exec.c:1863
#, c-format
msgid "unexpected asyncStatus: %d\n"
msgstr "asyncStatus no esperado: %d\n"

#: fe-exec.c:1883
#, c-format
msgid "PGEventProc \"%s\" failed during PGEVT_RESULTCREATE event\n"
msgstr "PGEventProc «%s» falló durante el evento PGEVT_RESULTCREATE\n"

#: fe-exec.c:2043
msgid "COPY terminated by new PQexec"
msgstr "COPY terminado por un nuevo PQexec"

#: fe-exec.c:2051
msgid "COPY IN state must be terminated first\n"
msgstr "el estado COPY IN debe ser terminado primero\n"

#: fe-exec.c:2071
msgid "COPY OUT state must be terminated first\n"
msgstr "el estado COPY OUT debe ser terminado primero\n"

#: fe-exec.c:2079
msgid "PQexec not allowed during COPY BOTH\n"
msgstr "PQexec no está permitido durante COPY BOTH\n"

#: fe-exec.c:2325 fe-exec.c:2392 fe-exec.c:2482 fe-protocol2.c:1353
#: fe-protocol3.c:1838
msgid "no COPY in progress\n"
msgstr "no hay COPY alguno en ejecución\n"

#: fe-exec.c:2672
msgid "connection in wrong state\n"
msgstr "la conexión está en un estado incorrecto\n"

#: fe-exec.c:2703
msgid "invalid ExecStatusType code"
msgstr "el código de ExecStatusType no es válido"

#: fe-exec.c:2730
msgid "PGresult is not an error result\n"
msgstr "PGresult no es un resultado de error\n"

#: fe-exec.c:2805 fe-exec.c:2828
#, c-format
msgid "column number %d is out of range 0..%d"
msgstr "el número de columna %d está fuera del rango 0..%d"

#: fe-exec.c:2843
#, c-format
msgid "parameter number %d is out of range 0..%d"
msgstr "el número de parámetro %d está fuera del rango 0..%d"

#: fe-exec.c:3153
#, c-format
msgid "could not interpret result from server: %s"
msgstr "no se pudo interpretar el resultado del servidor: %s"

#: fe-exec.c:3392 fe-exec.c:3476
msgid "incomplete multibyte character\n"
msgstr "carácter multibyte incompleto\n"

#: fe-gssapi-common.c:124
<<<<<<< HEAD
#| msgid "GSSAPI unwrap error"
=======
>>>>>>> 45fdc973
msgid "GSSAPI name import error"
msgstr "error de importación de nombre de GSSAPI"

#: fe-lobj.c:154
msgid "cannot determine OID of function lo_truncate\n"
msgstr "no se puede determinar el OID de la función lo_truncate\n"

#: fe-lobj.c:170
msgid "argument of lo_truncate exceeds integer range\n"
msgstr "el argumento de lo_truncate excede el rango de enteros\n"

#: fe-lobj.c:221
msgid "cannot determine OID of function lo_truncate64\n"
msgstr "no se puede determinar el OID de la función lo_truncate64\n"

#: fe-lobj.c:279
msgid "argument of lo_read exceeds integer range\n"
msgstr "el argumento de lo_read excede el rango de enteros\n"

#: fe-lobj.c:334
msgid "argument of lo_write exceeds integer range\n"
msgstr "el argumento de lo_write excede el rango de enteros\n"

#: fe-lobj.c:425
msgid "cannot determine OID of function lo_lseek64\n"
msgstr "no se puede determinar el OID de la función lo_lseek64\n"

#: fe-lobj.c:521
msgid "cannot determine OID of function lo_create\n"
msgstr "no se puede determinar el OID de la función lo_create\n"

#: fe-lobj.c:600
msgid "cannot determine OID of function lo_tell64\n"
msgstr "no se puede determinar el OID de la función lo_tell64\n"

#: fe-lobj.c:706 fe-lobj.c:815
#, c-format
msgid "could not open file \"%s\": %s\n"
msgstr "no se pudo abrir el archivo «%s»: %s\n"

#: fe-lobj.c:761
#, c-format
msgid "could not read from file \"%s\": %s\n"
msgstr "no se pudo leer el archivo «%s»: %s\n"

#: fe-lobj.c:835 fe-lobj.c:859
#, c-format
msgid "could not write to file \"%s\": %s\n"
msgstr "no se pudo escribir a archivo «%s»: %s\n"

#: fe-lobj.c:946
msgid "query to initialize large object functions did not return data\n"
msgstr "la consulta para inicializar las funciones de objetos grandes no devuelve datos\n"

#: fe-lobj.c:995
msgid "cannot determine OID of function lo_open\n"
msgstr "no se puede determinar el OID de la función lo_open\n"

#: fe-lobj.c:1002
msgid "cannot determine OID of function lo_close\n"
msgstr "no se puede determinar el OID de la función lo_close\n"

#: fe-lobj.c:1009
msgid "cannot determine OID of function lo_creat\n"
msgstr "no se puede determinar el OID de la función lo_creat\n"

#: fe-lobj.c:1016
msgid "cannot determine OID of function lo_unlink\n"
msgstr "no se puede determinar el OID de la función lo_unlink\n"

#: fe-lobj.c:1023
msgid "cannot determine OID of function lo_lseek\n"
msgstr "no se puede determinar el OID de la función lo_lseek\n"

#: fe-lobj.c:1030
msgid "cannot determine OID of function lo_tell\n"
msgstr "no se puede determinar el OID de la función lo_tell\n"

#: fe-lobj.c:1037
msgid "cannot determine OID of function loread\n"
msgstr "no se puede determinar el OID de la función loread\n"

#: fe-lobj.c:1044
msgid "cannot determine OID of function lowrite\n"
msgstr "no se puede determinar el OID de la función lowrite\n"

#: fe-misc.c:289
#, c-format
msgid "integer of size %lu not supported by pqGetInt"
msgstr "el entero de tamaño %lu no está soportado por pqGetInt"

#: fe-misc.c:325
#, c-format
msgid "integer of size %lu not supported by pqPutInt"
msgstr "el entero de tamaño %lu no está soportado por pqPutInt"

#: fe-misc.c:636 fe-misc.c:857
msgid "connection not open\n"
msgstr "la conexión no está abierta\n"

#: fe-misc.c:805 fe-secure-openssl.c:209 fe-secure-openssl.c:316
#: fe-secure.c:267 fe-secure.c:383
msgid ""
"server closed the connection unexpectedly\n"
"\tThis probably means the server terminated abnormally\n"
"\tbefore or while processing the request.\n"
msgstr ""
"el servidor ha cerrado la conexión inesperadamente\n"
"\tProbablemente se debe a que el servidor terminó de manera anormal\n"
"\tantes o durante el procesamiento de la petición.\n"

#: fe-misc.c:1044
msgid "timeout expired\n"
msgstr "tiempo de espera agotado\n"

#: fe-misc.c:1089
msgid "invalid socket\n"
msgstr "socket no válido\n"

#: fe-misc.c:1112
#, c-format
msgid "select() failed: %s\n"
msgstr "select() fallida: %s\n"

#: fe-protocol2.c:87
#, c-format
msgid "invalid setenv state %c, probably indicative of memory corruption\n"
msgstr "el estado de setenv %c no es válido, probablemente por corrupción de memoria\n"

#: fe-protocol2.c:384
#, c-format
msgid "invalid state %c, probably indicative of memory corruption\n"
msgstr "el estado %c no es válido, probablemente por corrupción de memoria\n"

#: fe-protocol2.c:473 fe-protocol3.c:183
#, c-format
msgid "message type 0x%02x arrived from server while idle"
msgstr "un mensaje de tipo 0x%02x llegó del servidor estando inactivo"

#: fe-protocol2.c:523
#, c-format
msgid "unexpected character %c following empty query response (\"I\" message)"
msgstr "carácter %c no esperado, siguiendo una respuesta de consulta vacía (mensaje «I»)"

#: fe-protocol2.c:589
#, c-format
msgid "server sent data (\"D\" message) without prior row description (\"T\" message)"
msgstr "el servidor envió datos (mensaje «D») sin precederlos con una descripción de fila (mensaje «T»)"

#: fe-protocol2.c:607
#, c-format
msgid "server sent binary data (\"B\" message) without prior row description (\"T\" message)"
msgstr "el servidor envió datos binarios (mensaje «B») sin precederlos con una description de fila (mensaje «T»)"

#: fe-protocol2.c:626 fe-protocol3.c:408
#, c-format
msgid "unexpected response from server; first received character was \"%c\"\n"
msgstr "se ha recibido una respuesta inesperada del servidor; el primer carácter recibido fue «%c»\n"

#: fe-protocol2.c:755 fe-protocol2.c:930 fe-protocol3.c:622 fe-protocol3.c:849
msgid "out of memory for query result"
msgstr "no hay suficiente memoria para el resultado de la consulta"

#: fe-protocol2.c:1408
#, c-format
msgid "lost synchronization with server, resetting connection"
msgstr "se perdió la sincronía con el servidor, reseteando la conexión"

#: fe-protocol2.c:1530 fe-protocol2.c:1562 fe-protocol3.c:2095
#, c-format
msgid "protocol error: id=0x%x\n"
msgstr "error de protocolo: id=0x%x\n"

#: fe-protocol3.c:365
msgid "server sent data (\"D\" message) without prior row description (\"T\" message)\n"
msgstr "el servidor envió datos (mensaje «D») sin precederlos con una descripción de fila (mensaje «T»)\n"

#: fe-protocol3.c:429
#, c-format
msgid "message contents do not agree with length in message type \"%c\"\n"
msgstr "el contenido del mensaje no concuerda con el largo, en el mensaje tipo «%c»\n"

#: fe-protocol3.c:449
#, c-format
msgid "lost synchronization with server: got message type \"%c\", length %d\n"
msgstr "se perdió la sincronía con el servidor: se recibió un mensaje de tipo «%c», largo %d\n"

#: fe-protocol3.c:500 fe-protocol3.c:540
msgid "insufficient data in \"T\" message"
msgstr "datos insuficientes en el mensaje «T»"

#: fe-protocol3.c:573
msgid "extraneous data in \"T\" message"
msgstr "datos ininteligibles en mensaje «T»"

#: fe-protocol3.c:686
msgid "extraneous data in \"t\" message"
msgstr "datos ininteligibles en mensaje «t»"

#: fe-protocol3.c:757 fe-protocol3.c:789 fe-protocol3.c:807
msgid "insufficient data in \"D\" message"
msgstr "datos insuficientes en el mensaje «D»"

#: fe-protocol3.c:763
msgid "unexpected field count in \"D\" message"
msgstr "cantidad de campos inesperada en mensaje «D»"

#: fe-protocol3.c:816
msgid "extraneous data in \"D\" message"
msgstr "datos ininteligibles en mensaje «D»"

#: fe-protocol3.c:1008
msgid "no error message available\n"
msgstr "no hay mensaje de error disponible\n"

#. translator: %s represents a digit string
#: fe-protocol3.c:1056 fe-protocol3.c:1075
#, c-format
msgid " at character %s"
msgstr " en el carácter %s"

#: fe-protocol3.c:1088
#, c-format
msgid "DETAIL:  %s\n"
msgstr "DETALLE:  %s\n"

#: fe-protocol3.c:1091
#, c-format
msgid "HINT:  %s\n"
msgstr "SUGERENCIA:  %s\n"

#: fe-protocol3.c:1094
#, c-format
msgid "QUERY:  %s\n"
msgstr "CONSULTA:  %s\n"

#: fe-protocol3.c:1101
#, c-format
msgid "CONTEXT:  %s\n"
msgstr "CONTEXTO:  %s\n"

#: fe-protocol3.c:1110
#, c-format
msgid "SCHEMA NAME:  %s\n"
msgstr "NOMBRE DE ESQUEMA:  %s\n"

#: fe-protocol3.c:1114
#, c-format
msgid "TABLE NAME:  %s\n"
msgstr "NOMBRE DE TABLA:  %s\n"

#: fe-protocol3.c:1118
#, c-format
msgid "COLUMN NAME:  %s\n"
msgstr "NOMBRE DE COLUMNA:  %s\n"

#: fe-protocol3.c:1122
#, c-format
msgid "DATATYPE NAME:  %s\n"
msgstr "NOMBRE TIPO DE DATO:  %s\n"

#: fe-protocol3.c:1126
#, c-format
msgid "CONSTRAINT NAME:  %s\n"
msgstr "NOMBRE DE RESTRICCIÓN:  %s\n"

#: fe-protocol3.c:1138
msgid "LOCATION:  "
msgstr "UBICACIÓN:  "

#: fe-protocol3.c:1140
#, c-format
msgid "%s, "
msgstr "%s, "

#: fe-protocol3.c:1142
#, c-format
msgid "%s:%s"
msgstr "%s:%s"

#: fe-protocol3.c:1337
#, c-format
msgid "LINE %d: "
msgstr "LÍNEA %d: "

#: fe-protocol3.c:1732
msgid "PQgetline: not doing text COPY OUT\n"
msgstr "PQgetline: no se está haciendo COPY OUT de texto\n"

#: fe-secure-common.c:124
msgid "SSL certificate's name contains embedded null\n"
msgstr "el elemento de nombre en el certificado SSL contiene un carácter null\n"

#: fe-secure-common.c:171
msgid "host name must be specified for a verified SSL connection\n"
msgstr "el nombre de servidor debe ser especificado para una conexión SSL verificada\n"

#: fe-secure-common.c:196
#, c-format
msgid "server certificate for \"%s\" does not match host name \"%s\"\n"
msgstr "el certificado de servidor para «%s» no coincide con el nombre de servidor «%s»\n"

#: fe-secure-common.c:202
msgid "could not get server's host name from server certificate\n"
msgstr "no se pudo obtener el nombre de servidor desde el certificado del servidor\n"

<<<<<<< HEAD
#: fe-secure-gssapi.c:160
msgid "GSSAPI wrap error"
msgstr "error de «wrap» de GSSAPI"

#: fe-secure-gssapi.c:166
#| msgid "GSSAPI did not provide confidentiality"
msgid "outgoing GSSAPI message would not use confidentiality\n"
msgstr "mensaje GSSAPI de saluda no proveería confidencialidad\n"

#: fe-secure-gssapi.c:173
=======
#: fe-secure-gssapi.c:201
msgid "GSSAPI wrap error"
msgstr "error de «wrap» de GSSAPI"

#: fe-secure-gssapi.c:209
msgid "outgoing GSSAPI message would not use confidentiality\n"
msgstr "mensaje GSSAPI de saluda no proveería confidencialidad\n"

#: fe-secure-gssapi.c:217
>>>>>>> 45fdc973
#, c-format
msgid "client tried to send oversize GSSAPI packet (%zu > %zu)\n"
msgstr "el cliente intentó enviar un paquete GSSAPI demasiado grande (%zu > %zu)\n"

<<<<<<< HEAD
#: fe-secure-gssapi.c:291 fe-secure-gssapi.c:497
#, c-format
#| msgid "oversize GSSAPI packet sent by the client: %zu bytes"
msgid "oversize GSSAPI packet sent by the server (%zu > %zu)\n"
msgstr "paquete GSSAPI demasiado grande enviado por el servidor (%zu > %zu)\n"

#: fe-secure-gssapi.c:327
msgid "GSSAPI unwrap error"
msgstr "error de «unwrap» de GSSAPI"

#: fe-secure-gssapi.c:335
#| msgid "GSSAPI did not provide confidentiality"
msgid "incoming GSSAPI message did not use confidentiality\n"
msgstr "mensaje GSSAPI entrante no usó confidencialidad\n"

#: fe-secure-gssapi.c:543
#| msgid "could not accept SSPI security context"
msgid "could not initiate GSSAPI security context"
msgstr "no se pudo iniciar un contexto de seguridad GSSAPI"

#: fe-secure-gssapi.c:568
msgid "GSSAPI size check error"
msgstr "error de verificación de tamaño GSSAPI"

#: fe-secure-gssapi.c:577
#| msgid "GSSAPI context error"
msgid "GSSAPI context establishment error"
msgstr "error de establecimiento de contexto de GSSAPI"

#: fe-secure-openssl.c:211 fe-secure-openssl.c:319 fe-secure-openssl.c:1219
=======
#: fe-secure-gssapi.c:354 fe-secure-gssapi.c:596
#, c-format
msgid "oversize GSSAPI packet sent by the server (%zu > %zu)\n"
msgstr "paquete GSSAPI demasiado grande enviado por el servidor (%zu > %zu)\n"

#: fe-secure-gssapi.c:393
msgid "GSSAPI unwrap error"
msgstr "error de «unwrap» de GSSAPI"

#: fe-secure-gssapi.c:403
msgid "incoming GSSAPI message did not use confidentiality\n"
msgstr "mensaje GSSAPI entrante no usó confidencialidad\n"

#: fe-secure-gssapi.c:642
msgid "could not initiate GSSAPI security context"
msgstr "no se pudo iniciar un contexto de seguridad GSSAPI"

#: fe-secure-gssapi.c:673
msgid "GSSAPI size check error"
msgstr "error de verificación de tamaño GSSAPI"

#: fe-secure-gssapi.c:684
msgid "GSSAPI context establishment error"
msgstr "error de establecimiento de contexto de GSSAPI"

#: fe-secure-openssl.c:214 fe-secure-openssl.c:321 fe-secure-openssl.c:1291
>>>>>>> 45fdc973
#, c-format
msgid "SSL SYSCALL error: %s\n"
msgstr "ERROR en llamada SSL: %s\n"

#: fe-secure-openssl.c:221 fe-secure-openssl.c:328 fe-secure-openssl.c:1295
msgid "SSL SYSCALL error: EOF detected\n"
msgstr "ERROR en llamada SSL: detectado fin de archivo\n"

#: fe-secure-openssl.c:232 fe-secure-openssl.c:339 fe-secure-openssl.c:1304
#, c-format
msgid "SSL error: %s\n"
msgstr "error de SSL: %s\n"

#: fe-secure-openssl.c:247 fe-secure-openssl.c:354
msgid "SSL connection has been closed unexpectedly\n"
msgstr "la conexión SSL se ha cerrado inesperadamente\n"

#: fe-secure-openssl.c:253 fe-secure-openssl.c:360 fe-secure-openssl.c:1313
#, c-format
msgid "unrecognized SSL error code: %d\n"
msgstr "código de error SSL no reconocido: %d\n"

#: fe-secure-openssl.c:400
msgid "could not determine server certificate signature algorithm\n"
msgstr "no se pudo determinar el algoritmo de firma del certificado del servidor\n"

#: fe-secure-openssl.c:421
#, c-format
msgid "could not find digest for NID %s\n"
msgstr "no se pudo encontrar «digest» para el NID %s\n"

#: fe-secure-openssl.c:431
msgid "could not generate peer certificate hash\n"
msgstr "no se pudo generar hash de certificado de la contraparte\n"

#: fe-secure-openssl.c:488
msgid "SSL certificate's name entry is missing\n"
msgstr "falta el elemento de nombre en el certificado SSL\n"

#: fe-secure-openssl.c:815
#, c-format
msgid "could not create SSL context: %s\n"
msgstr "no se pudo crear un contexto SSL: %s\n"

#: fe-secure-openssl.c:854
#, fuzzy, c-format
#| msgid "invalid integer value \"%s\" for connection option \"%s\"\n"
msgid "invalid value \"%s\" for minimum version of SSL protocol\n"
msgstr "valor entero «%s» no válido para la opción de conexión «%s»\n"

#: fe-secure-openssl.c:865
#, fuzzy, c-format
#| msgid "could not set minimum SSL protocol version"
msgid "could not set minimum version of SSL protocol: %s\n"
msgstr "no se pudo definir la versión mínima de protocolo SSL"

#: fe-secure-openssl.c:883
#, fuzzy, c-format
#| msgid "invalid value for \"buffering\" option"
msgid "invalid value \"%s\" for maximum version of SSL protocol\n"
msgstr "valor no válido para la opción «buffering»"

#: fe-secure-openssl.c:894
#, fuzzy, c-format
#| msgid "could not set maximum SSL protocol version"
msgid "could not set maximum version of SSL protocol: %s\n"
msgstr "no se pudo definir la versión máxima de protocolo SSL"

#: fe-secure-openssl.c:930
#, c-format
msgid "could not read root certificate file \"%s\": %s\n"
msgstr "no se pudo leer la lista de certificado raíz «%s»: %s\n"

#: fe-secure-openssl.c:974
msgid ""
"could not get home directory to locate root certificate file\n"
"Either provide the file or change sslmode to disable server certificate verification.\n"
msgstr ""
"no se pudo obtener el directorio «home» para ubicar el archivo del certificado raíz\n"
"Debe ya sea entregar este archivo, o bien cambiar sslmode para deshabilitar la verificación de certificados del servidor.\n"

#: fe-secure-openssl.c:978
#, c-format
msgid ""
"root certificate file \"%s\" does not exist\n"
"Either provide the file or change sslmode to disable server certificate verification.\n"
msgstr ""
"el archivo de certificado raíz «%s» no existe\n"
"Debe ya sea entregar este archivo, o bien cambiar sslmode para deshabilitar la verificación de certificados del servidor.\n"

#: fe-secure-openssl.c:1009
#, c-format
msgid "could not open certificate file \"%s\": %s\n"
msgstr "no se pudo abrir el archivo de certificado «%s»: %s\n"

#: fe-secure-openssl.c:1028
#, c-format
msgid "could not read certificate file \"%s\": %s\n"
msgstr "no se pudo leer el archivo de certificado «%s»: %s\n"

#: fe-secure-openssl.c:1053
#, c-format
msgid "could not establish SSL connection: %s\n"
msgstr "no se pudo establecer conexión SSL: %s\n"

#: fe-secure-openssl.c:1107
#, c-format
msgid "could not load SSL engine \"%s\": %s\n"
msgstr "no se pudo cargar el motor SSL «%s»: %s\n"

#: fe-secure-openssl.c:1119
#, c-format
msgid "could not initialize SSL engine \"%s\": %s\n"
msgstr "no se pudo inicializar el motor SSL «%s»: %s\n"

#: fe-secure-openssl.c:1135
#, c-format
msgid "could not read private SSL key \"%s\" from engine \"%s\": %s\n"
msgstr "no se pudo leer el archivo de la llave privada SSL «%s» desde el motor «%s»: %s\n"

#: fe-secure-openssl.c:1149
#, c-format
msgid "could not load private SSL key \"%s\" from engine \"%s\": %s\n"
msgstr "no se pudo leer la llave privada SSL «%s» desde el motor «%s»: %s\n"

#: fe-secure-openssl.c:1186
#, c-format
msgid "certificate present, but not private key file \"%s\"\n"
msgstr "el certificado está presente, pero no la llave privada «%s»\n"

#: fe-secure-openssl.c:1194
#, c-format
msgid "private key file \"%s\" has group or world access; permissions should be u=rw (0600) or less\n"
msgstr "el archivo de la llave privada «%s» tiene permiso de lectura para el grupo u otros; los permisos deberían ser u=rw (0600) o menos\n"

#: fe-secure-openssl.c:1219
#, c-format
msgid "could not load private key file \"%s\": %s\n"
msgstr "no se pudo cargar el archivo de la llave privada «%s»: %s\n"

#: fe-secure-openssl.c:1237
#, c-format
msgid "certificate does not match private key file \"%s\": %s\n"
msgstr "el certificado no coincide con la llave privada «%s»: %s\n"

#: fe-secure-openssl.c:1332
#, c-format
msgid "certificate could not be obtained: %s\n"
msgstr "el certificado no pudo ser obtenido: %s\n"

#: fe-secure-openssl.c:1421
#, c-format
msgid "no SSL error reported"
msgstr "código de error SSL no reportado"

#: fe-secure-openssl.c:1430
#, c-format
msgid "SSL error code %lu"
msgstr "código de error SSL %lu"

#: fe-secure-openssl.c:1677
#, c-format
msgid "WARNING: sslpassword truncated\n"
msgstr ""

#: fe-secure.c:275
#, c-format
msgid "could not receive data from server: %s\n"
msgstr "no se pudo recibir datos del servidor: %s\n"

#: fe-secure.c:390
#, c-format
msgid "could not send data to server: %s\n"
msgstr "no se pudo enviar datos al servidor: %s\n"

#: win32.c:314
#, c-format
msgid "unrecognized socket error: 0x%08X/%d"
msgstr "código de error de socket no reconocido: 0x%08X/%d"

<<<<<<< HEAD
#~ msgid "no GSSAPI support; cannot require GSSAPI\n"
#~ msgstr "no hay soporte GSSAPI; no se puede requerir GSSAPI\n"
=======
#~ msgid "SSL library does not support CRL certificates (file \"%s\")\n"
#~ msgstr "la biblioteca SSL no soporta certificados CRL (archivo «%s»)\n"
>>>>>>> 45fdc973
<|MERGE_RESOLUTION|>--- conflicted
+++ resolved
@@ -12,11 +12,7 @@
 msgstr ""
 "Project-Id-Version: libpq (PostgreSQL) 12\n"
 "Report-Msgid-Bugs-To: pgsql-bugs@lists.postgresql.org\n"
-<<<<<<< HEAD
-"POT-Creation-Date: 2019-09-29 23:39+0000\n"
-=======
 "POT-Creation-Date: 2020-05-17 02:39+0000\n"
->>>>>>> 45fdc973
 "PO-Revision-Date: 2019-09-29 22:11-0300\n"
 "Last-Translator: Carlos Chapi <carloswaldo@babelruins.org>\n"
 "Language-Team: PgSQL-es-Ayuda <pgsql-es-ayuda@lists.postgresql.org>\n"
@@ -56,21 +52,6 @@
 msgid "could not generate nonce\n"
 msgstr "no se pude generar nonce\n"
 
-<<<<<<< HEAD
-#: fe-auth-scram.c:328 fe-auth-scram.c:395 fe-auth-scram.c:517
-#: fe-auth-scram.c:537 fe-auth-scram.c:563 fe-auth-scram.c:577
-#: fe-auth-scram.c:626 fe-auth-scram.c:660 fe-auth.c:290 fe-auth.c:360
-#: fe-auth.c:395 fe-auth.c:581 fe-auth.c:740 fe-auth.c:1052 fe-auth.c:1200
-#: fe-connect.c:858 fe-connect.c:1320 fe-connect.c:1496 fe-connect.c:2083
-#: fe-connect.c:2106 fe-connect.c:2829 fe-connect.c:4511 fe-connect.c:4763
-#: fe-connect.c:4882 fe-connect.c:5136 fe-connect.c:5216 fe-connect.c:5315
-#: fe-connect.c:5571 fe-connect.c:5600 fe-connect.c:5672 fe-connect.c:5696
-#: fe-connect.c:5714 fe-connect.c:5815 fe-connect.c:5824 fe-connect.c:6180
-#: fe-connect.c:6330 fe-exec.c:2748 fe-exec.c:3495 fe-exec.c:3660
-#: fe-gssapi-common.c:111 fe-lobj.c:895 fe-protocol2.c:1213 fe-protocol3.c:999
-#: fe-protocol3.c:1703 fe-secure-common.c:110 fe-secure-openssl.c:438
-#: fe-secure-openssl.c:1025
-=======
 #: fe-auth-scram.c:356 fe-auth-scram.c:431 fe-auth-scram.c:579
 #: fe-auth-scram.c:600 fe-auth-scram.c:626 fe-auth-scram.c:641
 #: fe-auth-scram.c:691 fe-auth-scram.c:725 fe-auth.c:289 fe-auth.c:359
@@ -84,7 +65,6 @@
 #: fe-gssapi-common.c:111 fe-lobj.c:895 fe-protocol2.c:1207 fe-protocol3.c:995
 #: fe-protocol3.c:1699 fe-secure-common.c:110 fe-secure-gssapi.c:504
 #: fe-secure-openssl.c:440 fe-secure-openssl.c:1091
->>>>>>> 45fdc973
 msgid "out of memory\n"
 msgstr "memoria agotada\n"
 
@@ -104,22 +84,6 @@
 msgid "invalid SCRAM response (nonce mismatch)\n"
 msgstr "respuesta SCRAM no es válida (nonce no coincide)\n"
 
-<<<<<<< HEAD
-#: fe-auth-scram.c:586
-#| msgid "malformed SCRAM message (invalid server signature)\n"
-msgid "malformed SCRAM message (invalid salt)\n"
-msgstr "mensaje SCRAM mal formado (sal no válida)\n"
-
-#: fe-auth-scram.c:600
-msgid "malformed SCRAM message (invalid iteration count)\n"
-msgstr "mensaje SCRAM mal formado (el conteo de iteración no es válido)\n"
-
-#: fe-auth-scram.c:606
-msgid "malformed SCRAM message (garbage at end of server-first-message)\n"
-msgstr "mensaje SCRAM mal formado (se encontró basura al final de server-first-message)\n"
-
-#: fe-auth-scram.c:637
-=======
 #: fe-auth-scram.c:651
 msgid "malformed SCRAM message (invalid salt)\n"
 msgstr "mensaje SCRAM mal formado (sal no válida)\n"
@@ -133,24 +97,15 @@
 msgstr "mensaje SCRAM mal formado (se encontró basura al final de server-first-message)\n"
 
 #: fe-auth-scram.c:702
->>>>>>> 45fdc973
 #, c-format
 msgid "error received from server in SCRAM exchange: %s\n"
 msgstr "se recibió un error desde el servidor durante el intercambio SCRAM: %s\n"
 
-<<<<<<< HEAD
-#: fe-auth-scram.c:653
-msgid "malformed SCRAM message (garbage at end of server-final-message)\n"
-msgstr "mensaje SCRAM mal formado (se encontró basura al final de server-final-message)\n"
-
-#: fe-auth-scram.c:671
-=======
 #: fe-auth-scram.c:718
 msgid "malformed SCRAM message (garbage at end of server-final-message)\n"
 msgstr "mensaje SCRAM mal formado (se encontró basura al final de server-final-message)\n"
 
 #: fe-auth-scram.c:737
->>>>>>> 45fdc973
 msgid "malformed SCRAM message (invalid server signature)\n"
 msgstr "mensaje SCRAM mal formado (la signatura del servidor no es válida)\n"
 
@@ -163,11 +118,7 @@
 msgid "GSSAPI continuation error"
 msgstr "error en continuación de GSSAPI"
 
-<<<<<<< HEAD
-#: fe-auth.c:159 fe-auth.c:389 fe-gssapi-common.c:98 fe-secure-common.c:98
-=======
 #: fe-auth.c:158 fe-auth.c:388 fe-gssapi-common.c:98 fe-secure-common.c:98
->>>>>>> 45fdc973
 msgid "host name must be specified\n"
 msgstr "el nombre de servidor debe ser especificado\n"
 
@@ -267,20 +218,12 @@
 msgid "user name lookup failure: error code %lu\n"
 msgstr "fallo en la búsqueda del nombre de usuario: código de error %lu\n"
 
-<<<<<<< HEAD
-#: fe-auth.c:1037 fe-connect.c:2716
-=======
 #: fe-auth.c:1114 fe-connect.c:2830
->>>>>>> 45fdc973
 #, c-format
 msgid "could not look up local user ID %d: %s\n"
 msgstr "no se pudo buscar el usuario local de ID %d: %s\n"
 
-<<<<<<< HEAD
-#: fe-auth.c:1042 fe-connect.c:2721
-=======
 #: fe-auth.c:1119 fe-connect.c:2835
->>>>>>> 45fdc973
 #, c-format
 msgid "local user with ID %d does not exist\n"
 msgstr "no existe un usuario local con ID %d\n"
@@ -347,14 +290,8 @@
 msgid "invalid gssencmode value: \"%s\"\n"
 msgstr "valor gssencmode no válido: «%s»\n"
 
-<<<<<<< HEAD
-#: fe-connect.c:1267
-#, c-format
-#| msgid "sslmode value \"%s\" invalid when SSL support is not compiled in\n"
-=======
 #: fe-connect.c:1360
 #, c-format
->>>>>>> 45fdc973
 msgid "gssencmode value \"%s\" invalid when GSSAPI support is not compiled in\n"
 msgstr "el valor gssencmode «%s» no es válido cuando no se ha compilado con soporte GSSAPI\n"
 
@@ -368,11 +305,7 @@
 msgid "could not set socket to TCP no delay mode: %s\n"
 msgstr "no se pudo establecer el socket en modo TCP sin retardo: %s\n"
 
-<<<<<<< HEAD
-#: fe-connect.c:1581
-=======
 #: fe-connect.c:1674
->>>>>>> 45fdc973
 #, c-format
 msgid ""
 "could not connect to server: %s\n"
@@ -383,11 +316,7 @@
 "\t¿Está el servidor en ejecución localmente y aceptando\n"
 "\tconexiones en el socket de dominio Unix «%s»?\n"
 
-<<<<<<< HEAD
-#: fe-connect.c:1618
-=======
 #: fe-connect.c:1711
->>>>>>> 45fdc973
 #, c-format
 msgid ""
 "could not connect to server: %s\n"
@@ -398,11 +327,7 @@
 "\t¿Está el servidor en ejecución en el servidor «%s» (%s) y aceptando\n"
 "\tconexiones TCP/IP en el puerto %s?\n"
 
-<<<<<<< HEAD
-#: fe-connect.c:1626
-=======
 #: fe-connect.c:1719
->>>>>>> 45fdc973
 #, c-format
 msgid ""
 "could not connect to server: %s\n"
@@ -413,378 +338,199 @@
 "\t¿Está el servidor en ejecución en el servidor «%s» y aceptando\n"
 "\tconexiones TCP/IP en el puerto %s?\n"
 
-<<<<<<< HEAD
-#: fe-connect.c:1677
-#, c-format
-#| msgid "invalid integer value \"%s\" for keyword \"%s\"\n"
+#: fe-connect.c:1789
+#, c-format
 msgid "invalid integer value \"%s\" for connection option \"%s\"\n"
 msgstr "valor entero «%s» no válido para la opción de conexión «%s»\n"
 
-#: fe-connect.c:1707 fe-connect.c:1741 fe-connect.c:1776 fe-connect.c:1863
-#: fe-connect.c:2506
-=======
-#: fe-connect.c:1789
-#, c-format
-msgid "invalid integer value \"%s\" for connection option \"%s\"\n"
-msgstr "valor entero «%s» no válido para la opción de conexión «%s»\n"
-
 #: fe-connect.c:1819 fe-connect.c:1853 fe-connect.c:1888 fe-connect.c:1975
 #: fe-connect.c:2619
->>>>>>> 45fdc973
 #, c-format
 msgid "setsockopt(%s) failed: %s\n"
 msgstr "setsockopt(%s) falló: %s\n"
 
-<<<<<<< HEAD
-#: fe-connect.c:1829
-=======
 #: fe-connect.c:1941
->>>>>>> 45fdc973
 #, c-format
 msgid "WSAIoctl(SIO_KEEPALIVE_VALS) failed: %ui\n"
 msgstr "WSAIoctl(SIO_KEEPALIVE_VALS) failed: %ui\n"
 
-<<<<<<< HEAD
-#: fe-connect.c:2197
-msgid "invalid connection state, probably indicative of memory corruption\n"
-msgstr "el estado de conexión no es válido, probablemente por corrupción de memoria\n"
-
-#: fe-connect.c:2265
-=======
 #: fe-connect.c:2312
 msgid "invalid connection state, probably indicative of memory corruption\n"
 msgstr "el estado de conexión no es válido, probablemente por corrupción de memoria\n"
 
 #: fe-connect.c:2378
->>>>>>> 45fdc973
 #, c-format
 msgid "invalid port number: \"%s\"\n"
 msgstr "número de puerto no válido: «%s»\n"
 
-<<<<<<< HEAD
-#: fe-connect.c:2281
-=======
 #: fe-connect.c:2394
->>>>>>> 45fdc973
 #, c-format
 msgid "could not translate host name \"%s\" to address: %s\n"
 msgstr "no se pudo traducir el nombre «%s» a una dirección: %s\n"
 
-<<<<<<< HEAD
-#: fe-connect.c:2294
-=======
 #: fe-connect.c:2407
->>>>>>> 45fdc973
 #, c-format
 msgid "could not parse network address \"%s\": %s\n"
 msgstr "no se pudo interpretar la dirección de red «%s»: %s\n"
 
-<<<<<<< HEAD
-#: fe-connect.c:2307
-=======
 #: fe-connect.c:2420
->>>>>>> 45fdc973
 #, c-format
 msgid "Unix-domain socket path \"%s\" is too long (maximum %d bytes)\n"
 msgstr "la ruta del socket de dominio Unix «%s» es demasiado larga (máximo %d bytes)\n"
 
-<<<<<<< HEAD
-#: fe-connect.c:2322
-=======
 #: fe-connect.c:2435
->>>>>>> 45fdc973
 #, c-format
 msgid "could not translate Unix-domain socket path \"%s\" to address: %s\n"
 msgstr "no se pudo traducir la ruta del socket Unix «%s» a una dirección: %s\n"
 
-<<<<<<< HEAD
-#: fe-connect.c:2443
-=======
 #: fe-connect.c:2556
->>>>>>> 45fdc973
 #, c-format
 msgid "could not create socket: %s\n"
 msgstr "no se pudo crear el socket: %s\n"
 
-<<<<<<< HEAD
-#: fe-connect.c:2465
-=======
 #: fe-connect.c:2578
->>>>>>> 45fdc973
 #, c-format
 msgid "could not set socket to nonblocking mode: %s\n"
 msgstr "no se pudo establecer el socket en modo no bloqueante: %s\n"
 
-<<<<<<< HEAD
-#: fe-connect.c:2475
-=======
 #: fe-connect.c:2588
->>>>>>> 45fdc973
 #, c-format
 msgid "could not set socket to close-on-exec mode: %s\n"
 msgstr "no se pudo poner el socket en modo close-on-exec: %s\n"
 
-<<<<<<< HEAD
-#: fe-connect.c:2493
-msgid "keepalives parameter must be an integer\n"
-msgstr "el parámetro de keepalives debe ser un entero\n"
-
-#: fe-connect.c:2633
-=======
 #: fe-connect.c:2606
 msgid "keepalives parameter must be an integer\n"
 msgstr "el parámetro de keepalives debe ser un entero\n"
 
 #: fe-connect.c:2746
->>>>>>> 45fdc973
 #, c-format
 msgid "could not get socket error status: %s\n"
 msgstr "no se pudo determinar el estado de error del socket: %s\n"
 
-<<<<<<< HEAD
-#: fe-connect.c:2661
-=======
 #: fe-connect.c:2774
->>>>>>> 45fdc973
 #, c-format
 msgid "could not get client address from socket: %s\n"
 msgstr "no se pudo obtener la dirección del cliente desde el socket: %s\n"
 
-<<<<<<< HEAD
-#: fe-connect.c:2703
-msgid "requirepeer parameter is not supported on this platform\n"
-msgstr "el parámetro requirepeer no está soportado en esta plataforma\n"
-
-#: fe-connect.c:2706
-=======
 #: fe-connect.c:2816
 msgid "requirepeer parameter is not supported on this platform\n"
 msgstr "el parámetro requirepeer no está soportado en esta plataforma\n"
 
 #: fe-connect.c:2819
->>>>>>> 45fdc973
 #, c-format
 msgid "could not get peer credentials: %s\n"
 msgstr "no se pudo obtener credenciales de la contraparte: %s\n"
 
-<<<<<<< HEAD
-#: fe-connect.c:2729
-=======
 #: fe-connect.c:2843
->>>>>>> 45fdc973
 #, c-format
 msgid "requirepeer specifies \"%s\", but actual peer user name is \"%s\"\n"
 msgstr "requirepeer especifica «%s», pero el nombre de usuario de la contraparte es «%s»\n"
 
-<<<<<<< HEAD
-#: fe-connect.c:2764
-=======
 #: fe-connect.c:2883
->>>>>>> 45fdc973
 #, c-format
 msgid "could not send GSSAPI negotiation packet: %s\n"
 msgstr "no se pudo enviar el paquete de negociación GSSAPI: %s\n"
 
-<<<<<<< HEAD
-#: fe-connect.c:2776
-#| msgid "GSSAPI encryption required, but was impossible (possibly no ccache, no server support, or using a local socket)\n"
-msgid "GSSAPI encryption required but was impossible (possibly no credential cache, no server support, or using a local socket)\n"
-msgstr "cifrado GSSAPI requerido, pero fue imposible (posiblemente no hay cache de credenciales, no hay soporte de servidor, o se está usando un socket local)\n"
-
-#: fe-connect.c:2803
-=======
 #: fe-connect.c:2895
 msgid "GSSAPI encryption required but was impossible (possibly no credential cache, no server support, or using a local socket)\n"
 msgstr "cifrado GSSAPI requerido, pero fue imposible (posiblemente no hay cache de credenciales, no hay soporte de servidor, o se está usando un socket local)\n"
 
 #: fe-connect.c:2922
->>>>>>> 45fdc973
 #, c-format
 msgid "could not send SSL negotiation packet: %s\n"
 msgstr "no se pudo enviar el paquete de negociación SSL: %s\n"
 
-<<<<<<< HEAD
-#: fe-connect.c:2842
-=======
 #: fe-connect.c:2961
->>>>>>> 45fdc973
 #, c-format
 msgid "could not send startup packet: %s\n"
 msgstr "no se pudo enviar el paquete de inicio: %s\n"
 
-<<<<<<< HEAD
-#: fe-connect.c:2912
-msgid "server does not support SSL, but SSL was required\n"
-msgstr "el servidor no soporta SSL, pero SSL es requerida\n"
-
-#: fe-connect.c:2938
-=======
 #: fe-connect.c:3031
 msgid "server does not support SSL, but SSL was required\n"
 msgstr "el servidor no soporta SSL, pero SSL es requerida\n"
 
 #: fe-connect.c:3057
->>>>>>> 45fdc973
 #, c-format
 msgid "received invalid response to SSL negotiation: %c\n"
 msgstr "se ha recibido una respuesta no válida en la negociación SSL: %c\n"
 
-<<<<<<< HEAD
-#: fe-connect.c:3028
-msgid "server doesn't support GSSAPI encryption, but it was required\n"
-msgstr "el servidor no soporta cifrado GSSAPI, pero es requerida\n"
-
-#: fe-connect.c:3039
-=======
 #: fe-connect.c:3147
 msgid "server doesn't support GSSAPI encryption, but it was required\n"
 msgstr "el servidor no soporta cifrado GSSAPI, pero es requerida\n"
 
 #: fe-connect.c:3158
->>>>>>> 45fdc973
 #, c-format
 msgid "received invalid response to GSSAPI negotiation: %c\n"
 msgstr "se ha recibido una respuesta no válida en la negociación GSSAPI: %c\n"
 
-<<<<<<< HEAD
-#: fe-connect.c:3107 fe-connect.c:3140
-=======
 #: fe-connect.c:3225 fe-connect.c:3256
->>>>>>> 45fdc973
 #, c-format
 msgid "expected authentication request from server, but received %c\n"
 msgstr "se esperaba una petición de autentificación desde el servidor, pero se ha recibido %c\n"
 
-<<<<<<< HEAD
-#: fe-connect.c:3387
-msgid "unexpected message from server during startup\n"
-msgstr "se ha recibido un mensaje inesperado del servidor durante el inicio\n"
-
-#: fe-connect.c:3614
-=======
 #: fe-connect.c:3502
 msgid "unexpected message from server during startup\n"
 msgstr "se ha recibido un mensaje inesperado del servidor durante el inicio\n"
 
 #: fe-connect.c:3707
->>>>>>> 45fdc973
 #, c-format
 msgid "could not make a writable connection to server \"%s:%s\"\n"
 msgstr "no se pudo establecer una conexión de escritura al servidor: «%s:%s»\n"
 
-<<<<<<< HEAD
-#: fe-connect.c:3660
-=======
 #: fe-connect.c:3753
->>>>>>> 45fdc973
 #, c-format
 msgid "test \"SHOW transaction_read_only\" failed on server \"%s:%s\"\n"
 msgstr "la prueba «SHOW transaction_read_only» falló en el servidor «%s:%s»\n"
 
-<<<<<<< HEAD
-#: fe-connect.c:3675
-=======
 #: fe-connect.c:3768
->>>>>>> 45fdc973
 #, c-format
 msgid "invalid connection state %d, probably indicative of memory corruption\n"
 msgstr "estado de conexión no válido %d, probablemente por corrupción de memoria\n"
 
-<<<<<<< HEAD
-#: fe-connect.c:4117 fe-connect.c:4177
-=======
 #: fe-connect.c:4220 fe-connect.c:4280
->>>>>>> 45fdc973
 #, c-format
 msgid "PGEventProc \"%s\" failed during PGEVT_CONNRESET event\n"
 msgstr "PGEventProc «%s» falló durante el evento PGEVT_CONNRESET\n"
 
-<<<<<<< HEAD
-#: fe-connect.c:4524
-=======
 #: fe-connect.c:4627
->>>>>>> 45fdc973
 #, c-format
 msgid "invalid LDAP URL \"%s\": scheme must be ldap://\n"
 msgstr "URL LDAP no válida «%s»: el esquema debe ser ldap://\n"
 
-<<<<<<< HEAD
-#: fe-connect.c:4539
-=======
 #: fe-connect.c:4642
->>>>>>> 45fdc973
 #, c-format
 msgid "invalid LDAP URL \"%s\": missing distinguished name\n"
 msgstr "URL LDAP no válida «%s»: distinguished name faltante\n"
 
-<<<<<<< HEAD
-#: fe-connect.c:4550 fe-connect.c:4603
-=======
 #: fe-connect.c:4654 fe-connect.c:4709
->>>>>>> 45fdc973
 #, c-format
 msgid "invalid LDAP URL \"%s\": must have exactly one attribute\n"
 msgstr "URL LDAP no válida «%s»: debe tener exactamente un atributo\n"
 
-<<<<<<< HEAD
-#: fe-connect.c:4560 fe-connect.c:4617
-=======
 #: fe-connect.c:4665 fe-connect.c:4724
->>>>>>> 45fdc973
 #, c-format
 msgid "invalid LDAP URL \"%s\": must have search scope (base/one/sub)\n"
 msgstr "URL LDAP no válida «%s»: debe tener ámbito de búsqueda (base/one/sub)\n"
 
-<<<<<<< HEAD
-#: fe-connect.c:4571
-=======
 #: fe-connect.c:4676
->>>>>>> 45fdc973
 #, c-format
 msgid "invalid LDAP URL \"%s\": no filter\n"
 msgstr "URL LDAP no válida «%s»: no tiene filtro\n"
 
-<<<<<<< HEAD
-#: fe-connect.c:4592
-=======
 #: fe-connect.c:4697
->>>>>>> 45fdc973
 #, c-format
 msgid "invalid LDAP URL \"%s\": invalid port number\n"
 msgstr "URL LDAP no válida «%s»: número de puerto no válido\n"
 
-<<<<<<< HEAD
-#: fe-connect.c:4626
-msgid "could not create LDAP structure\n"
-msgstr "no se pudo crear estructura LDAP\n"
-
-#: fe-connect.c:4702
-=======
 #: fe-connect.c:4733
 msgid "could not create LDAP structure\n"
 msgstr "no se pudo crear estructura LDAP\n"
 
 #: fe-connect.c:4809
->>>>>>> 45fdc973
 #, c-format
 msgid "lookup on LDAP server failed: %s\n"
 msgstr "búsqueda en servidor LDAP falló: %s\n"
 
-<<<<<<< HEAD
-#: fe-connect.c:4713
-msgid "more than one entry found on LDAP lookup\n"
-msgstr "se encontro más de una entrada en búsqueda LDAP\n"
-
-#: fe-connect.c:4714 fe-connect.c:4726
-msgid "no entry found on LDAP lookup\n"
-msgstr "no se encontró ninguna entrada en búsqueda LDAP\n"
-
-#: fe-connect.c:4737 fe-connect.c:4750
-msgid "attribute has no values on LDAP lookup\n"
-msgstr "la búsqueda LDAP entregó atributo sin valores\n"
-
-#: fe-connect.c:4802 fe-connect.c:4821 fe-connect.c:5354
-=======
 #: fe-connect.c:4820
 msgid "more than one entry found on LDAP lookup\n"
 msgstr "se encontro más de una entrada en búsqueda LDAP\n"
@@ -798,42 +544,25 @@
 msgstr "la búsqueda LDAP entregó atributo sin valores\n"
 
 #: fe-connect.c:4909 fe-connect.c:4928 fe-connect.c:5460
->>>>>>> 45fdc973
 #, c-format
 msgid "missing \"=\" after \"%s\" in connection info string\n"
 msgstr "falta «=» después de «%s» en la cadena de información de la conexión\n"
 
-<<<<<<< HEAD
-#: fe-connect.c:4894 fe-connect.c:5539 fe-connect.c:6313
-=======
 #: fe-connect.c:5001 fe-connect.c:5645 fe-connect.c:6419
->>>>>>> 45fdc973
 #, c-format
 msgid "invalid connection option \"%s\"\n"
 msgstr "opción de conexión no válida «%s»\n"
 
-<<<<<<< HEAD
-#: fe-connect.c:4910 fe-connect.c:5403
-msgid "unterminated quoted string in connection info string\n"
-msgstr "cadena de caracteres entre comillas sin terminar en la cadena de información de conexión\n"
-
-#: fe-connect.c:4993
-=======
 #: fe-connect.c:5017 fe-connect.c:5509
 msgid "unterminated quoted string in connection info string\n"
 msgstr "cadena de caracteres entre comillas sin terminar en la cadena de información de conexión\n"
 
 #: fe-connect.c:5100
->>>>>>> 45fdc973
 #, c-format
 msgid "definition of service \"%s\" not found\n"
 msgstr "la definición de servicio «%s» no fue encontrada\n"
 
-<<<<<<< HEAD
-#: fe-connect.c:5016
-=======
 #: fe-connect.c:5123
->>>>>>> 45fdc973
 #, c-format
 msgid "service file \"%s\" not found\n"
 msgstr "el archivo de servicio «%s» no fue encontrado\n"
@@ -843,101 +572,57 @@
 msgid "line %d too long in service file \"%s\"\n"
 msgstr "la línea %d es demasiado larga en archivo de servicio «%s»\n"
 
-<<<<<<< HEAD
-#: fe-connect.c:5104 fe-connect.c:5148
-=======
 #: fe-connect.c:5210 fe-connect.c:5254
->>>>>>> 45fdc973
 #, c-format
 msgid "syntax error in service file \"%s\", line %d\n"
 msgstr "error de sintaxis en archivo de servicio «%s», línea %d\n"
 
-<<<<<<< HEAD
-#: fe-connect.c:5115
-=======
 #: fe-connect.c:5221
->>>>>>> 45fdc973
 #, c-format
 msgid "nested service specifications not supported in service file \"%s\", line %d\n"
 msgstr "especificaciones de servicio anidadas no soportadas en archivo de servicio «%s», línea %d\n"
 
-<<<<<<< HEAD
-#: fe-connect.c:5835
-=======
 #: fe-connect.c:5941
->>>>>>> 45fdc973
 #, c-format
 msgid "invalid URI propagated to internal parser routine: \"%s\"\n"
 msgstr "URI no válida propagada a rutina interna de procesamiento: «%s»\n"
 
-<<<<<<< HEAD
-#: fe-connect.c:5912
-=======
 #: fe-connect.c:6018
->>>>>>> 45fdc973
 #, c-format
 msgid "end of string reached when looking for matching \"]\" in IPv6 host address in URI: \"%s\"\n"
 msgstr "se encontró el fin de la cadena mientras se buscaba el «]» correspondiente en dirección IPv6 en URI: «%s»\n"
 
-<<<<<<< HEAD
-#: fe-connect.c:5919
-=======
 #: fe-connect.c:6025
->>>>>>> 45fdc973
 #, c-format
 msgid "IPv6 host address may not be empty in URI: \"%s\"\n"
 msgstr "la dirección IPv6 no puede ser vacía en la URI: «%s»\n"
 
-<<<<<<< HEAD
-#: fe-connect.c:5934
-=======
 #: fe-connect.c:6040
->>>>>>> 45fdc973
 #, c-format
 msgid "unexpected character \"%c\" at position %d in URI (expected \":\" or \"/\"): \"%s\"\n"
 msgstr "carácter «%c» inesperado en la posición %d en URI (se esperaba «:» o «/»): «%s»\n"
 
-<<<<<<< HEAD
-#: fe-connect.c:6063
-=======
 #: fe-connect.c:6169
->>>>>>> 45fdc973
 #, c-format
 msgid "extra key/value separator \"=\" in URI query parameter: \"%s\"\n"
 msgstr "separador llave/valor «=» extra en parámetro de la URI: «%s»\n"
 
-<<<<<<< HEAD
-#: fe-connect.c:6083
-=======
 #: fe-connect.c:6189
->>>>>>> 45fdc973
 #, c-format
 msgid "missing key/value separator \"=\" in URI query parameter: \"%s\"\n"
 msgstr "separador llave/valor «=» faltante en parámetro de la URI: «%s»\n"
 
-<<<<<<< HEAD
-#: fe-connect.c:6134
-=======
 #: fe-connect.c:6240
->>>>>>> 45fdc973
 #, c-format
 msgid "invalid URI query parameter: \"%s\"\n"
 msgstr "parámetro de URI no válido: «%s»\n"
 
-<<<<<<< HEAD
-#: fe-connect.c:6208
-=======
 #: fe-connect.c:6314
->>>>>>> 45fdc973
 #, c-format
 msgid "invalid percent-encoded token: \"%s\"\n"
 msgstr "elemento escapado con %% no válido: «%s»\n"
 
-<<<<<<< HEAD
-#: fe-connect.c:6218
-=======
 #: fe-connect.c:6324
->>>>>>> 45fdc973
 #, c-format
 msgid "forbidden value %%00 in percent-encoded value: \"%s\"\n"
 msgstr "valor no permitido %%00 en valor escapado con %%: «%s»\n"
@@ -1090,10 +775,6 @@
 msgstr "carácter multibyte incompleto\n"
 
 #: fe-gssapi-common.c:124
-<<<<<<< HEAD
-#| msgid "GSSAPI unwrap error"
-=======
->>>>>>> 45fdc973
 msgid "GSSAPI name import error"
 msgstr "error de importación de nombre de GSSAPI"
 
@@ -1400,18 +1081,6 @@
 msgid "could not get server's host name from server certificate\n"
 msgstr "no se pudo obtener el nombre de servidor desde el certificado del servidor\n"
 
-<<<<<<< HEAD
-#: fe-secure-gssapi.c:160
-msgid "GSSAPI wrap error"
-msgstr "error de «wrap» de GSSAPI"
-
-#: fe-secure-gssapi.c:166
-#| msgid "GSSAPI did not provide confidentiality"
-msgid "outgoing GSSAPI message would not use confidentiality\n"
-msgstr "mensaje GSSAPI de saluda no proveería confidencialidad\n"
-
-#: fe-secure-gssapi.c:173
-=======
 #: fe-secure-gssapi.c:201
 msgid "GSSAPI wrap error"
 msgstr "error de «wrap» de GSSAPI"
@@ -1421,43 +1090,10 @@
 msgstr "mensaje GSSAPI de saluda no proveería confidencialidad\n"
 
 #: fe-secure-gssapi.c:217
->>>>>>> 45fdc973
 #, c-format
 msgid "client tried to send oversize GSSAPI packet (%zu > %zu)\n"
 msgstr "el cliente intentó enviar un paquete GSSAPI demasiado grande (%zu > %zu)\n"
 
-<<<<<<< HEAD
-#: fe-secure-gssapi.c:291 fe-secure-gssapi.c:497
-#, c-format
-#| msgid "oversize GSSAPI packet sent by the client: %zu bytes"
-msgid "oversize GSSAPI packet sent by the server (%zu > %zu)\n"
-msgstr "paquete GSSAPI demasiado grande enviado por el servidor (%zu > %zu)\n"
-
-#: fe-secure-gssapi.c:327
-msgid "GSSAPI unwrap error"
-msgstr "error de «unwrap» de GSSAPI"
-
-#: fe-secure-gssapi.c:335
-#| msgid "GSSAPI did not provide confidentiality"
-msgid "incoming GSSAPI message did not use confidentiality\n"
-msgstr "mensaje GSSAPI entrante no usó confidencialidad\n"
-
-#: fe-secure-gssapi.c:543
-#| msgid "could not accept SSPI security context"
-msgid "could not initiate GSSAPI security context"
-msgstr "no se pudo iniciar un contexto de seguridad GSSAPI"
-
-#: fe-secure-gssapi.c:568
-msgid "GSSAPI size check error"
-msgstr "error de verificación de tamaño GSSAPI"
-
-#: fe-secure-gssapi.c:577
-#| msgid "GSSAPI context error"
-msgid "GSSAPI context establishment error"
-msgstr "error de establecimiento de contexto de GSSAPI"
-
-#: fe-secure-openssl.c:211 fe-secure-openssl.c:319 fe-secure-openssl.c:1219
-=======
 #: fe-secure-gssapi.c:354 fe-secure-gssapi.c:596
 #, c-format
 msgid "oversize GSSAPI packet sent by the server (%zu > %zu)\n"
@@ -1484,7 +1120,6 @@
 msgstr "error de establecimiento de contexto de GSSAPI"
 
 #: fe-secure-openssl.c:214 fe-secure-openssl.c:321 fe-secure-openssl.c:1291
->>>>>>> 45fdc973
 #, c-format
 msgid "SSL SYSCALL error: %s\n"
 msgstr "ERROR en llamada SSL: %s\n"
@@ -1665,10 +1300,5 @@
 msgid "unrecognized socket error: 0x%08X/%d"
 msgstr "código de error de socket no reconocido: 0x%08X/%d"
 
-<<<<<<< HEAD
-#~ msgid "no GSSAPI support; cannot require GSSAPI\n"
-#~ msgstr "no hay soporte GSSAPI; no se puede requerir GSSAPI\n"
-=======
 #~ msgid "SSL library does not support CRL certificates (file \"%s\")\n"
-#~ msgstr "la biblioteca SSL no soporta certificados CRL (archivo «%s»)\n"
->>>>>>> 45fdc973
+#~ msgstr "la biblioteca SSL no soporta certificados CRL (archivo «%s»)\n"