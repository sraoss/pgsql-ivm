# German message translation file for pg_basebackup
# Copyright (C) 2011 - 2020 PostgreSQL Global Development Group
# This file is distributed under the same license as the PostgreSQL package.
# Peter Eisentraut <peter@eisentraut.org>, 2011 - 2020.
#
# Use these quotes: »%s«
#
msgid ""
msgstr ""
"Project-Id-Version: PostgreSQL 13\n"
"Report-Msgid-Bugs-To: pgsql-bugs@lists.postgresql.org\n"
<<<<<<< HEAD
"POT-Creation-Date: 2020-04-22 10:45+0000\n"
"PO-Revision-Date: 2020-04-22 15:32+0200\n"
=======
"POT-Creation-Date: 2020-05-18 03:45+0000\n"
"PO-Revision-Date: 2020-05-18 09:00+0200\n"
>>>>>>> 45fdc973
"Last-Translator: Peter Eisentraut <peter@eisentraut.org>\n"
"Language-Team: German <pgsql-translators@postgresql.org>\n"
"Language: de\n"
"MIME-Version: 1.0\n"
"Content-Type: text/plain; charset=UTF-8\n"
"Content-Transfer-Encoding: 8bit\n"
"Plural-Forms: nplurals=2; plural=(n != 1);\n"

#: ../../../src/common/logging.c:236
#, c-format
msgid "fatal: "
msgstr "Fatal: "

#: ../../../src/common/logging.c:243
#, c-format
msgid "error: "
msgstr "Fehler: "

#: ../../../src/common/logging.c:250
#, c-format
msgid "warning: "
msgstr "Warnung: "

#: ../../common/fe_memutils.c:35 ../../common/fe_memutils.c:75
#: ../../common/fe_memutils.c:98 ../../common/fe_memutils.c:162
#, c-format
msgid "out of memory\n"
msgstr "Speicher aufgebraucht\n"

#: ../../common/fe_memutils.c:92 ../../common/fe_memutils.c:154
#, c-format
msgid "cannot duplicate null pointer (internal error)\n"
msgstr "kann NULL-Zeiger nicht kopieren (interner Fehler)\n"

#: ../../common/file_utils.c:79 ../../common/file_utils.c:181
#: pg_receivewal.c:266 pg_recvlogical.c:340
#, c-format
msgid "could not stat file \"%s\": %m"
msgstr "konnte »stat« für Datei »%s« nicht ausführen: %m"

#: ../../common/file_utils.c:158 pg_receivewal.c:169
#, c-format
msgid "could not open directory \"%s\": %m"
msgstr "konnte Verzeichnis »%s« nicht öffnen: %m"

#: ../../common/file_utils.c:192 pg_receivewal.c:337
#, c-format
msgid "could not read directory \"%s\": %m"
msgstr "konnte Verzeichnis »%s« nicht lesen: %m"

#: ../../common/file_utils.c:224 ../../common/file_utils.c:283
#: ../../common/file_utils.c:357
#, c-format
msgid "could not open file \"%s\": %m"
msgstr "konnte Datei »%s« nicht öffnen: %m"

#: ../../common/file_utils.c:295 ../../common/file_utils.c:365
#: pg_recvlogical.c:193
#, c-format
msgid "could not fsync file \"%s\": %m"
msgstr "konnte Datei »%s« nicht fsyncen: %m"

#: ../../common/file_utils.c:375
#, c-format
msgid "could not rename file \"%s\" to \"%s\": %m"
msgstr "konnte Datei »%s« nicht in »%s« umbenennen: %m"

#: pg_basebackup.c:223
#, c-format
msgid "removing data directory \"%s\""
msgstr "entferne Datenverzeichnis »%s«"

#: pg_basebackup.c:225
#, c-format
msgid "failed to remove data directory"
msgstr "konnte Datenverzeichnis nicht entfernen"

#: pg_basebackup.c:229
#, c-format
msgid "removing contents of data directory \"%s\""
msgstr "entferne Inhalt des Datenverzeichnisses »%s«"

#: pg_basebackup.c:231
#, c-format
msgid "failed to remove contents of data directory"
msgstr "konnte Inhalt des Datenverzeichnisses nicht entfernen"

#: pg_basebackup.c:236
#, c-format
msgid "removing WAL directory \"%s\""
msgstr "entferne WAL-Verzeichnis »%s«"

#: pg_basebackup.c:238
#, c-format
msgid "failed to remove WAL directory"
msgstr "konnte WAL-Verzeichnis nicht entfernen"

#: pg_basebackup.c:242
#, c-format
msgid "removing contents of WAL directory \"%s\""
msgstr "entferne Inhalt des WAL-Verzeichnisses »%s«"

#: pg_basebackup.c:244
#, c-format
msgid "failed to remove contents of WAL directory"
msgstr "konnte Inhalt des WAL-Verzeichnisses nicht entfernen"

#: pg_basebackup.c:250
#, c-format
msgid "data directory \"%s\" not removed at user's request"
msgstr "Datenverzeichnis »%s« wurde auf Anwenderwunsch nicht entfernt"

#: pg_basebackup.c:253
#, c-format
msgid "WAL directory \"%s\" not removed at user's request"
msgstr "WAL-Verzeichnis »%s« wurde auf Anwenderwunsch nicht entfernt"

#: pg_basebackup.c:257
#, c-format
msgid "changes to tablespace directories will not be undone"
msgstr "Änderungen in Tablespace-Verzeichnissen werden nicht rückgängig gemacht"

#: pg_basebackup.c:298
#, c-format
msgid "directory name too long"
msgstr "Verzeichnisname zu lang"

#: pg_basebackup.c:308
#, c-format
msgid "multiple \"=\" signs in tablespace mapping"
msgstr "mehrere »=«-Zeichen im Tablespace-Mapping"

#: pg_basebackup.c:320
#, c-format
msgid "invalid tablespace mapping format \"%s\", must be \"OLDDIR=NEWDIR\""
msgstr "ungültiges Tablespace-Mapping-Format »%s«, muss »ALTES_VERZ=NEUES_VERZ« sein"

#: pg_basebackup.c:332
#, c-format
msgid "old directory is not an absolute path in tablespace mapping: %s"
msgstr "altes Verzeichnis im Tablespace-Mapping ist kein absoluter Pfad: %s"

#: pg_basebackup.c:339
#, c-format
msgid "new directory is not an absolute path in tablespace mapping: %s"
msgstr "neues Verzeichnis im Tablespace-Mapping ist kein absoluter Pfad: %s"

#: pg_basebackup.c:378
#, c-format
msgid ""
"%s takes a base backup of a running PostgreSQL server.\n"
"\n"
msgstr ""
"%s erzeugt eine Basissicherung eines laufenden PostgreSQL-Servers.\n"
"\n"

#: pg_basebackup.c:380 pg_receivewal.c:79 pg_recvlogical.c:75
#, c-format
msgid "Usage:\n"
msgstr "Aufruf:\n"

#: pg_basebackup.c:381 pg_receivewal.c:80 pg_recvlogical.c:76
#, c-format
msgid "  %s [OPTION]...\n"
msgstr "  %s [OPTION]...\n"

#: pg_basebackup.c:382
#, c-format
msgid ""
"\n"
"Options controlling the output:\n"
msgstr ""
"\n"
"Optionen die die Ausgabe kontrollieren:\n"

#: pg_basebackup.c:383
#, c-format
msgid "  -D, --pgdata=DIRECTORY receive base backup into directory\n"
msgstr "  -D, --pgdata=VERZ      Basissicherung in dieses Verzeichnis empfangen\n"

#: pg_basebackup.c:384
#, c-format
msgid "  -F, --format=p|t       output format (plain (default), tar)\n"
msgstr "  -F, --format=p|t       Ausgabeformat (plain (Voreinstellung), tar)\n"

#: pg_basebackup.c:385
#, c-format
msgid ""
"  -r, --max-rate=RATE    maximum transfer rate to transfer data directory\n"
"                         (in kB/s, or use suffix \"k\" or \"M\")\n"
msgstr ""
"  -r, --max-rate=RATE    maximale Transferrate für Übertragung des Datenver-\n"
"                         zeichnisses (in kB/s, oder Suffix »k« oder »M« abgeben)\n"

#: pg_basebackup.c:387
#, c-format
msgid ""
"  -R, --write-recovery-conf\n"
"                         write configuration for replication\n"
msgstr ""
"  -R, --write-recovery-conf\n"
"                         Konfiguration für Replikation schreiben\n"

#: pg_basebackup.c:389
#, c-format
msgid ""
"  -T, --tablespace-mapping=OLDDIR=NEWDIR\n"
"                         relocate tablespace in OLDDIR to NEWDIR\n"
msgstr ""
"  -T, --tablespace-mapping=ALTES_VERZ=NEUES_VERZ\n"
"                         Tablespace in ALTES_VERZ nach NEUES_VERZ verlagern\n"

#: pg_basebackup.c:391
#, c-format
msgid "      --waldir=WALDIR    location for the write-ahead log directory\n"
msgstr "      --waldir=WALVERZ   Verzeichnis für das Write-Ahead-Log\n"

#: pg_basebackup.c:392
#, c-format
msgid ""
"  -X, --wal-method=none|fetch|stream\n"
"                         include required WAL files with specified method\n"
msgstr ""
"  -X, --wal-method=none|fetch|stream\n"
"                         benötigte WAL-Dateien mit angegebener Methode einbeziehen\n"

#: pg_basebackup.c:394
#, c-format
msgid "  -z, --gzip             compress tar output\n"
msgstr "  -z, --gzip             Tar-Ausgabe komprimieren\n"

#: pg_basebackup.c:395
#, c-format
msgid "  -Z, --compress=0-9     compress tar output with given compression level\n"
msgstr "  -Z, --compress=0-9     Tar-Ausgabe mit angegebenem Niveau komprimieren\n"

#: pg_basebackup.c:396
#, c-format
msgid ""
"\n"
"General options:\n"
msgstr ""
"\n"
"Allgemeine Optionen:\n"

#: pg_basebackup.c:397
#, c-format
msgid ""
"  -c, --checkpoint=fast|spread\n"
"                         set fast or spread checkpointing\n"
msgstr ""
"  -c, --checkpoint=fast|spread\n"
"                         schnelles oder verteiltes Checkpointing einstellen\n"

#: pg_basebackup.c:399
#, c-format
msgid "  -C, --create-slot      create replication slot\n"
msgstr "  -C, --create-slot      Replikations-Slot erzeugen\n"

#: pg_basebackup.c:400
#, c-format
msgid "  -l, --label=LABEL      set backup label\n"
msgstr "  -l, --label=LABEL      Backup-Label setzen\n"

#: pg_basebackup.c:401
#, c-format
msgid "  -n, --no-clean         do not clean up after errors\n"
msgstr "  -n, --no-clean         nach Fehlern nicht aufräumen\n"

#: pg_basebackup.c:402
#, c-format
msgid "  -N, --no-sync          do not wait for changes to be written safely to disk\n"
msgstr ""
"  -N, --no-sync          nicht warten, bis Änderungen sicher auf Festplatte\n"
"                         geschrieben sind\n"

#: pg_basebackup.c:403
#, c-format
msgid "  -P, --progress         show progress information\n"
msgstr "  -P, --progress         Fortschrittsinformationen zeigen\n"

#: pg_basebackup.c:404 pg_receivewal.c:89
#, c-format
msgid "  -S, --slot=SLOTNAME    replication slot to use\n"
msgstr "  -S, --slot=SLOTNAME    zu verwendender Replikations-Slot\n"

#: pg_basebackup.c:405 pg_receivewal.c:91 pg_recvlogical.c:96
#, c-format
msgid "  -v, --verbose          output verbose messages\n"
msgstr "  -v, --verbose          »Verbose«-Modus\n"

#: pg_basebackup.c:406 pg_receivewal.c:92 pg_recvlogical.c:97
#, c-format
msgid "  -V, --version          output version information, then exit\n"
msgstr "  -V, --version          Versionsinformationen anzeigen, dann beenden\n"

#: pg_basebackup.c:407
<<<<<<< HEAD
=======
#, c-format
msgid ""
"      --manifest-checksums=SHA{224,256,384,512}|CRC32C|NONE\n"
"                         use algorithm for manifest checksums\n"
msgstr ""
"      --manifest-checksums=SHA{224,256,384,512}|CRC32C|NONE\n"
"                         Algorithmus für Manifest-Prüfsummen\n"

#: pg_basebackup.c:409
#, c-format
msgid ""
"      --manifest-force-encode\n"
"                         hex encode all file names in manifest\n"
msgstr ""
"      --manifest-force-encode\n"
"                         alle Dateinamen im Manifest hex-kodieren\n"

#: pg_basebackup.c:411
#, c-format
msgid "      --no-estimate-size do not estimate backup size in server side\n"
msgstr "      --no-estimate-size nicht die Backup-Größe auf dem Server schätzen\n"

#: pg_basebackup.c:412
#, c-format
msgid "      --no-manifest      suppress generation of backup manifest\n"
msgstr "      --no-manifest      kein Backup-Manifest erzeugen\n"

#: pg_basebackup.c:413
>>>>>>> 45fdc973
#, c-format
msgid "      --no-slot          prevent creation of temporary replication slot\n"
msgstr "      --no-slot          keinen temporären Replikations-Slot erzeugen\n"

<<<<<<< HEAD
#: pg_basebackup.c:408
=======
#: pg_basebackup.c:414
>>>>>>> 45fdc973
#, c-format
msgid ""
"      --no-verify-checksums\n"
"                         do not verify checksums\n"
msgstr ""
"      --no-verify-checksums\n"
"                         Prüfsummen nicht überprüfen\n"

<<<<<<< HEAD
#: pg_basebackup.c:410
#, c-format
msgid "      --no-estimate-size do not estimate backup size in server side\n"
msgstr "      --no-estimate-size nicht die Backup-Größe auf dem Server schätzen\n"

#: pg_basebackup.c:411
#, c-format
msgid "      --no-manifest      suppress generation of backup manifest\n"
msgstr "      --no-manifest      kein Backup-Manifest erzeugen\n"

#: pg_basebackup.c:412
#, c-format
msgid ""
"      --manifest-force-encode\n"
"                         hex encode all filenames in manifest\n"
msgstr ""
"      --manifest-force-encode\n"
"                         alle Dateinamen im Manifest hex-kodieren\n"

#: pg_basebackup.c:414
#, c-format
msgid ""
"      --manifest-checksums=SHA{224,256,384,512}|CRC32C|NONE\n"
"                         use algorithm for manifest checksums\n"
msgstr ""
"      --manifest-checksums=SHA{224,256,384,512}|CRC32C|NONE\n"
"                         Algorithmus für Manifest-Prüfsummen\n"

=======
>>>>>>> 45fdc973
#: pg_basebackup.c:416 pg_receivewal.c:94 pg_recvlogical.c:98
#, c-format
msgid "  -?, --help             show this help, then exit\n"
msgstr "  -?, --help             diese Hilfe anzeigen, dann beenden\n"

#: pg_basebackup.c:417 pg_receivewal.c:95 pg_recvlogical.c:99
#, c-format
msgid ""
"\n"
"Connection options:\n"
msgstr ""
"\n"
"Verbindungsoptionen:\n"

#: pg_basebackup.c:418 pg_receivewal.c:96
#, c-format
msgid "  -d, --dbname=CONNSTR   connection string\n"
msgstr "  -d, --dbname=VERBDG    Verbindungsparameter\n"

#: pg_basebackup.c:419 pg_receivewal.c:97 pg_recvlogical.c:101
#, c-format
msgid "  -h, --host=HOSTNAME    database server host or socket directory\n"
msgstr "  -h, --host=HOSTNAME    Name des Datenbankservers oder Socket-Verzeichnis\n"

#: pg_basebackup.c:420 pg_receivewal.c:98 pg_recvlogical.c:102
#, c-format
msgid "  -p, --port=PORT        database server port number\n"
msgstr "  -p, --port=PORT        Portnummer des Datenbankservers\n"

#: pg_basebackup.c:421
#, c-format
msgid ""
"  -s, --status-interval=INTERVAL\n"
"                         time between status packets sent to server (in seconds)\n"
msgstr ""
"  -s, --status-interval=INTERVALL\n"
"                         Zeit zwischen an Server gesendeten Statuspaketen (in Sekunden)\n"

#: pg_basebackup.c:423 pg_receivewal.c:99 pg_recvlogical.c:103
#, c-format
msgid "  -U, --username=NAME    connect as specified database user\n"
msgstr "  -U, --username=NAME    Datenbankbenutzername\n"

#: pg_basebackup.c:424 pg_receivewal.c:100 pg_recvlogical.c:104
#, c-format
msgid "  -w, --no-password      never prompt for password\n"
msgstr "  -w, --no-password      niemals nach Passwort fragen\n"

#: pg_basebackup.c:425 pg_receivewal.c:101 pg_recvlogical.c:105
#, c-format
msgid "  -W, --password         force password prompt (should happen automatically)\n"
msgstr "  -W, --password         nach Passwort fragen (sollte automatisch geschehen)\n"

#: pg_basebackup.c:426 pg_receivewal.c:105 pg_recvlogical.c:106
#, c-format
msgid ""
"\n"
"Report bugs to <%s>.\n"
msgstr ""
"\n"
"Berichten Sie Fehler an <%s>.\n"

#: pg_basebackup.c:427 pg_receivewal.c:106 pg_recvlogical.c:107
#, c-format
msgid "%s home page: <%s>\n"
msgstr "%s Homepage: <%s>\n"

#: pg_basebackup.c:470
#, c-format
msgid "could not read from ready pipe: %m"
msgstr "konnte nicht aus bereiter Pipe lesen: %m"

<<<<<<< HEAD
#: pg_basebackup.c:476 pg_basebackup.c:607 pg_basebackup.c:2109
=======
#: pg_basebackup.c:476 pg_basebackup.c:607 pg_basebackup.c:2115
>>>>>>> 45fdc973
#: streamutil.c:450
#, c-format
msgid "could not parse write-ahead log location \"%s\""
msgstr "konnte Write-Ahead-Log-Position »%s« nicht interpretieren"

#: pg_basebackup.c:572 pg_receivewal.c:441
#, c-format
msgid "could not finish writing WAL files: %m"
msgstr "konnte WAL-Dateien nicht zu Ende schreiben: %m"

#: pg_basebackup.c:619
#, c-format
msgid "could not create pipe for background process: %m"
msgstr "konnte Pipe für Hintergrundprozess nicht erzeugen: %m"

#: pg_basebackup.c:654
#, c-format
msgid "created temporary replication slot \"%s\""
msgstr "temporärer Replikations-Slot »%s« wurde erzeugt"

#: pg_basebackup.c:657
#, c-format
msgid "created replication slot \"%s\""
msgstr "Replikations-Slot »%s« wurde erzeugt"

<<<<<<< HEAD
#: pg_basebackup.c:677 pg_basebackup.c:730 pg_basebackup.c:1600
=======
#: pg_basebackup.c:677 pg_basebackup.c:730 pg_basebackup.c:1606
>>>>>>> 45fdc973
#, c-format
msgid "could not create directory \"%s\": %m"
msgstr "konnte Verzeichnis »%s« nicht erzeugen: %m"

#: pg_basebackup.c:695
#, c-format
msgid "could not create background process: %m"
msgstr "konnte Hintergrundprozess nicht erzeugen: %m"

#: pg_basebackup.c:707
#, c-format
msgid "could not create background thread: %m"
msgstr "konnte Hintergrund-Thread nicht erzeugen: %m"

#: pg_basebackup.c:751
#, c-format
msgid "directory \"%s\" exists but is not empty"
msgstr "Verzeichnis »%s« existiert aber ist nicht leer"

#: pg_basebackup.c:758
#, c-format
msgid "could not access directory \"%s\": %m"
msgstr "konnte nicht auf Verzeichnis »%s« zugreifen: %m"

#: pg_basebackup.c:819
#, c-format
msgid "%*s/%s kB (100%%), %d/%d tablespace %*s"
msgid_plural "%*s/%s kB (100%%), %d/%d tablespaces %*s"
msgstr[0] "%*s/%s kB (100%%), %d/%d Tablespace %*s"
msgstr[1] "%*s/%s kB (100%%), %d/%d Tablespaces %*s"

#: pg_basebackup.c:831
#, c-format
msgid "%*s/%s kB (%d%%), %d/%d tablespace (%s%-*.*s)"
msgid_plural "%*s/%s kB (%d%%), %d/%d tablespaces (%s%-*.*s)"
msgstr[0] "%*s/%s kB (%d%%), %d/%d Tablespace (%s%-*.*s)"
msgstr[1] "%*s/%s kB (%d%%), %d/%d Tablespaces (%s%-*.*s)"

#: pg_basebackup.c:847
#, c-format
msgid "%*s/%s kB (%d%%), %d/%d tablespace"
msgid_plural "%*s/%s kB (%d%%), %d/%d tablespaces"
msgstr[0] "%*s/%s kB (%d%%), %d/%d Tablespace"
msgstr[1] "%*s/%s kB (%d%%), %d/%d Tablespaces"

#: pg_basebackup.c:871
#, c-format
msgid "transfer rate \"%s\" is not a valid value"
msgstr "Transferrate »%s« ist kein gültiger Wert"

#: pg_basebackup.c:876
#, c-format
msgid "invalid transfer rate \"%s\": %m"
msgstr "ungültige Transferrate »%s«: %m"

#: pg_basebackup.c:885
#, c-format
msgid "transfer rate must be greater than zero"
msgstr "Transferrate muss größer als null sein"

#: pg_basebackup.c:917
#, c-format
msgid "invalid --max-rate unit: \"%s\""
msgstr "ungültige Einheit für --max-rate: »%s«"

#: pg_basebackup.c:924
#, c-format
msgid "transfer rate \"%s\" exceeds integer range"
msgstr "Transferrate »%s« überschreitet Bereich für ganze Zahlen"

#: pg_basebackup.c:934
#, c-format
msgid "transfer rate \"%s\" is out of range"
msgstr "Transferrate »%s« ist außerhalb des gültigen Bereichs"

#: pg_basebackup.c:955
#, c-format
msgid "could not get COPY data stream: %s"
msgstr "konnte COPY-Datenstrom nicht empfangen: %s"

<<<<<<< HEAD
#: pg_basebackup.c:975 pg_recvlogical.c:435 receivelog.c:965
=======
#: pg_basebackup.c:975 pg_recvlogical.c:435 pg_recvlogical.c:607
#: receivelog.c:965
>>>>>>> 45fdc973
#, c-format
msgid "could not read COPY data: %s"
msgstr "konnte COPY-Daten nicht lesen: %s"

#: pg_basebackup.c:997
#, c-format
msgid "could not write to compressed file \"%s\": %s"
msgstr "konnte nicht in komprimierte Datei »%s« schreiben: %s"

<<<<<<< HEAD
#: pg_basebackup.c:1007 pg_basebackup.c:1690 pg_basebackup.c:1742
=======
#: pg_basebackup.c:1007 pg_basebackup.c:1696 pg_basebackup.c:1748
>>>>>>> 45fdc973
#, c-format
msgid "could not write to file \"%s\": %m"
msgstr "konnte nicht in Datei »%s« schreiben: %m"

<<<<<<< HEAD
#: pg_basebackup.c:1056
=======
#: pg_basebackup.c:1057
>>>>>>> 45fdc973
#, c-format
msgid "could not duplicate stdout: %m"
msgstr "konnte Standardausgabe nicht duplizieren: %m"

<<<<<<< HEAD
#: pg_basebackup.c:1063
=======
#: pg_basebackup.c:1064
>>>>>>> 45fdc973
#, c-format
msgid "could not open output file: %m"
msgstr "konnte Ausgabedatei nicht öffnen: %m"

<<<<<<< HEAD
#: pg_basebackup.c:1070 pg_basebackup.c:1091 pg_basebackup.c:1120
=======
#: pg_basebackup.c:1071 pg_basebackup.c:1092 pg_basebackup.c:1121
>>>>>>> 45fdc973
#, c-format
msgid "could not set compression level %d: %s"
msgstr "konnte Komprimierungsniveau %d nicht setzen: %s"

<<<<<<< HEAD
#: pg_basebackup.c:1140
=======
#: pg_basebackup.c:1141
>>>>>>> 45fdc973
#, c-format
msgid "could not create compressed file \"%s\": %s"
msgstr "konnte komprimierte Datei »%s« nicht erzeugen: %s"

<<<<<<< HEAD
#: pg_basebackup.c:1151 pg_basebackup.c:1651 pg_basebackup.c:1723
=======
#: pg_basebackup.c:1152 pg_basebackup.c:1657 pg_basebackup.c:1729
>>>>>>> 45fdc973
#, c-format
msgid "could not create file \"%s\": %m"
msgstr "konnte Datei »%s« nicht erstellen: %m"

<<<<<<< HEAD
#: pg_basebackup.c:1228
=======
#: pg_basebackup.c:1234
>>>>>>> 45fdc973
#, c-format
msgid "out of memory"
msgstr "Speicher aufgebraucht"

<<<<<<< HEAD
#: pg_basebackup.c:1247
=======
#: pg_basebackup.c:1253
>>>>>>> 45fdc973
#, c-format
msgid "could not close compressed file \"%s\": %s"
msgstr "konnte komprimierte Datei »%s« nicht schließen: %s"

<<<<<<< HEAD
#: pg_basebackup.c:1259 pg_recvlogical.c:606
=======
#: pg_basebackup.c:1265 pg_recvlogical.c:632
>>>>>>> 45fdc973
#, c-format
msgid "could not close file \"%s\": %m"
msgstr "konnte Datei »%s« nicht schließen: %m"

<<<<<<< HEAD
#: pg_basebackup.c:1521
=======
#: pg_basebackup.c:1527
>>>>>>> 45fdc973
#, c-format
msgid "COPY stream ended before last file was finished"
msgstr "COPY-Strom endete vor dem Ende der letzten Datei"

<<<<<<< HEAD
#: pg_basebackup.c:1550
=======
#: pg_basebackup.c:1556
>>>>>>> 45fdc973
#, c-format
msgid "invalid tar block header size: %zu"
msgstr "ungültige Tar-Block-Kopf-Größe: %zu"

<<<<<<< HEAD
#: pg_basebackup.c:1607
=======
#: pg_basebackup.c:1613
>>>>>>> 45fdc973
#, c-format
msgid "could not set permissions on directory \"%s\": %m"
msgstr "konnte Zugriffsrechte für Verzeichnis »%s« nicht setzen: %m"

<<<<<<< HEAD
#: pg_basebackup.c:1631
=======
#: pg_basebackup.c:1637
>>>>>>> 45fdc973
#, c-format
msgid "could not create symbolic link from \"%s\" to \"%s\": %m"
msgstr "konnte symbolische Verknüpfung von »%s« nach »%s« nicht erzeugen: %m"

<<<<<<< HEAD
#: pg_basebackup.c:1638
=======
#: pg_basebackup.c:1644
>>>>>>> 45fdc973
#, c-format
msgid "unrecognized link indicator \"%c\""
msgstr "unbekannter Verknüpfungsindikator »%c«"

<<<<<<< HEAD
#: pg_basebackup.c:1657
=======
#: pg_basebackup.c:1663
>>>>>>> 45fdc973
#, c-format
msgid "could not set permissions on file \"%s\": %m"
msgstr "konnte Zugriffsrechte von Datei »%s« nicht setzen: %m"

<<<<<<< HEAD
#: pg_basebackup.c:1803
=======
#: pg_basebackup.c:1809
>>>>>>> 45fdc973
#, c-format
msgid "incompatible server version %s"
msgstr "inkompatible Serverversion %s"

<<<<<<< HEAD
#: pg_basebackup.c:1818
=======
#: pg_basebackup.c:1824
>>>>>>> 45fdc973
#, c-format
msgid "HINT: use -X none or -X fetch to disable log streaming"
msgstr "TIPP: -X none oder -X fetch verwenden um Log-Streaming abzuschalten"

#: pg_basebackup.c:1854
#, c-format
msgid "initiating base backup, waiting for checkpoint to complete"
msgstr "Basissicherung eingeleitet, warte auf Abschluss des Checkpoints"

<<<<<<< HEAD
#: pg_basebackup.c:1880 pg_recvlogical.c:262 receivelog.c:481 receivelog.c:530
=======
#: pg_basebackup.c:1886 pg_recvlogical.c:262 receivelog.c:481 receivelog.c:530
>>>>>>> 45fdc973
#: receivelog.c:569 streamutil.c:297 streamutil.c:370 streamutil.c:422
#: streamutil.c:533 streamutil.c:578
#, c-format
msgid "could not send replication command \"%s\": %s"
msgstr "konnte Replikationsbefehl »%s« nicht senden: %s"

<<<<<<< HEAD
#: pg_basebackup.c:1891
=======
#: pg_basebackup.c:1897
>>>>>>> 45fdc973
#, c-format
msgid "could not initiate base backup: %s"
msgstr "konnte Basissicherung nicht starten: %s"

<<<<<<< HEAD
#: pg_basebackup.c:1897
=======
#: pg_basebackup.c:1903
>>>>>>> 45fdc973
#, c-format
msgid "server returned unexpected response to BASE_BACKUP command; got %d rows and %d fields, expected %d rows and %d fields"
msgstr "unerwartete Antwort auf Befehl BASE_BACKUP: %d Zeilen und %d Felder erhalten, %d Zeilen und %d Felder erwartet"

<<<<<<< HEAD
#: pg_basebackup.c:1905
=======
#: pg_basebackup.c:1911
>>>>>>> 45fdc973
#, c-format
msgid "checkpoint completed"
msgstr "Checkpoint abgeschlossen"

<<<<<<< HEAD
#: pg_basebackup.c:1920
=======
#: pg_basebackup.c:1926
>>>>>>> 45fdc973
#, c-format
msgid "write-ahead log start point: %s on timeline %u"
msgstr "Write-Ahead-Log-Startpunkt: %s auf Zeitleiste %u"

<<<<<<< HEAD
#: pg_basebackup.c:1929
=======
#: pg_basebackup.c:1935
>>>>>>> 45fdc973
#, c-format
msgid "could not get backup header: %s"
msgstr "konnte Kopf der Sicherung nicht empfangen: %s"

<<<<<<< HEAD
#: pg_basebackup.c:1935
=======
#: pg_basebackup.c:1941
>>>>>>> 45fdc973
#, c-format
msgid "no data returned from server"
msgstr "keine Daten vom Server zurückgegeben"

<<<<<<< HEAD
#: pg_basebackup.c:1967
=======
#: pg_basebackup.c:1973
>>>>>>> 45fdc973
#, c-format
msgid "can only write single tablespace to stdout, database has %d"
msgstr "kann nur einen einzelnen Tablespace auf die Standardausgabe schreiben, Datenbank hat %d"

<<<<<<< HEAD
#: pg_basebackup.c:1979
=======
#: pg_basebackup.c:1985
>>>>>>> 45fdc973
#, c-format
msgid "starting background WAL receiver"
msgstr "Hintergrund-WAL-Receiver wird gestartet"

<<<<<<< HEAD
#: pg_basebackup.c:2022
=======
#: pg_basebackup.c:2028
>>>>>>> 45fdc973
#, c-format
msgid "could not get write-ahead log end position from server: %s"
msgstr "konnte Write-Ahead-Log-Endposition nicht vom Server empfangen: %s"

<<<<<<< HEAD
#: pg_basebackup.c:2028
=======
#: pg_basebackup.c:2034
>>>>>>> 45fdc973
#, c-format
msgid "no write-ahead log end position returned from server"
msgstr "keine Write-Ahead-Log-Endposition vom Server zurückgegeben"

<<<<<<< HEAD
#: pg_basebackup.c:2033
=======
#: pg_basebackup.c:2039
>>>>>>> 45fdc973
#, c-format
msgid "write-ahead log end point: %s"
msgstr "Write-Ahead-Log-Endposition: %s"

<<<<<<< HEAD
#: pg_basebackup.c:2044
=======
#: pg_basebackup.c:2050
>>>>>>> 45fdc973
#, c-format
msgid "checksum error occurred"
msgstr "ein Prüfsummenfehler ist aufgetreten"

<<<<<<< HEAD
#: pg_basebackup.c:2049
=======
#: pg_basebackup.c:2055
>>>>>>> 45fdc973
#, c-format
msgid "final receive failed: %s"
msgstr "letztes Empfangen fehlgeschlagen: %s"

<<<<<<< HEAD
#: pg_basebackup.c:2073
=======
#: pg_basebackup.c:2079
>>>>>>> 45fdc973
#, c-format
msgid "waiting for background process to finish streaming ..."
msgstr "warte bis Hintergrundprozess Streaming beendet hat ..."

<<<<<<< HEAD
#: pg_basebackup.c:2078
=======
#: pg_basebackup.c:2084
>>>>>>> 45fdc973
#, c-format
msgid "could not send command to background pipe: %m"
msgstr "konnte Befehl nicht an Hintergrund-Pipe senden: %m"

<<<<<<< HEAD
#: pg_basebackup.c:2086
=======
#: pg_basebackup.c:2092
>>>>>>> 45fdc973
#, c-format
msgid "could not wait for child process: %m"
msgstr "konnte nicht auf Kindprozess warten: %m"

<<<<<<< HEAD
#: pg_basebackup.c:2091
=======
#: pg_basebackup.c:2097
>>>>>>> 45fdc973
#, c-format
msgid "child %d died, expected %d"
msgstr "Kindprozess %d endete, aber %d wurde erwartet"

<<<<<<< HEAD
#: pg_basebackup.c:2096 streamutil.c:92
=======
#: pg_basebackup.c:2102 streamutil.c:92
>>>>>>> 45fdc973
#, c-format
msgid "%s"
msgstr "%s"

<<<<<<< HEAD
#: pg_basebackup.c:2121
=======
#: pg_basebackup.c:2127
>>>>>>> 45fdc973
#, c-format
msgid "could not wait for child thread: %m"
msgstr "konnte nicht auf Kind-Thread warten: %m"

<<<<<<< HEAD
#: pg_basebackup.c:2127
=======
#: pg_basebackup.c:2133
>>>>>>> 45fdc973
#, c-format
msgid "could not get child thread exit status: %m"
msgstr "konnte Statuscode des Kind-Threads nicht ermitteln: %m"

<<<<<<< HEAD
#: pg_basebackup.c:2132
=======
#: pg_basebackup.c:2138
>>>>>>> 45fdc973
#, c-format
msgid "child thread exited with error %u"
msgstr "Kind-Thread hat mit Fehler %u beendet"

<<<<<<< HEAD
#: pg_basebackup.c:2160
=======
#: pg_basebackup.c:2166
>>>>>>> 45fdc973
#, c-format
msgid "syncing data to disk ..."
msgstr "synchronisiere Daten auf Festplatte ..."

<<<<<<< HEAD
#: pg_basebackup.c:2185
=======
#: pg_basebackup.c:2191
>>>>>>> 45fdc973
#, c-format
msgid "renaming backup_manifest.tmp to backup_manifest"
msgstr "umbenennen von backup_manifest.tmp nach backup_manifest"

<<<<<<< HEAD
#: pg_basebackup.c:2196
=======
#: pg_basebackup.c:2202
>>>>>>> 45fdc973
#, c-format
msgid "base backup completed"
msgstr "Basissicherung abgeschlossen"

<<<<<<< HEAD
#: pg_basebackup.c:2281
=======
#: pg_basebackup.c:2287
>>>>>>> 45fdc973
#, c-format
msgid "invalid output format \"%s\", must be \"plain\" or \"tar\""
msgstr "ungültiges Ausgabeformat »%s«, muss »plain« oder »tar« sein"

<<<<<<< HEAD
#: pg_basebackup.c:2325
=======
#: pg_basebackup.c:2331
>>>>>>> 45fdc973
#, c-format
msgid "invalid wal-method option \"%s\", must be \"fetch\", \"stream\", or \"none\""
msgstr "ungültige Option »%s« für --wal-method, muss »fetch«, »stream« oder »none« sein"

<<<<<<< HEAD
#: pg_basebackup.c:2353 pg_receivewal.c:580
=======
#: pg_basebackup.c:2359 pg_receivewal.c:580
>>>>>>> 45fdc973
#, c-format
msgid "invalid compression level \"%s\""
msgstr "ungültiges Komprimierungsniveau »%s«"

<<<<<<< HEAD
#: pg_basebackup.c:2364
=======
#: pg_basebackup.c:2370
>>>>>>> 45fdc973
#, c-format
msgid "invalid checkpoint argument \"%s\", must be \"fast\" or \"spread\""
msgstr "ungültiges Checkpoint-Argument »%s«, muss »fast« oder »spread« sein"

<<<<<<< HEAD
#: pg_basebackup.c:2391 pg_receivewal.c:555 pg_recvlogical.c:794
=======
#: pg_basebackup.c:2397 pg_receivewal.c:555 pg_recvlogical.c:820
>>>>>>> 45fdc973
#, c-format
msgid "invalid status interval \"%s\""
msgstr "ungültiges Statusintervall »%s«"

<<<<<<< HEAD
#: pg_basebackup.c:2421 pg_basebackup.c:2434 pg_basebackup.c:2445
#: pg_basebackup.c:2456 pg_basebackup.c:2464 pg_basebackup.c:2472
#: pg_basebackup.c:2482 pg_basebackup.c:2495 pg_basebackup.c:2503
#: pg_basebackup.c:2514 pg_basebackup.c:2524 pg_basebackup.c:2541
#: pg_basebackup.c:2549 pg_basebackup.c:2557 pg_receivewal.c:605
#: pg_receivewal.c:618 pg_receivewal.c:626 pg_receivewal.c:636
#: pg_receivewal.c:644 pg_receivewal.c:655 pg_recvlogical.c:820
#: pg_recvlogical.c:833 pg_recvlogical.c:844 pg_recvlogical.c:852
#: pg_recvlogical.c:860 pg_recvlogical.c:868 pg_recvlogical.c:876
#: pg_recvlogical.c:884 pg_recvlogical.c:892
=======
#: pg_basebackup.c:2427 pg_basebackup.c:2440 pg_basebackup.c:2451
#: pg_basebackup.c:2462 pg_basebackup.c:2470 pg_basebackup.c:2478
#: pg_basebackup.c:2488 pg_basebackup.c:2501 pg_basebackup.c:2509
#: pg_basebackup.c:2520 pg_basebackup.c:2530 pg_basebackup.c:2547
#: pg_basebackup.c:2555 pg_basebackup.c:2563 pg_receivewal.c:605
#: pg_receivewal.c:618 pg_receivewal.c:626 pg_receivewal.c:636
#: pg_receivewal.c:644 pg_receivewal.c:655 pg_recvlogical.c:846
#: pg_recvlogical.c:859 pg_recvlogical.c:870 pg_recvlogical.c:878
#: pg_recvlogical.c:886 pg_recvlogical.c:894 pg_recvlogical.c:902
#: pg_recvlogical.c:910 pg_recvlogical.c:918
>>>>>>> 45fdc973
#, c-format
msgid "Try \"%s --help\" for more information.\n"
msgstr "Versuchen Sie »%s --help« für weitere Informationen.\n"

<<<<<<< HEAD
#: pg_basebackup.c:2432 pg_receivewal.c:616 pg_recvlogical.c:831
=======
#: pg_basebackup.c:2438 pg_receivewal.c:616 pg_recvlogical.c:857
>>>>>>> 45fdc973
#, c-format
msgid "too many command-line arguments (first is \"%s\")"
msgstr "zu viele Kommandozeilenargumente (das erste ist »%s«)"

<<<<<<< HEAD
#: pg_basebackup.c:2444 pg_receivewal.c:654
=======
#: pg_basebackup.c:2450 pg_receivewal.c:654
>>>>>>> 45fdc973
#, c-format
msgid "no target directory specified"
msgstr "kein Zielverzeichnis angegeben"

<<<<<<< HEAD
#: pg_basebackup.c:2455
=======
#: pg_basebackup.c:2461
>>>>>>> 45fdc973
#, c-format
msgid "only tar mode backups can be compressed"
msgstr "nur Sicherungen im Tar-Modus können komprimiert werden"

<<<<<<< HEAD
#: pg_basebackup.c:2463
=======
#: pg_basebackup.c:2469
>>>>>>> 45fdc973
#, c-format
msgid "cannot stream write-ahead logs in tar mode to stdout"
msgstr "im Tar-Modus können Write-Ahead-Logs nicht auf Standardausgabe geschrieben werden"

<<<<<<< HEAD
#: pg_basebackup.c:2471
=======
#: pg_basebackup.c:2477
>>>>>>> 45fdc973
#, c-format
msgid "replication slots can only be used with WAL streaming"
msgstr "Replikations-Slots können nur mit WAL-Streaming verwendet werden"

<<<<<<< HEAD
#: pg_basebackup.c:2481
=======
#: pg_basebackup.c:2487
>>>>>>> 45fdc973
#, c-format
msgid "--no-slot cannot be used with slot name"
msgstr "--no-slot kann nicht zusammen mit einem Slot-Namen verwendet werden"

#. translator: second %s is an option name
<<<<<<< HEAD
#: pg_basebackup.c:2493 pg_receivewal.c:634
=======
#: pg_basebackup.c:2499 pg_receivewal.c:634
>>>>>>> 45fdc973
#, c-format
msgid "%s needs a slot to be specified using --slot"
msgstr "für %s muss ein Slot mit --slot angegeben werden"

<<<<<<< HEAD
#: pg_basebackup.c:2502
=======
#: pg_basebackup.c:2508
>>>>>>> 45fdc973
#, c-format
msgid "--create-slot and --no-slot are incompatible options"
msgstr "--create-slot und --no-slot sind inkompatible Optionen"

<<<<<<< HEAD
#: pg_basebackup.c:2513
=======
#: pg_basebackup.c:2519
>>>>>>> 45fdc973
#, c-format
msgid "WAL directory location can only be specified in plain mode"
msgstr "WAL-Verzeichnis kann nur im »plain«-Modus angegeben werden"

<<<<<<< HEAD
#: pg_basebackup.c:2523
=======
#: pg_basebackup.c:2529
>>>>>>> 45fdc973
#, c-format
msgid "WAL directory location must be an absolute path"
msgstr "WAL-Verzeichnis muss absoluten Pfad haben"

<<<<<<< HEAD
#: pg_basebackup.c:2533 pg_receivewal.c:663
=======
#: pg_basebackup.c:2539 pg_receivewal.c:663
>>>>>>> 45fdc973
#, c-format
msgid "this build does not support compression"
msgstr "diese Installation unterstützt keine Komprimierung"

<<<<<<< HEAD
#: pg_basebackup.c:2540
#, fuzzy, c-format
#| msgid "--create-slot and --no-slot are incompatible options"
msgid "--progress and --no-estimate-size are incompatible options"
msgstr "--create-slot und --no-slot sind inkompatible Optionen"

#: pg_basebackup.c:2548
#, fuzzy, c-format
#| msgid "--create-slot and --no-slot are incompatible options"
msgid "--no-manifest and --manifest-checksums are incompatible options"
msgstr "--create-slot und --no-slot sind inkompatible Optionen"

#: pg_basebackup.c:2556
#, fuzzy, c-format
#| msgid "--create-slot and --no-slot are incompatible options"
msgid "--no-manifest and --manifest-force-encode are incompatible options"
msgstr "--create-slot und --no-slot sind inkompatible Optionen"

#: pg_basebackup.c:2615
=======
#: pg_basebackup.c:2546
#, c-format
msgid "--progress and --no-estimate-size are incompatible options"
msgstr "--progress und --no-estimate-size sind inkompatible Optionen"

#: pg_basebackup.c:2554
#, c-format
msgid "--no-manifest and --manifest-checksums are incompatible options"
msgstr "--no-manifest und --manifest-checksums sind inkompatible Optionen"

#: pg_basebackup.c:2562
#, c-format
msgid "--no-manifest and --manifest-force-encode are incompatible options"
msgstr "--no-manifest und --manifest-force-encode sind inkompatible Optionen"

#: pg_basebackup.c:2621
>>>>>>> 45fdc973
#, c-format
msgid "could not create symbolic link \"%s\": %m"
msgstr "konnte symbolische Verknüpfung »%s« nicht erstellen: %m"

<<<<<<< HEAD
#: pg_basebackup.c:2619
=======
#: pg_basebackup.c:2625
>>>>>>> 45fdc973
#, c-format
msgid "symlinks are not supported on this platform"
msgstr "symbolische Verknüpfungen werden auf dieser Plattform nicht unterstützt"

#: pg_receivewal.c:77
#, c-format
msgid ""
"%s receives PostgreSQL streaming write-ahead logs.\n"
"\n"
msgstr ""
"%s empfängt PostgreSQL-Write-Ahead-Logs.\n"
"\n"

#: pg_receivewal.c:81 pg_recvlogical.c:81
#, c-format
msgid ""
"\n"
"Options:\n"
msgstr ""
"\n"
"Optionen:\n"

#: pg_receivewal.c:82
#, c-format
msgid "  -D, --directory=DIR    receive write-ahead log files into this directory\n"
msgstr "  -D, --directory=VERZ   Write-Ahead-Log-Dateien in dieses Verzeichnis empfangen\n"

#: pg_receivewal.c:83 pg_recvlogical.c:82
#, c-format
msgid "  -E, --endpos=LSN       exit after receiving the specified LSN\n"
msgstr "  -E, --endpos=LSN       nach Empfang der angegebenen LSN beenden\n"

#: pg_receivewal.c:84 pg_recvlogical.c:86
#, c-format
msgid "      --if-not-exists    do not error if slot already exists when creating a slot\n"
msgstr "      --if-not-exists    keinen Fehler ausgeben, wenn Slot beim Erzeugen schon existiert\n"

#: pg_receivewal.c:85 pg_recvlogical.c:88
#, c-format
msgid "  -n, --no-loop          do not loop on connection lost\n"
msgstr "  -n, --no-loop          bei Verbindungsverlust nicht erneut probieren\n"

#: pg_receivewal.c:86
#, c-format
msgid "      --no-sync          do not wait for changes to be written safely to disk\n"
msgstr ""
"      --no-sync          nicht warten, bis Änderungen sicher auf Festplatte\n"
"                         geschrieben sind\n"

#: pg_receivewal.c:87 pg_recvlogical.c:93
#, c-format
msgid ""
"  -s, --status-interval=SECS\n"
"                         time between status packets sent to server (default: %d)\n"
msgstr ""
"  -s, --status-interval=SEK\n"
"                         Zeit zwischen an Server gesendeten Statuspaketen (Standard: %d)\n"

#: pg_receivewal.c:90
#, c-format
msgid "      --synchronous      flush write-ahead log immediately after writing\n"
msgstr "      --synchronous      Write-Ahead-Log sofort nach dem Schreiben flushen\n"

#: pg_receivewal.c:93
#, c-format
msgid "  -Z, --compress=0-9     compress logs with given compression level\n"
msgstr "  -Z, --compress=0-9     Logs mit angegebenem Niveau komprimieren\n"

#: pg_receivewal.c:102
#, c-format
msgid ""
"\n"
"Optional actions:\n"
msgstr ""
"\n"
"Optionale Aktionen:\n"

#: pg_receivewal.c:103 pg_recvlogical.c:78
#, c-format
msgid "      --create-slot      create a new replication slot (for the slot's name see --slot)\n"
msgstr "      --create-slot      neuen Replikations-Slot erzeugen (Slot-Name siehe --slot)\n"

#: pg_receivewal.c:104 pg_recvlogical.c:79
#, c-format
msgid "      --drop-slot        drop the replication slot (for the slot's name see --slot)\n"
msgstr "      --drop-slot        Replikations-Slot löschen (Slot-Name siehe --slot)\n"

#: pg_receivewal.c:117
#, c-format
msgid "finished segment at %X/%X (timeline %u)"
msgstr "Segment bei %X/%X abgeschlossen (Zeitleiste %u)"

#: pg_receivewal.c:124
#, c-format
msgid "stopped log streaming at %X/%X (timeline %u)"
msgstr "Log-Streaming gestoppt bei %X/%X (Zeitleiste %u)"

#: pg_receivewal.c:140
#, c-format
msgid "switched to timeline %u at %X/%X"
msgstr "auf Zeitleiste %u umgeschaltet bei %X/%X"

#: pg_receivewal.c:150
#, c-format
msgid "received interrupt signal, exiting"
msgstr "Interrupt-Signal erhalten, beende"

#: pg_receivewal.c:186
#, c-format
msgid "could not close directory \"%s\": %m"
msgstr "konnte Verzeichnis »%s« nicht schließen: %m"

#: pg_receivewal.c:272
#, c-format
msgid "segment file \"%s\" has incorrect size %d, skipping"
msgstr "Segmentdatei »%s« hat falsche Größe %d, wird übersprungen"

#: pg_receivewal.c:290
#, c-format
msgid "could not open compressed file \"%s\": %m"
msgstr "konnte komprimierte Datei »%s« nicht öffnen: %m"

#: pg_receivewal.c:296
#, c-format
msgid "could not seek in compressed file \"%s\": %m"
msgstr "konnte Positionszeiger in komprimierter Datei »%s« nicht setzen: %m"

#: pg_receivewal.c:304
#, c-format
msgid "could not read compressed file \"%s\": %m"
msgstr "konnte komprimierte Datei »%s« nicht lesen: %m"

#: pg_receivewal.c:307
#, c-format
msgid "could not read compressed file \"%s\": read %d of %zu"
msgstr "konnte Datei »%s« nicht lesen: %d von %zu gelesen"

#: pg_receivewal.c:318
#, c-format
msgid "compressed segment file \"%s\" has incorrect uncompressed size %d, skipping"
msgstr "komprimierte Segmentdatei »%s« hat falsche unkomprimierte Größe %d, wird übersprungen"

#: pg_receivewal.c:422
#, c-format
msgid "starting log streaming at %X/%X (timeline %u)"
msgstr "starte Log-Streaming bei %X/%X (Zeitleiste %u)"

<<<<<<< HEAD
#: pg_receivewal.c:537 pg_recvlogical.c:736
=======
#: pg_receivewal.c:537 pg_recvlogical.c:762
>>>>>>> 45fdc973
#, c-format
msgid "invalid port number \"%s\""
msgstr "ungültige Portnummer »%s«"

<<<<<<< HEAD
#: pg_receivewal.c:565 pg_recvlogical.c:762
=======
#: pg_receivewal.c:565 pg_recvlogical.c:788
>>>>>>> 45fdc973
#, c-format
msgid "could not parse end position \"%s\""
msgstr "konnte Endposition »%s« nicht parsen"

#: pg_receivewal.c:625
#, c-format
msgid "cannot use --create-slot together with --drop-slot"
msgstr "--create-slot kann nicht zusammen mit --drop-slot verwendet werden"

#: pg_receivewal.c:643
#, c-format
msgid "cannot use --synchronous together with --no-sync"
msgstr "--synchronous kann nicht zusammen mit --no-sync verwendet werden"

#: pg_receivewal.c:719
#, c-format
msgid "replication connection using slot \"%s\" is unexpectedly database specific"
msgstr "Replikationsverbindung, die Slot »%s« verwendet, ist unerwarteterweise datenbankspezifisch"

<<<<<<< HEAD
#: pg_receivewal.c:730 pg_recvlogical.c:940
=======
#: pg_receivewal.c:730 pg_recvlogical.c:966
>>>>>>> 45fdc973
#, c-format
msgid "dropping replication slot \"%s\""
msgstr "lösche Replikations-Slot »%s«"

<<<<<<< HEAD
#: pg_receivewal.c:741 pg_recvlogical.c:950
=======
#: pg_receivewal.c:741 pg_recvlogical.c:976
>>>>>>> 45fdc973
#, c-format
msgid "creating replication slot \"%s\""
msgstr "erzeuge Replikations-Slot »%s«"

<<<<<<< HEAD
#: pg_receivewal.c:767 pg_recvlogical.c:975
=======
#: pg_receivewal.c:767 pg_recvlogical.c:1001
>>>>>>> 45fdc973
#, c-format
msgid "disconnected"
msgstr "Verbindung beendet"

#. translator: check source for value for %d
<<<<<<< HEAD
#: pg_receivewal.c:773 pg_recvlogical.c:981
=======
#: pg_receivewal.c:773 pg_recvlogical.c:1007
>>>>>>> 45fdc973
#, c-format
msgid "disconnected; waiting %d seconds to try again"
msgstr "Verbindung beendet; erneuter Versuch in %d Sekunden"

#: pg_recvlogical.c:73
#, c-format
msgid ""
"%s controls PostgreSQL logical decoding streams.\n"
"\n"
msgstr ""
"%s kontrolliert logische Dekodierungsströme von PostgreSQL.\n"
"\n"

#: pg_recvlogical.c:77
#, c-format
msgid ""
"\n"
"Action to be performed:\n"
msgstr ""
"\n"
"Auszuführende Aktion:\n"

#: pg_recvlogical.c:80
#, c-format
msgid "      --start            start streaming in a replication slot (for the slot's name see --slot)\n"
msgstr "      --start            Streaming in einem Replikations-Slot starten (Slot-Name siehe --slot)\n"

#: pg_recvlogical.c:83
#, c-format
msgid "  -f, --file=FILE        receive log into this file, - for stdout\n"
msgstr "  -f, --file=DATEI       Log in diese Datei empfangen, - für Standardausgabe\n"

#: pg_recvlogical.c:84
#, c-format
msgid ""
"  -F  --fsync-interval=SECS\n"
"                         time between fsyncs to the output file (default: %d)\n"
msgstr ""
"  -F  --fsync-interval=SEK\n"
"                         Zeit zwischen Fsyncs der Ausgabedatei (Standard: %d)\n"

#: pg_recvlogical.c:87
#, c-format
msgid "  -I, --startpos=LSN     where in an existing slot should the streaming start\n"
msgstr "  -I, --startpos=LSN     wo in einem bestehenden Slot das Streaming starten soll\n"

#: pg_recvlogical.c:89
#, c-format
msgid ""
"  -o, --option=NAME[=VALUE]\n"
"                         pass option NAME with optional value VALUE to the\n"
"                         output plugin\n"
msgstr ""
"  -o, --option=NAME[=WERT]\n"
"                         Option NAME mit optionalem Wert WERT an den\n"
"                         Ausgabe-Plugin übergeben\n"

#: pg_recvlogical.c:92
#, c-format
msgid "  -P, --plugin=PLUGIN    use output plugin PLUGIN (default: %s)\n"
msgstr "  -P, --plugin=PLUGIN    Ausgabe-Plugin PLUGIN verwenden (Standard: %s)\n"

#: pg_recvlogical.c:95
#, c-format
msgid "  -S, --slot=SLOTNAME    name of the logical replication slot\n"
msgstr "  -S, --slot=SLOTNAME    Name des logischen Replikations-Slots\n"

#: pg_recvlogical.c:100
#, c-format
msgid "  -d, --dbname=DBNAME    database to connect to\n"
msgstr "  -d, --dbname=DBNAME    Datenbank, mit der verbunden werden soll\n"

#: pg_recvlogical.c:133
#, c-format
msgid "confirming write up to %X/%X, flush to %X/%X (slot %s)"
msgstr "bestätige Schreiben bis %X/%X, Flush bis %X/%X (Slot %s)"

#: pg_recvlogical.c:157 receivelog.c:343
#, c-format
msgid "could not send feedback packet: %s"
msgstr "konnte Rückmeldungspaket nicht senden: %s"

#: pg_recvlogical.c:230
#, c-format
msgid "starting log streaming at %X/%X (slot %s)"
msgstr "starte Log-Streaming bei %X/%X (Slot %s)"

#: pg_recvlogical.c:271
#, c-format
msgid "streaming initiated"
msgstr "Streaming eingeleitet"

#: pg_recvlogical.c:335
#, c-format
msgid "could not open log file \"%s\": %m"
msgstr "konnte Logdatei »%s« nicht öffnen: %m"

#: pg_recvlogical.c:361 receivelog.c:873
#, c-format
msgid "invalid socket: %s"
msgstr "ungültiges Socket: %s"

#: pg_recvlogical.c:414 receivelog.c:901
#, c-format
msgid "select() failed: %m"
msgstr "select() fehlgeschlagen: %m"

#: pg_recvlogical.c:421 receivelog.c:951
#, c-format
msgid "could not receive data from WAL stream: %s"
msgstr "konnte keine Daten vom WAL-Stream empfangen: %s"

#: pg_recvlogical.c:463 pg_recvlogical.c:514 receivelog.c:995 receivelog.c:1061
#, c-format
msgid "streaming header too small: %d"
msgstr "Streaming-Header zu klein: %d"

#: pg_recvlogical.c:498 receivelog.c:833
#, c-format
msgid "unrecognized streaming header: \"%c\""
msgstr "unbekannter Streaming-Header: »%c«"

#: pg_recvlogical.c:552 pg_recvlogical.c:564
#, c-format
msgid "could not write %u bytes to log file \"%s\": %m"
msgstr "konnte %u Bytes nicht in Logdatei »%s« schreiben: %m"

<<<<<<< HEAD
#: pg_recvlogical.c:592 receivelog.c:629 receivelog.c:666
=======
#: pg_recvlogical.c:618 receivelog.c:629 receivelog.c:666
>>>>>>> 45fdc973
#, c-format
msgid "unexpected termination of replication stream: %s"
msgstr "unerwarteter Abbruch des Replikations-Streams: %s"

<<<<<<< HEAD
#: pg_recvlogical.c:716
=======
#: pg_recvlogical.c:742
>>>>>>> 45fdc973
#, c-format
msgid "invalid fsync interval \"%s\""
msgstr "ungültiges Fsync-Intervall »%s«"

<<<<<<< HEAD
#: pg_recvlogical.c:754
=======
#: pg_recvlogical.c:780
>>>>>>> 45fdc973
#, c-format
msgid "could not parse start position \"%s\""
msgstr "konnte Startposition »%s« nicht parsen"

<<<<<<< HEAD
#: pg_recvlogical.c:843
=======
#: pg_recvlogical.c:869
>>>>>>> 45fdc973
#, c-format
msgid "no slot specified"
msgstr "kein Slot angegeben"

<<<<<<< HEAD
#: pg_recvlogical.c:851
=======
#: pg_recvlogical.c:877
>>>>>>> 45fdc973
#, c-format
msgid "no target file specified"
msgstr "keine Zieldatei angegeben"

<<<<<<< HEAD
#: pg_recvlogical.c:859
=======
#: pg_recvlogical.c:885
>>>>>>> 45fdc973
#, c-format
msgid "no database specified"
msgstr "keine Datenbank angegeben"

<<<<<<< HEAD
#: pg_recvlogical.c:867
=======
#: pg_recvlogical.c:893
>>>>>>> 45fdc973
#, c-format
msgid "at least one action needs to be specified"
msgstr "mindestens eine Aktion muss angegeben werden"

<<<<<<< HEAD
#: pg_recvlogical.c:875
=======
#: pg_recvlogical.c:901
>>>>>>> 45fdc973
#, c-format
msgid "cannot use --create-slot or --start together with --drop-slot"
msgstr "--create-slot oder --start kann nicht zusammen mit --drop-slot verwendet werden"

<<<<<<< HEAD
#: pg_recvlogical.c:883
=======
#: pg_recvlogical.c:909
>>>>>>> 45fdc973
#, c-format
msgid "cannot use --create-slot or --drop-slot together with --startpos"
msgstr "--create-slot oder --drop-slot kann nicht zusammen mit --startpos verwendet werden"

<<<<<<< HEAD
#: pg_recvlogical.c:891
=======
#: pg_recvlogical.c:917
>>>>>>> 45fdc973
#, c-format
msgid "--endpos may only be specified with --start"
msgstr "--endpos kann nur zusammen mit --start angegeben werden"

<<<<<<< HEAD
#: pg_recvlogical.c:922
=======
#: pg_recvlogical.c:948
>>>>>>> 45fdc973
#, c-format
msgid "could not establish database-specific replication connection"
msgstr "konnte keine datenbankspezifische Replikationsverbindung herstellen"

<<<<<<< HEAD
#: pg_recvlogical.c:1021
=======
#: pg_recvlogical.c:1047
>>>>>>> 45fdc973
#, c-format
msgid "end position %X/%X reached by keepalive"
msgstr "Endposition %X/%X durch Keepalive erreicht"

<<<<<<< HEAD
#: pg_recvlogical.c:1024
=======
#: pg_recvlogical.c:1050
>>>>>>> 45fdc973
#, c-format
msgid "end position %X/%X reached by WAL record at %X/%X"
msgstr "Endposition %X/%X erreicht durch WAL-Eintrag bei %X/%X"

#: receivelog.c:69
#, c-format
msgid "could not create archive status file \"%s\": %s"
msgstr "konnte Archivstatusdatei »%s« nicht erstellen: %s"

#: receivelog.c:116
#, c-format
msgid "could not get size of write-ahead log file \"%s\": %s"
msgstr "konnte Größe der Write-Ahead-Log-Datei »%s« nicht ermittlen: %s"

#: receivelog.c:126
#, c-format
msgid "could not open existing write-ahead log file \"%s\": %s"
msgstr "konnte bestehende Write-Ahead-Log-Datei »%s« nicht öffnen: %s"

#: receivelog.c:134
#, c-format
msgid "could not fsync existing write-ahead log file \"%s\": %s"
msgstr "konnte bestehende Write-Ahead-Log-Datei »%s« nicht fsyncen: %s"

#: receivelog.c:148
#, c-format
msgid "write-ahead log file \"%s\" has %d byte, should be 0 or %d"
msgid_plural "write-ahead log file \"%s\" has %d bytes, should be 0 or %d"
msgstr[0] "Write-Ahead-Log-Datei »%s« hat %d Byte, sollte 0 oder %d sein"
msgstr[1] "Write-Ahead-Log-Datei »%s« hat %d Bytes, sollte 0 oder %d sein"

#: receivelog.c:163
#, c-format
msgid "could not open write-ahead log file \"%s\": %s"
msgstr "konnte Write-Ahead-Log-Datei »%s« nicht öffnen: %s"

#: receivelog.c:189
#, c-format
msgid "could not determine seek position in file \"%s\": %s"
msgstr "konnte Positionszeiger in Datei »%s« nicht ermitteln: %s"

#: receivelog.c:203
#, c-format
msgid "not renaming \"%s%s\", segment is not complete"
msgstr "»%s%s« wird nicht umbenannt, Segment ist noch nicht vollständig"

#: receivelog.c:215 receivelog.c:300 receivelog.c:675
#, c-format
msgid "could not close file \"%s\": %s"
msgstr "konnte Datei »%s« nicht schließen: %s"

#: receivelog.c:272
#, c-format
msgid "server reported unexpected history file name for timeline %u: %s"
msgstr "Server berichtete unerwarteten History-Dateinamen für Zeitleiste %u: %s"

#: receivelog.c:280
#, c-format
msgid "could not create timeline history file \"%s\": %s"
msgstr "konnte Zeitleisten-History-Datei »%s« nicht erzeugen: %s"

#: receivelog.c:287
#, c-format
msgid "could not write timeline history file \"%s\": %s"
msgstr "konnte Zeitleisten-History-Datei »%s« nicht schreiben: %s"

#: receivelog.c:377
#, c-format
msgid "incompatible server version %s; client does not support streaming from server versions older than %s"
msgstr "inkompatible Serverversion %s; Client unterstützt Streaming nicht mit Serverversionen älter als %s"

#: receivelog.c:386
#, c-format
msgid "incompatible server version %s; client does not support streaming from server versions newer than %s"
msgstr "inkompatible Serverversion %s; Client unterstützt Streaming nicht mit Serverversionen neuer als %s"

#: receivelog.c:488 streamutil.c:430 streamutil.c:467
#, c-format
msgid "could not identify system: got %d rows and %d fields, expected %d rows and %d or more fields"
msgstr "Konnte System nicht identifizieren: %d Zeilen und %d Felder erhalten, %d Zeilen und %d oder mehr Felder erwartet"

#: receivelog.c:495
#, c-format
msgid "system identifier does not match between base backup and streaming connection"
msgstr "Systemidentifikator stimmt nicht zwischen Basissicherung und Streaming-Verbindung überein"

#: receivelog.c:501
#, c-format
msgid "starting timeline %u is not present in the server"
msgstr "Startzeitleiste %u ist auf dem Server nicht vorhanden"

#: receivelog.c:542
#, c-format
msgid "unexpected response to TIMELINE_HISTORY command: got %d rows and %d fields, expected %d rows and %d fields"
msgstr "unerwartete Antwort auf Befehl TIMELINE_HISTORY: %d Zeilen und %d Felder erhalten, %d Zeilen und %d Felder erwartet"

#: receivelog.c:613
#, c-format
msgid "server reported unexpected next timeline %u, following timeline %u"
msgstr "Server berichtete unerwartete nächste Zeitleiste %u, folgend auf Zeitleiste %u"

#: receivelog.c:619
#, c-format
msgid "server stopped streaming timeline %u at %X/%X, but reported next timeline %u to begin at %X/%X"
msgstr "Server beendete Streaming von Zeitleiste %u bei %X/%X, aber gab an, dass nächste Zeitleiste %u bei %X/%X beginnt"

#: receivelog.c:659
#, c-format
msgid "replication stream was terminated before stop point"
msgstr "Replikationsstrom wurde vor Stopppunkt abgebrochen"

#: receivelog.c:705
#, c-format
msgid "unexpected result set after end-of-timeline: got %d rows and %d fields, expected %d rows and %d fields"
msgstr "unerwartete Ergebnismenge nach Ende der Zeitleiste: %d Zeilen und %d Felder erhalten, %d Zeilen und %d Felder erwartet"

#: receivelog.c:714
#, c-format
msgid "could not parse next timeline's starting point \"%s\""
msgstr "konnte Startpunkt der nächsten Zeitleiste (»%s«) nicht interpretieren"

#: receivelog.c:763 receivelog.c:1015
#, c-format
msgid "could not fsync file \"%s\": %s"
msgstr "konnte Datei »%s« nicht fsyncen: %s"

#: receivelog.c:1078
#, c-format
msgid "received write-ahead log record for offset %u with no file open"
msgstr "Write-Ahead-Log-Eintrag für Offset %u erhalten ohne offene Datei"

#: receivelog.c:1088
#, c-format
msgid "got WAL data offset %08x, expected %08x"
msgstr "WAL-Daten-Offset %08x erhalten, %08x erwartet"

#: receivelog.c:1122
#, c-format
msgid "could not write %u bytes to WAL file \"%s\": %s"
msgstr "konnte %u Bytes nicht in WAL-Datei »%s« schreiben: %s"

#: receivelog.c:1147 receivelog.c:1187 receivelog.c:1218
#, c-format
msgid "could not send copy-end packet: %s"
msgstr "konnte COPY-Ende-Paket nicht senden: %s"

#: streamutil.c:160
msgid "Password: "
msgstr "Passwort: "

#: streamutil.c:185
#, c-format
msgid "could not connect to server"
msgstr "konnte nicht mit Server verbinden"

#: streamutil.c:202
#, c-format
msgid "could not connect to server: %s"
msgstr "konnte nicht mit Server verbinden: %s"

#: streamutil.c:231
#, c-format
msgid "could not clear search_path: %s"
msgstr "konnte search_path nicht auf leer setzen: %s"

#: streamutil.c:247
#, c-format
msgid "could not determine server setting for integer_datetimes"
msgstr "konnte Servereinstellung für integer_datetimes nicht ermitteln"

#: streamutil.c:254
#, c-format
msgid "integer_datetimes compile flag does not match server"
msgstr "Kompilieroption »integer_datetimes« stimmt nicht mit Server überein"

#: streamutil.c:305
#, c-format
msgid "could not fetch WAL segment size: got %d rows and %d fields, expected %d rows and %d or more fields"
msgstr "konnte WAL-Segmentgröße nicht ermitteln: %d Zeilen und %d Felder erhalten, %d Zeilen und %d oder mehr Felder erwartet"

#: streamutil.c:315
#, c-format
msgid "WAL segment size could not be parsed"
msgstr "WAL-Segmentgröße konnte nicht interpretiert werden"

#: streamutil.c:333
#, c-format
msgid "WAL segment size must be a power of two between 1 MB and 1 GB, but the remote server reported a value of %d byte"
msgid_plural "WAL segment size must be a power of two between 1 MB and 1 GB, but the remote server reported a value of %d bytes"
msgstr[0] "WAL-Segmentgröße muss eine Zweierpotenz zwischen 1 MB und 1 GB sein, aber der Server gab einen Wert von %d Byte an"
msgstr[1] "WAL-Segmentgröße muss eine Zweierpotenz zwischen 1 MB und 1 GB sein, aber der Server gab einen Wert von %d Bytes an"

#: streamutil.c:378
#, c-format
msgid "could not fetch group access flag: got %d rows and %d fields, expected %d rows and %d or more fields"
msgstr "konnte Gruppenzugriffseinstellung nicht ermitteln: %d Zeilen und %d Felder erhalten, %d Zeilen und %d oder mehr Felder erwartet"

#: streamutil.c:387
#, c-format
msgid "group access flag could not be parsed: %s"
msgstr "Gruppenzugriffseinstellung konnte nicht interpretiert werden: %s"

#: streamutil.c:544
#, c-format
msgid "could not create replication slot \"%s\": got %d rows and %d fields, expected %d rows and %d fields"
msgstr "konnte Replikations-Slot »%s« nicht erzeugen: %d Zeilen und %d Felder erhalten, %d Zeilen und %d Felder erwartet"

#: streamutil.c:588
#, c-format
msgid "could not drop replication slot \"%s\": got %d rows and %d fields, expected %d rows and %d fields"
msgstr "konnte Replikations-Slot »%s« nicht löschen: %d Zeilen und %d Felder erhalten, %d Zeilen und %d Felder erwartet"

#: walmethods.c:438 walmethods.c:927
msgid "could not compress data"
msgstr "konnte Daten nicht komprimieren"

#: walmethods.c:470
msgid "could not reset compression stream"
msgstr "konnte Komprimierungsstrom nicht zurücksetzen"

#: walmethods.c:568
msgid "could not initialize compression library"
msgstr "konnte Komprimierungsbibliothek nicht initialisieren"

#: walmethods.c:580
msgid "implementation error: tar files can't have more than one open file"
msgstr "Implementierungsfehler: Tar-Dateien können nicht mehr als eine offene Datei haben"

#: walmethods.c:594
msgid "could not create tar header"
msgstr "konnte Tar-Dateikopf nicht erzeugen"

#: walmethods.c:608 walmethods.c:648 walmethods.c:843 walmethods.c:854
msgid "could not change compression parameters"
msgstr "konnte Komprimierungsparameter nicht ändern"

#: walmethods.c:730
msgid "unlink not supported with compression"
msgstr "Unlink wird bei Komprimierung nicht unterstützt"

#: walmethods.c:952
msgid "could not close compression stream"
msgstr "konnte Komprimierungsstrom nicht schließen"<|MERGE_RESOLUTION|>--- conflicted
+++ resolved
@@ -9,13 +9,8 @@
 msgstr ""
 "Project-Id-Version: PostgreSQL 13\n"
 "Report-Msgid-Bugs-To: pgsql-bugs@lists.postgresql.org\n"
-<<<<<<< HEAD
-"POT-Creation-Date: 2020-04-22 10:45+0000\n"
-"PO-Revision-Date: 2020-04-22 15:32+0200\n"
-=======
 "POT-Creation-Date: 2020-05-18 03:45+0000\n"
 "PO-Revision-Date: 2020-05-18 09:00+0200\n"
->>>>>>> 45fdc973
 "Last-Translator: Peter Eisentraut <peter@eisentraut.org>\n"
 "Language-Team: German <pgsql-translators@postgresql.org>\n"
 "Language: de\n"
@@ -313,8 +308,6 @@
 msgstr "  -V, --version          Versionsinformationen anzeigen, dann beenden\n"
 
 #: pg_basebackup.c:407
-<<<<<<< HEAD
-=======
 #, c-format
 msgid ""
 "      --manifest-checksums=SHA{224,256,384,512}|CRC32C|NONE\n"
@@ -343,16 +336,11 @@
 msgstr "      --no-manifest      kein Backup-Manifest erzeugen\n"
 
 #: pg_basebackup.c:413
->>>>>>> 45fdc973
 #, c-format
 msgid "      --no-slot          prevent creation of temporary replication slot\n"
 msgstr "      --no-slot          keinen temporären Replikations-Slot erzeugen\n"
 
-<<<<<<< HEAD
-#: pg_basebackup.c:408
-=======
 #: pg_basebackup.c:414
->>>>>>> 45fdc973
 #, c-format
 msgid ""
 "      --no-verify-checksums\n"
@@ -361,37 +349,6 @@
 "      --no-verify-checksums\n"
 "                         Prüfsummen nicht überprüfen\n"
 
-<<<<<<< HEAD
-#: pg_basebackup.c:410
-#, c-format
-msgid "      --no-estimate-size do not estimate backup size in server side\n"
-msgstr "      --no-estimate-size nicht die Backup-Größe auf dem Server schätzen\n"
-
-#: pg_basebackup.c:411
-#, c-format
-msgid "      --no-manifest      suppress generation of backup manifest\n"
-msgstr "      --no-manifest      kein Backup-Manifest erzeugen\n"
-
-#: pg_basebackup.c:412
-#, c-format
-msgid ""
-"      --manifest-force-encode\n"
-"                         hex encode all filenames in manifest\n"
-msgstr ""
-"      --manifest-force-encode\n"
-"                         alle Dateinamen im Manifest hex-kodieren\n"
-
-#: pg_basebackup.c:414
-#, c-format
-msgid ""
-"      --manifest-checksums=SHA{224,256,384,512}|CRC32C|NONE\n"
-"                         use algorithm for manifest checksums\n"
-msgstr ""
-"      --manifest-checksums=SHA{224,256,384,512}|CRC32C|NONE\n"
-"                         Algorithmus für Manifest-Prüfsummen\n"
-
-=======
->>>>>>> 45fdc973
 #: pg_basebackup.c:416 pg_receivewal.c:94 pg_recvlogical.c:98
 #, c-format
 msgid "  -?, --help             show this help, then exit\n"
@@ -464,11 +421,7 @@
 msgid "could not read from ready pipe: %m"
 msgstr "konnte nicht aus bereiter Pipe lesen: %m"
 
-<<<<<<< HEAD
-#: pg_basebackup.c:476 pg_basebackup.c:607 pg_basebackup.c:2109
-=======
 #: pg_basebackup.c:476 pg_basebackup.c:607 pg_basebackup.c:2115
->>>>>>> 45fdc973
 #: streamutil.c:450
 #, c-format
 msgid "could not parse write-ahead log location \"%s\""
@@ -494,11 +447,7 @@
 msgid "created replication slot \"%s\""
 msgstr "Replikations-Slot »%s« wurde erzeugt"
 
-<<<<<<< HEAD
-#: pg_basebackup.c:677 pg_basebackup.c:730 pg_basebackup.c:1600
-=======
 #: pg_basebackup.c:677 pg_basebackup.c:730 pg_basebackup.c:1606
->>>>>>> 45fdc973
 #, c-format
 msgid "could not create directory \"%s\": %m"
 msgstr "konnte Verzeichnis »%s« nicht erzeugen: %m"
@@ -579,12 +528,8 @@
 msgid "could not get COPY data stream: %s"
 msgstr "konnte COPY-Datenstrom nicht empfangen: %s"
 
-<<<<<<< HEAD
-#: pg_basebackup.c:975 pg_recvlogical.c:435 receivelog.c:965
-=======
 #: pg_basebackup.c:975 pg_recvlogical.c:435 pg_recvlogical.c:607
 #: receivelog.c:965
->>>>>>> 45fdc973
 #, c-format
 msgid "could not read COPY data: %s"
 msgstr "konnte COPY-Daten nicht lesen: %s"
@@ -594,448 +539,248 @@
 msgid "could not write to compressed file \"%s\": %s"
 msgstr "konnte nicht in komprimierte Datei »%s« schreiben: %s"
 
-<<<<<<< HEAD
-#: pg_basebackup.c:1007 pg_basebackup.c:1690 pg_basebackup.c:1742
-=======
 #: pg_basebackup.c:1007 pg_basebackup.c:1696 pg_basebackup.c:1748
->>>>>>> 45fdc973
 #, c-format
 msgid "could not write to file \"%s\": %m"
 msgstr "konnte nicht in Datei »%s« schreiben: %m"
 
-<<<<<<< HEAD
-#: pg_basebackup.c:1056
-=======
 #: pg_basebackup.c:1057
->>>>>>> 45fdc973
 #, c-format
 msgid "could not duplicate stdout: %m"
 msgstr "konnte Standardausgabe nicht duplizieren: %m"
 
-<<<<<<< HEAD
-#: pg_basebackup.c:1063
-=======
 #: pg_basebackup.c:1064
->>>>>>> 45fdc973
 #, c-format
 msgid "could not open output file: %m"
 msgstr "konnte Ausgabedatei nicht öffnen: %m"
 
-<<<<<<< HEAD
-#: pg_basebackup.c:1070 pg_basebackup.c:1091 pg_basebackup.c:1120
-=======
 #: pg_basebackup.c:1071 pg_basebackup.c:1092 pg_basebackup.c:1121
->>>>>>> 45fdc973
 #, c-format
 msgid "could not set compression level %d: %s"
 msgstr "konnte Komprimierungsniveau %d nicht setzen: %s"
 
-<<<<<<< HEAD
-#: pg_basebackup.c:1140
-=======
 #: pg_basebackup.c:1141
->>>>>>> 45fdc973
 #, c-format
 msgid "could not create compressed file \"%s\": %s"
 msgstr "konnte komprimierte Datei »%s« nicht erzeugen: %s"
 
-<<<<<<< HEAD
-#: pg_basebackup.c:1151 pg_basebackup.c:1651 pg_basebackup.c:1723
-=======
 #: pg_basebackup.c:1152 pg_basebackup.c:1657 pg_basebackup.c:1729
->>>>>>> 45fdc973
 #, c-format
 msgid "could not create file \"%s\": %m"
 msgstr "konnte Datei »%s« nicht erstellen: %m"
 
-<<<<<<< HEAD
-#: pg_basebackup.c:1228
-=======
 #: pg_basebackup.c:1234
->>>>>>> 45fdc973
 #, c-format
 msgid "out of memory"
 msgstr "Speicher aufgebraucht"
 
-<<<<<<< HEAD
-#: pg_basebackup.c:1247
-=======
 #: pg_basebackup.c:1253
->>>>>>> 45fdc973
 #, c-format
 msgid "could not close compressed file \"%s\": %s"
 msgstr "konnte komprimierte Datei »%s« nicht schließen: %s"
 
-<<<<<<< HEAD
-#: pg_basebackup.c:1259 pg_recvlogical.c:606
-=======
 #: pg_basebackup.c:1265 pg_recvlogical.c:632
->>>>>>> 45fdc973
 #, c-format
 msgid "could not close file \"%s\": %m"
 msgstr "konnte Datei »%s« nicht schließen: %m"
 
-<<<<<<< HEAD
-#: pg_basebackup.c:1521
-=======
 #: pg_basebackup.c:1527
->>>>>>> 45fdc973
 #, c-format
 msgid "COPY stream ended before last file was finished"
 msgstr "COPY-Strom endete vor dem Ende der letzten Datei"
 
-<<<<<<< HEAD
-#: pg_basebackup.c:1550
-=======
 #: pg_basebackup.c:1556
->>>>>>> 45fdc973
 #, c-format
 msgid "invalid tar block header size: %zu"
 msgstr "ungültige Tar-Block-Kopf-Größe: %zu"
 
-<<<<<<< HEAD
-#: pg_basebackup.c:1607
-=======
 #: pg_basebackup.c:1613
->>>>>>> 45fdc973
 #, c-format
 msgid "could not set permissions on directory \"%s\": %m"
 msgstr "konnte Zugriffsrechte für Verzeichnis »%s« nicht setzen: %m"
 
-<<<<<<< HEAD
-#: pg_basebackup.c:1631
-=======
 #: pg_basebackup.c:1637
->>>>>>> 45fdc973
 #, c-format
 msgid "could not create symbolic link from \"%s\" to \"%s\": %m"
 msgstr "konnte symbolische Verknüpfung von »%s« nach »%s« nicht erzeugen: %m"
 
-<<<<<<< HEAD
-#: pg_basebackup.c:1638
-=======
 #: pg_basebackup.c:1644
->>>>>>> 45fdc973
 #, c-format
 msgid "unrecognized link indicator \"%c\""
 msgstr "unbekannter Verknüpfungsindikator »%c«"
 
-<<<<<<< HEAD
-#: pg_basebackup.c:1657
-=======
 #: pg_basebackup.c:1663
->>>>>>> 45fdc973
 #, c-format
 msgid "could not set permissions on file \"%s\": %m"
 msgstr "konnte Zugriffsrechte von Datei »%s« nicht setzen: %m"
 
-<<<<<<< HEAD
-#: pg_basebackup.c:1803
-=======
 #: pg_basebackup.c:1809
->>>>>>> 45fdc973
 #, c-format
 msgid "incompatible server version %s"
 msgstr "inkompatible Serverversion %s"
 
-<<<<<<< HEAD
-#: pg_basebackup.c:1818
-=======
 #: pg_basebackup.c:1824
->>>>>>> 45fdc973
 #, c-format
 msgid "HINT: use -X none or -X fetch to disable log streaming"
 msgstr "TIPP: -X none oder -X fetch verwenden um Log-Streaming abzuschalten"
 
-#: pg_basebackup.c:1854
+#: pg_basebackup.c:1860
 #, c-format
 msgid "initiating base backup, waiting for checkpoint to complete"
 msgstr "Basissicherung eingeleitet, warte auf Abschluss des Checkpoints"
 
-<<<<<<< HEAD
-#: pg_basebackup.c:1880 pg_recvlogical.c:262 receivelog.c:481 receivelog.c:530
-=======
 #: pg_basebackup.c:1886 pg_recvlogical.c:262 receivelog.c:481 receivelog.c:530
->>>>>>> 45fdc973
 #: receivelog.c:569 streamutil.c:297 streamutil.c:370 streamutil.c:422
 #: streamutil.c:533 streamutil.c:578
 #, c-format
 msgid "could not send replication command \"%s\": %s"
 msgstr "konnte Replikationsbefehl »%s« nicht senden: %s"
 
-<<<<<<< HEAD
-#: pg_basebackup.c:1891
-=======
 #: pg_basebackup.c:1897
->>>>>>> 45fdc973
 #, c-format
 msgid "could not initiate base backup: %s"
 msgstr "konnte Basissicherung nicht starten: %s"
 
-<<<<<<< HEAD
-#: pg_basebackup.c:1897
-=======
 #: pg_basebackup.c:1903
->>>>>>> 45fdc973
 #, c-format
 msgid "server returned unexpected response to BASE_BACKUP command; got %d rows and %d fields, expected %d rows and %d fields"
 msgstr "unerwartete Antwort auf Befehl BASE_BACKUP: %d Zeilen und %d Felder erhalten, %d Zeilen und %d Felder erwartet"
 
-<<<<<<< HEAD
-#: pg_basebackup.c:1905
-=======
 #: pg_basebackup.c:1911
->>>>>>> 45fdc973
 #, c-format
 msgid "checkpoint completed"
 msgstr "Checkpoint abgeschlossen"
 
-<<<<<<< HEAD
-#: pg_basebackup.c:1920
-=======
 #: pg_basebackup.c:1926
->>>>>>> 45fdc973
 #, c-format
 msgid "write-ahead log start point: %s on timeline %u"
 msgstr "Write-Ahead-Log-Startpunkt: %s auf Zeitleiste %u"
 
-<<<<<<< HEAD
-#: pg_basebackup.c:1929
-=======
 #: pg_basebackup.c:1935
->>>>>>> 45fdc973
 #, c-format
 msgid "could not get backup header: %s"
 msgstr "konnte Kopf der Sicherung nicht empfangen: %s"
 
-<<<<<<< HEAD
-#: pg_basebackup.c:1935
-=======
 #: pg_basebackup.c:1941
->>>>>>> 45fdc973
 #, c-format
 msgid "no data returned from server"
 msgstr "keine Daten vom Server zurückgegeben"
 
-<<<<<<< HEAD
-#: pg_basebackup.c:1967
-=======
 #: pg_basebackup.c:1973
->>>>>>> 45fdc973
 #, c-format
 msgid "can only write single tablespace to stdout, database has %d"
 msgstr "kann nur einen einzelnen Tablespace auf die Standardausgabe schreiben, Datenbank hat %d"
 
-<<<<<<< HEAD
-#: pg_basebackup.c:1979
-=======
 #: pg_basebackup.c:1985
->>>>>>> 45fdc973
 #, c-format
 msgid "starting background WAL receiver"
 msgstr "Hintergrund-WAL-Receiver wird gestartet"
 
-<<<<<<< HEAD
-#: pg_basebackup.c:2022
-=======
 #: pg_basebackup.c:2028
->>>>>>> 45fdc973
 #, c-format
 msgid "could not get write-ahead log end position from server: %s"
 msgstr "konnte Write-Ahead-Log-Endposition nicht vom Server empfangen: %s"
 
-<<<<<<< HEAD
-#: pg_basebackup.c:2028
-=======
 #: pg_basebackup.c:2034
->>>>>>> 45fdc973
 #, c-format
 msgid "no write-ahead log end position returned from server"
 msgstr "keine Write-Ahead-Log-Endposition vom Server zurückgegeben"
 
-<<<<<<< HEAD
-#: pg_basebackup.c:2033
-=======
 #: pg_basebackup.c:2039
->>>>>>> 45fdc973
 #, c-format
 msgid "write-ahead log end point: %s"
 msgstr "Write-Ahead-Log-Endposition: %s"
 
-<<<<<<< HEAD
-#: pg_basebackup.c:2044
-=======
 #: pg_basebackup.c:2050
->>>>>>> 45fdc973
 #, c-format
 msgid "checksum error occurred"
 msgstr "ein Prüfsummenfehler ist aufgetreten"
 
-<<<<<<< HEAD
-#: pg_basebackup.c:2049
-=======
 #: pg_basebackup.c:2055
->>>>>>> 45fdc973
 #, c-format
 msgid "final receive failed: %s"
 msgstr "letztes Empfangen fehlgeschlagen: %s"
 
-<<<<<<< HEAD
-#: pg_basebackup.c:2073
-=======
 #: pg_basebackup.c:2079
->>>>>>> 45fdc973
 #, c-format
 msgid "waiting for background process to finish streaming ..."
 msgstr "warte bis Hintergrundprozess Streaming beendet hat ..."
 
-<<<<<<< HEAD
-#: pg_basebackup.c:2078
-=======
 #: pg_basebackup.c:2084
->>>>>>> 45fdc973
 #, c-format
 msgid "could not send command to background pipe: %m"
 msgstr "konnte Befehl nicht an Hintergrund-Pipe senden: %m"
 
-<<<<<<< HEAD
-#: pg_basebackup.c:2086
-=======
 #: pg_basebackup.c:2092
->>>>>>> 45fdc973
 #, c-format
 msgid "could not wait for child process: %m"
 msgstr "konnte nicht auf Kindprozess warten: %m"
 
-<<<<<<< HEAD
-#: pg_basebackup.c:2091
-=======
 #: pg_basebackup.c:2097
->>>>>>> 45fdc973
 #, c-format
 msgid "child %d died, expected %d"
 msgstr "Kindprozess %d endete, aber %d wurde erwartet"
 
-<<<<<<< HEAD
-#: pg_basebackup.c:2096 streamutil.c:92
-=======
 #: pg_basebackup.c:2102 streamutil.c:92
->>>>>>> 45fdc973
 #, c-format
 msgid "%s"
 msgstr "%s"
 
-<<<<<<< HEAD
-#: pg_basebackup.c:2121
-=======
 #: pg_basebackup.c:2127
->>>>>>> 45fdc973
 #, c-format
 msgid "could not wait for child thread: %m"
 msgstr "konnte nicht auf Kind-Thread warten: %m"
 
-<<<<<<< HEAD
-#: pg_basebackup.c:2127
-=======
 #: pg_basebackup.c:2133
->>>>>>> 45fdc973
 #, c-format
 msgid "could not get child thread exit status: %m"
 msgstr "konnte Statuscode des Kind-Threads nicht ermitteln: %m"
 
-<<<<<<< HEAD
-#: pg_basebackup.c:2132
-=======
 #: pg_basebackup.c:2138
->>>>>>> 45fdc973
 #, c-format
 msgid "child thread exited with error %u"
 msgstr "Kind-Thread hat mit Fehler %u beendet"
 
-<<<<<<< HEAD
-#: pg_basebackup.c:2160
-=======
 #: pg_basebackup.c:2166
->>>>>>> 45fdc973
 #, c-format
 msgid "syncing data to disk ..."
 msgstr "synchronisiere Daten auf Festplatte ..."
 
-<<<<<<< HEAD
-#: pg_basebackup.c:2185
-=======
 #: pg_basebackup.c:2191
->>>>>>> 45fdc973
 #, c-format
 msgid "renaming backup_manifest.tmp to backup_manifest"
 msgstr "umbenennen von backup_manifest.tmp nach backup_manifest"
 
-<<<<<<< HEAD
-#: pg_basebackup.c:2196
-=======
 #: pg_basebackup.c:2202
->>>>>>> 45fdc973
 #, c-format
 msgid "base backup completed"
 msgstr "Basissicherung abgeschlossen"
 
-<<<<<<< HEAD
-#: pg_basebackup.c:2281
-=======
 #: pg_basebackup.c:2287
->>>>>>> 45fdc973
 #, c-format
 msgid "invalid output format \"%s\", must be \"plain\" or \"tar\""
 msgstr "ungültiges Ausgabeformat »%s«, muss »plain« oder »tar« sein"
 
-<<<<<<< HEAD
-#: pg_basebackup.c:2325
-=======
 #: pg_basebackup.c:2331
->>>>>>> 45fdc973
 #, c-format
 msgid "invalid wal-method option \"%s\", must be \"fetch\", \"stream\", or \"none\""
 msgstr "ungültige Option »%s« für --wal-method, muss »fetch«, »stream« oder »none« sein"
 
-<<<<<<< HEAD
-#: pg_basebackup.c:2353 pg_receivewal.c:580
-=======
 #: pg_basebackup.c:2359 pg_receivewal.c:580
->>>>>>> 45fdc973
 #, c-format
 msgid "invalid compression level \"%s\""
 msgstr "ungültiges Komprimierungsniveau »%s«"
 
-<<<<<<< HEAD
-#: pg_basebackup.c:2364
-=======
 #: pg_basebackup.c:2370
->>>>>>> 45fdc973
 #, c-format
 msgid "invalid checkpoint argument \"%s\", must be \"fast\" or \"spread\""
 msgstr "ungültiges Checkpoint-Argument »%s«, muss »fast« oder »spread« sein"
 
-<<<<<<< HEAD
-#: pg_basebackup.c:2391 pg_receivewal.c:555 pg_recvlogical.c:794
-=======
 #: pg_basebackup.c:2397 pg_receivewal.c:555 pg_recvlogical.c:820
->>>>>>> 45fdc973
 #, c-format
 msgid "invalid status interval \"%s\""
 msgstr "ungültiges Statusintervall »%s«"
 
-<<<<<<< HEAD
-#: pg_basebackup.c:2421 pg_basebackup.c:2434 pg_basebackup.c:2445
-#: pg_basebackup.c:2456 pg_basebackup.c:2464 pg_basebackup.c:2472
-#: pg_basebackup.c:2482 pg_basebackup.c:2495 pg_basebackup.c:2503
-#: pg_basebackup.c:2514 pg_basebackup.c:2524 pg_basebackup.c:2541
-#: pg_basebackup.c:2549 pg_basebackup.c:2557 pg_receivewal.c:605
-#: pg_receivewal.c:618 pg_receivewal.c:626 pg_receivewal.c:636
-#: pg_receivewal.c:644 pg_receivewal.c:655 pg_recvlogical.c:820
-#: pg_recvlogical.c:833 pg_recvlogical.c:844 pg_recvlogical.c:852
-#: pg_recvlogical.c:860 pg_recvlogical.c:868 pg_recvlogical.c:876
-#: pg_recvlogical.c:884 pg_recvlogical.c:892
-=======
 #: pg_basebackup.c:2427 pg_basebackup.c:2440 pg_basebackup.c:2451
 #: pg_basebackup.c:2462 pg_basebackup.c:2470 pg_basebackup.c:2478
 #: pg_basebackup.c:2488 pg_basebackup.c:2501 pg_basebackup.c:2509
@@ -1046,132 +791,66 @@
 #: pg_recvlogical.c:859 pg_recvlogical.c:870 pg_recvlogical.c:878
 #: pg_recvlogical.c:886 pg_recvlogical.c:894 pg_recvlogical.c:902
 #: pg_recvlogical.c:910 pg_recvlogical.c:918
->>>>>>> 45fdc973
 #, c-format
 msgid "Try \"%s --help\" for more information.\n"
 msgstr "Versuchen Sie »%s --help« für weitere Informationen.\n"
 
-<<<<<<< HEAD
-#: pg_basebackup.c:2432 pg_receivewal.c:616 pg_recvlogical.c:831
-=======
 #: pg_basebackup.c:2438 pg_receivewal.c:616 pg_recvlogical.c:857
->>>>>>> 45fdc973
 #, c-format
 msgid "too many command-line arguments (first is \"%s\")"
 msgstr "zu viele Kommandozeilenargumente (das erste ist »%s«)"
 
-<<<<<<< HEAD
-#: pg_basebackup.c:2444 pg_receivewal.c:654
-=======
 #: pg_basebackup.c:2450 pg_receivewal.c:654
->>>>>>> 45fdc973
 #, c-format
 msgid "no target directory specified"
 msgstr "kein Zielverzeichnis angegeben"
 
-<<<<<<< HEAD
-#: pg_basebackup.c:2455
-=======
 #: pg_basebackup.c:2461
->>>>>>> 45fdc973
 #, c-format
 msgid "only tar mode backups can be compressed"
 msgstr "nur Sicherungen im Tar-Modus können komprimiert werden"
 
-<<<<<<< HEAD
-#: pg_basebackup.c:2463
-=======
 #: pg_basebackup.c:2469
->>>>>>> 45fdc973
 #, c-format
 msgid "cannot stream write-ahead logs in tar mode to stdout"
 msgstr "im Tar-Modus können Write-Ahead-Logs nicht auf Standardausgabe geschrieben werden"
 
-<<<<<<< HEAD
-#: pg_basebackup.c:2471
-=======
 #: pg_basebackup.c:2477
->>>>>>> 45fdc973
 #, c-format
 msgid "replication slots can only be used with WAL streaming"
 msgstr "Replikations-Slots können nur mit WAL-Streaming verwendet werden"
 
-<<<<<<< HEAD
-#: pg_basebackup.c:2481
-=======
 #: pg_basebackup.c:2487
->>>>>>> 45fdc973
 #, c-format
 msgid "--no-slot cannot be used with slot name"
 msgstr "--no-slot kann nicht zusammen mit einem Slot-Namen verwendet werden"
 
 #. translator: second %s is an option name
-<<<<<<< HEAD
-#: pg_basebackup.c:2493 pg_receivewal.c:634
-=======
 #: pg_basebackup.c:2499 pg_receivewal.c:634
->>>>>>> 45fdc973
 #, c-format
 msgid "%s needs a slot to be specified using --slot"
 msgstr "für %s muss ein Slot mit --slot angegeben werden"
 
-<<<<<<< HEAD
-#: pg_basebackup.c:2502
-=======
 #: pg_basebackup.c:2508
->>>>>>> 45fdc973
 #, c-format
 msgid "--create-slot and --no-slot are incompatible options"
 msgstr "--create-slot und --no-slot sind inkompatible Optionen"
 
-<<<<<<< HEAD
-#: pg_basebackup.c:2513
-=======
 #: pg_basebackup.c:2519
->>>>>>> 45fdc973
 #, c-format
 msgid "WAL directory location can only be specified in plain mode"
 msgstr "WAL-Verzeichnis kann nur im »plain«-Modus angegeben werden"
 
-<<<<<<< HEAD
-#: pg_basebackup.c:2523
-=======
 #: pg_basebackup.c:2529
->>>>>>> 45fdc973
 #, c-format
 msgid "WAL directory location must be an absolute path"
 msgstr "WAL-Verzeichnis muss absoluten Pfad haben"
 
-<<<<<<< HEAD
-#: pg_basebackup.c:2533 pg_receivewal.c:663
-=======
 #: pg_basebackup.c:2539 pg_receivewal.c:663
->>>>>>> 45fdc973
 #, c-format
 msgid "this build does not support compression"
 msgstr "diese Installation unterstützt keine Komprimierung"
 
-<<<<<<< HEAD
-#: pg_basebackup.c:2540
-#, fuzzy, c-format
-#| msgid "--create-slot and --no-slot are incompatible options"
-msgid "--progress and --no-estimate-size are incompatible options"
-msgstr "--create-slot und --no-slot sind inkompatible Optionen"
-
-#: pg_basebackup.c:2548
-#, fuzzy, c-format
-#| msgid "--create-slot and --no-slot are incompatible options"
-msgid "--no-manifest and --manifest-checksums are incompatible options"
-msgstr "--create-slot und --no-slot sind inkompatible Optionen"
-
-#: pg_basebackup.c:2556
-#, fuzzy, c-format
-#| msgid "--create-slot and --no-slot are incompatible options"
-msgid "--no-manifest and --manifest-force-encode are incompatible options"
-msgstr "--create-slot und --no-slot sind inkompatible Optionen"
-
-#: pg_basebackup.c:2615
-=======
 #: pg_basebackup.c:2546
 #, c-format
 msgid "--progress and --no-estimate-size are incompatible options"
@@ -1188,16 +867,11 @@
 msgstr "--no-manifest und --manifest-force-encode sind inkompatible Optionen"
 
 #: pg_basebackup.c:2621
->>>>>>> 45fdc973
 #, c-format
 msgid "could not create symbolic link \"%s\": %m"
 msgstr "konnte symbolische Verknüpfung »%s« nicht erstellen: %m"
 
-<<<<<<< HEAD
-#: pg_basebackup.c:2619
-=======
 #: pg_basebackup.c:2625
->>>>>>> 45fdc973
 #, c-format
 msgid "symlinks are not supported on this platform"
 msgstr "symbolische Verknüpfungen werden auf dieser Plattform nicht unterstützt"
@@ -1345,20 +1019,12 @@
 msgid "starting log streaming at %X/%X (timeline %u)"
 msgstr "starte Log-Streaming bei %X/%X (Zeitleiste %u)"
 
-<<<<<<< HEAD
-#: pg_receivewal.c:537 pg_recvlogical.c:736
-=======
 #: pg_receivewal.c:537 pg_recvlogical.c:762
->>>>>>> 45fdc973
 #, c-format
 msgid "invalid port number \"%s\""
 msgstr "ungültige Portnummer »%s«"
 
-<<<<<<< HEAD
-#: pg_receivewal.c:565 pg_recvlogical.c:762
-=======
 #: pg_receivewal.c:565 pg_recvlogical.c:788
->>>>>>> 45fdc973
 #, c-format
 msgid "could not parse end position \"%s\""
 msgstr "konnte Endposition »%s« nicht parsen"
@@ -1378,39 +1044,23 @@
 msgid "replication connection using slot \"%s\" is unexpectedly database specific"
 msgstr "Replikationsverbindung, die Slot »%s« verwendet, ist unerwarteterweise datenbankspezifisch"
 
-<<<<<<< HEAD
-#: pg_receivewal.c:730 pg_recvlogical.c:940
-=======
 #: pg_receivewal.c:730 pg_recvlogical.c:966
->>>>>>> 45fdc973
 #, c-format
 msgid "dropping replication slot \"%s\""
 msgstr "lösche Replikations-Slot »%s«"
 
-<<<<<<< HEAD
-#: pg_receivewal.c:741 pg_recvlogical.c:950
-=======
 #: pg_receivewal.c:741 pg_recvlogical.c:976
->>>>>>> 45fdc973
 #, c-format
 msgid "creating replication slot \"%s\""
 msgstr "erzeuge Replikations-Slot »%s«"
 
-<<<<<<< HEAD
-#: pg_receivewal.c:767 pg_recvlogical.c:975
-=======
 #: pg_receivewal.c:767 pg_recvlogical.c:1001
->>>>>>> 45fdc973
 #, c-format
 msgid "disconnected"
 msgstr "Verbindung beendet"
 
 #. translator: check source for value for %d
-<<<<<<< HEAD
-#: pg_receivewal.c:773 pg_recvlogical.c:981
-=======
 #: pg_receivewal.c:773 pg_recvlogical.c:1007
->>>>>>> 45fdc973
 #, c-format
 msgid "disconnected; waiting %d seconds to try again"
 msgstr "Verbindung beendet; erneuter Versuch in %d Sekunden"
@@ -1538,119 +1188,67 @@
 msgid "could not write %u bytes to log file \"%s\": %m"
 msgstr "konnte %u Bytes nicht in Logdatei »%s« schreiben: %m"
 
-<<<<<<< HEAD
-#: pg_recvlogical.c:592 receivelog.c:629 receivelog.c:666
-=======
 #: pg_recvlogical.c:618 receivelog.c:629 receivelog.c:666
->>>>>>> 45fdc973
 #, c-format
 msgid "unexpected termination of replication stream: %s"
 msgstr "unerwarteter Abbruch des Replikations-Streams: %s"
 
-<<<<<<< HEAD
-#: pg_recvlogical.c:716
-=======
 #: pg_recvlogical.c:742
->>>>>>> 45fdc973
 #, c-format
 msgid "invalid fsync interval \"%s\""
 msgstr "ungültiges Fsync-Intervall »%s«"
 
-<<<<<<< HEAD
-#: pg_recvlogical.c:754
-=======
 #: pg_recvlogical.c:780
->>>>>>> 45fdc973
 #, c-format
 msgid "could not parse start position \"%s\""
 msgstr "konnte Startposition »%s« nicht parsen"
 
-<<<<<<< HEAD
-#: pg_recvlogical.c:843
-=======
 #: pg_recvlogical.c:869
->>>>>>> 45fdc973
 #, c-format
 msgid "no slot specified"
 msgstr "kein Slot angegeben"
 
-<<<<<<< HEAD
-#: pg_recvlogical.c:851
-=======
 #: pg_recvlogical.c:877
->>>>>>> 45fdc973
 #, c-format
 msgid "no target file specified"
 msgstr "keine Zieldatei angegeben"
 
-<<<<<<< HEAD
-#: pg_recvlogical.c:859
-=======
 #: pg_recvlogical.c:885
->>>>>>> 45fdc973
 #, c-format
 msgid "no database specified"
 msgstr "keine Datenbank angegeben"
 
-<<<<<<< HEAD
-#: pg_recvlogical.c:867
-=======
 #: pg_recvlogical.c:893
->>>>>>> 45fdc973
 #, c-format
 msgid "at least one action needs to be specified"
 msgstr "mindestens eine Aktion muss angegeben werden"
 
-<<<<<<< HEAD
-#: pg_recvlogical.c:875
-=======
 #: pg_recvlogical.c:901
->>>>>>> 45fdc973
 #, c-format
 msgid "cannot use --create-slot or --start together with --drop-slot"
 msgstr "--create-slot oder --start kann nicht zusammen mit --drop-slot verwendet werden"
 
-<<<<<<< HEAD
-#: pg_recvlogical.c:883
-=======
 #: pg_recvlogical.c:909
->>>>>>> 45fdc973
 #, c-format
 msgid "cannot use --create-slot or --drop-slot together with --startpos"
 msgstr "--create-slot oder --drop-slot kann nicht zusammen mit --startpos verwendet werden"
 
-<<<<<<< HEAD
-#: pg_recvlogical.c:891
-=======
 #: pg_recvlogical.c:917
->>>>>>> 45fdc973
 #, c-format
 msgid "--endpos may only be specified with --start"
 msgstr "--endpos kann nur zusammen mit --start angegeben werden"
 
-<<<<<<< HEAD
-#: pg_recvlogical.c:922
-=======
 #: pg_recvlogical.c:948
->>>>>>> 45fdc973
 #, c-format
 msgid "could not establish database-specific replication connection"
 msgstr "konnte keine datenbankspezifische Replikationsverbindung herstellen"
 
-<<<<<<< HEAD
-#: pg_recvlogical.c:1021
-=======
 #: pg_recvlogical.c:1047
->>>>>>> 45fdc973
 #, c-format
 msgid "end position %X/%X reached by keepalive"
 msgstr "Endposition %X/%X durch Keepalive erreicht"
 
-<<<<<<< HEAD
-#: pg_recvlogical.c:1024
-=======
 #: pg_recvlogical.c:1050
->>>>>>> 45fdc973
 #, c-format
 msgid "end position %X/%X reached by WAL record at %X/%X"
 msgstr "Endposition %X/%X erreicht durch WAL-Eintrag bei %X/%X"
