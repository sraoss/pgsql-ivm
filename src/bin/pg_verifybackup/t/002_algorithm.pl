--- conflicted
+++ resolved
@@ -15,11 +15,7 @@
 
 for my $algorithm (qw(bogus none crc32c sha224 sha256 sha384 sha512))
 {
-<<<<<<< HEAD
-	my $backup_path = $master->backup_dir . '/' . $algorithm;
-=======
 	my $backup_path = $primary->backup_dir . '/' . $algorithm;
->>>>>>> 45fdc973
 	my @backup      = (
 		'pg_basebackup', '-D', $backup_path,
 		'--manifest-checksums', $algorithm, '--no-sync');
@@ -28,11 +24,7 @@
 	# A backup with a bogus algorithm should fail.
 	if ($algorithm eq 'bogus')
 	{
-<<<<<<< HEAD
-		$master->command_fails(\@backup,
-=======
 		$primary->command_fails(\@backup,
->>>>>>> 45fdc973
 			"backup fails with algorithm \"$algorithm\"");
 		next;
 	}
@@ -58,11 +50,7 @@
 	}
 
 	# Make sure that it verifies OK.
-<<<<<<< HEAD
-	$master->command_ok(\@verify,
-=======
 	$primary->command_ok(\@verify,
->>>>>>> 45fdc973
 		"verify backup with algorithm \"$algorithm\"");
 
 	# Remove backup immediately to save disk space.
