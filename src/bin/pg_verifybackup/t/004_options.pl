--- conflicted
+++ resolved
@@ -10,19 +10,11 @@
 use Test::More tests => 25;
 
 # Start up the server and take a backup.
-<<<<<<< HEAD
-my $master = get_new_node('master');
-$master->init(allows_streaming => 1);
-$master->start;
-my $backup_path = $master->backup_dir . '/test_options';
-$master->command_ok([ 'pg_basebackup', '-D', $backup_path, '--no-sync' ],
-=======
 my $primary = get_new_node('primary');
 $primary->init(allows_streaming => 1);
 $primary->start;
 my $backup_path = $primary->backup_dir . '/test_options';
 $primary->command_ok([ 'pg_basebackup', '-D', $backup_path, '--no-sync' ],
->>>>>>> 45fdc973
 	"base backup ok");
 
 # Verify that pg_verifybackup -q succeeds and produces no output.
