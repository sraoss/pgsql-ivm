/*-------------------------------------------------------------------------
 *
 * pg_backup_directory.c
 *
 *	A directory format dump is a directory, which contains a "toc.dat" file
 *	for the TOC, and a separate file for each data entry, named "<oid>.dat".
 *	Large objects (BLOBs) are stored in separate files named "blob_<uid>.dat",
 *	and there's a plain-text TOC file for them called "blobs.toc". If
 *	compression is used, each data file is individually compressed and the
 *	".gz" suffix is added to the filenames. The TOC files are never
 *	compressed by pg_dump, however they are accepted with the .gz suffix too,
 *	in case the user has manually compressed them with 'gzip'.
 *
 *	NOTE: This format is identical to the files written in the tar file in
 *	the 'tar' format, except that we don't write the restore.sql file (TODO),
 *	and the tar format doesn't support compression. Please keep the formats in
 *	sync.
 *
 *
 *	Portions Copyright (c) 1996-2020, PostgreSQL Global Development Group
 *	Portions Copyright (c) 1994, Regents of the University of California
 *	Portions Copyright (c) 2000, Philip Warner
 *
 *	Rights are granted to use this software in any way so long
 *	as this notice is not removed.
 *
 *	The author is not responsible for loss or damages that may
 *	result from its use.
 *
 * IDENTIFICATION
 *		src/bin/pg_dump/pg_backup_directory.c
 *
 *-------------------------------------------------------------------------
 */
#include "postgres_fe.h"

#include <dirent.h>
#include <sys/stat.h>

#include "common/file_utils.h"
#include "compress_io.h"
#include "parallel.h"
#include "pg_backup_utils.h"

typedef struct
{
	/*
	 * Our archive location. This is basically what the user specified as his
	 * backup file but of course here it is a directory.
	 */
	char	   *directory;

	cfp		   *dataFH;			/* currently open data file */

	cfp		   *blobsTocFH;		/* file handle for blobs.toc */
	ParallelState *pstate;		/* for parallel backup / restore */
} lclContext;

typedef struct
{
	char	   *filename;		/* filename excluding the directory (basename) */
} lclTocEntry;

/* prototypes for private functions */
static void _ArchiveEntry(ArchiveHandle *AH, TocEntry *te);
static void _StartData(ArchiveHandle *AH, TocEntry *te);
static void _EndData(ArchiveHandle *AH, TocEntry *te);
static void _WriteData(ArchiveHandle *AH, const void *data, size_t dLen);
static int	_WriteByte(ArchiveHandle *AH, const int i);
static int	_ReadByte(ArchiveHandle *);
static void _WriteBuf(ArchiveHandle *AH, const void *buf, size_t len);
static void _ReadBuf(ArchiveHandle *AH, void *buf, size_t len);
static void _CloseArchive(ArchiveHandle *AH);
static void _ReopenArchive(ArchiveHandle *AH);
static void _PrintTocData(ArchiveHandle *AH, TocEntry *te);

static void _WriteExtraToc(ArchiveHandle *AH, TocEntry *te);
static void _ReadExtraToc(ArchiveHandle *AH, TocEntry *te);
static void _PrintExtraToc(ArchiveHandle *AH, TocEntry *te);

static void _StartBlobs(ArchiveHandle *AH, TocEntry *te);
static void _StartBlob(ArchiveHandle *AH, TocEntry *te, Oid oid);
static void _EndBlob(ArchiveHandle *AH, TocEntry *te, Oid oid);
static void _EndBlobs(ArchiveHandle *AH, TocEntry *te);
static void _LoadBlobs(ArchiveHandle *AH);

static void _PrepParallelRestore(ArchiveHandle *AH);
static void _Clone(ArchiveHandle *AH);
static void _DeClone(ArchiveHandle *AH);

static int	_WorkerJobRestoreDirectory(ArchiveHandle *AH, TocEntry *te);
static int	_WorkerJobDumpDirectory(ArchiveHandle *AH, TocEntry *te);

static void setFilePath(ArchiveHandle *AH, char *buf,
						const char *relativeFilename);

/*
 *	Init routine required by ALL formats. This is a global routine
 *	and should be declared in pg_backup_archiver.h
 *
 *	Its task is to create any extra archive context (using AH->formatData),
 *	and to initialize the supported function pointers.
 *
 *	It should also prepare whatever its input source is for reading/writing,
 *	and in the case of a read mode connection, it should load the Header & TOC.
 */
void
InitArchiveFmt_Directory(ArchiveHandle *AH)
{
	lclContext *ctx;

	/* Assuming static functions, this can be copied for each format. */
	AH->ArchiveEntryPtr = _ArchiveEntry;
	AH->StartDataPtr = _StartData;
	AH->WriteDataPtr = _WriteData;
	AH->EndDataPtr = _EndData;
	AH->WriteBytePtr = _WriteByte;
	AH->ReadBytePtr = _ReadByte;
	AH->WriteBufPtr = _WriteBuf;
	AH->ReadBufPtr = _ReadBuf;
	AH->ClosePtr = _CloseArchive;
	AH->ReopenPtr = _ReopenArchive;
	AH->PrintTocDataPtr = _PrintTocData;
	AH->ReadExtraTocPtr = _ReadExtraToc;
	AH->WriteExtraTocPtr = _WriteExtraToc;
	AH->PrintExtraTocPtr = _PrintExtraToc;

	AH->StartBlobsPtr = _StartBlobs;
	AH->StartBlobPtr = _StartBlob;
	AH->EndBlobPtr = _EndBlob;
	AH->EndBlobsPtr = _EndBlobs;

	AH->PrepParallelRestorePtr = _PrepParallelRestore;
	AH->ClonePtr = _Clone;
	AH->DeClonePtr = _DeClone;

	AH->WorkerJobRestorePtr = _WorkerJobRestoreDirectory;
	AH->WorkerJobDumpPtr = _WorkerJobDumpDirectory;

	/* Set up our private context */
	ctx = (lclContext *) pg_malloc0(sizeof(lclContext));
	AH->formatData = (void *) ctx;

	ctx->dataFH = NULL;
	ctx->blobsTocFH = NULL;

	/* Initialize LO buffering */
	AH->lo_buf_size = LOBBUFSIZE;
	AH->lo_buf = (void *) pg_malloc(LOBBUFSIZE);

	/*
	 * Now open the TOC file
	 */

	if (!AH->fSpec || strcmp(AH->fSpec, "") == 0)
		fatal("no output directory specified");

	ctx->directory = AH->fSpec;

	if (AH->mode == archModeWrite)
	{
		struct stat st;
		bool		is_empty = false;

		/* we accept an empty existing directory */
		if (stat(ctx->directory, &st) == 0 && S_ISDIR(st.st_mode))
		{
			DIR		   *dir = opendir(ctx->directory);

			if (dir)
			{
				struct dirent *d;

				is_empty = true;
				while (errno = 0, (d = readdir(dir)))
				{
					if (strcmp(d->d_name, ".") != 0 && strcmp(d->d_name, "..") != 0)
					{
						is_empty = false;
						break;
					}
				}

				if (errno)
					fatal("could not read directory \"%s\": %m",
						  ctx->directory);

				if (closedir(dir))
					fatal("could not close directory \"%s\": %m",
						  ctx->directory);
			}
		}

		if (!is_empty && mkdir(ctx->directory, 0700) < 0)
			fatal("could not create directory \"%s\": %m",
				  ctx->directory);
	}
	else
	{							/* Read Mode */
		char		fname[MAXPGPATH];
		cfp		   *tocFH;

		setFilePath(AH, fname, "toc.dat");

		tocFH = cfopen_read(fname, PG_BINARY_R);
		if (tocFH == NULL)
			fatal("could not open input file \"%s\": %m", fname);

		ctx->dataFH = tocFH;

		/*
		 * The TOC of a directory format dump shares the format code of the
		 * tar format.
		 */
		AH->format = archTar;
		ReadHead(AH);
		AH->format = archDirectory;
		ReadToc(AH);

		/* Nothing else in the file, so close it again... */
		if (cfclose(tocFH) != 0)
			fatal("could not close TOC file: %m");
		ctx->dataFH = NULL;
	}
}

/*
 * Called by the Archiver when the dumper creates a new TOC entry.
 *
 * We determine the filename for this entry.
*/
static void
_ArchiveEntry(ArchiveHandle *AH, TocEntry *te)
{
	lclTocEntry *tctx;
	char		fn[MAXPGPATH];

	tctx = (lclTocEntry *) pg_malloc0(sizeof(lclTocEntry));
	if (strcmp(te->desc, "BLOBS") == 0)
		tctx->filename = pg_strdup("blobs.toc");
	else if (te->dataDumper)
	{
		snprintf(fn, MAXPGPATH, "%d.dat", te->dumpId);
		tctx->filename = pg_strdup(fn);
	}
	else
		tctx->filename = NULL;

	te->formatData = (void *) tctx;
}

/*
 * Called by the Archiver to save any extra format-related TOC entry
 * data.
 *
 * Use the Archiver routines to write data - they are non-endian, and
 * maintain other important file information.
 */
static void
_WriteExtraToc(ArchiveHandle *AH, TocEntry *te)
{
	lclTocEntry *tctx = (lclTocEntry *) te->formatData;

	/*
	 * A dumpable object has set tctx->filename, any other object has not.
	 * (see _ArchiveEntry).
	 */
	if (tctx->filename)
		WriteStr(AH, tctx->filename);
	else
		WriteStr(AH, "");
}

/*
 * Called by the Archiver to read any extra format-related TOC data.
 *
 * Needs to match the order defined in _WriteExtraToc, and should also
 * use the Archiver input routines.
 */
static void
_ReadExtraToc(ArchiveHandle *AH, TocEntry *te)
{
	lclTocEntry *tctx = (lclTocEntry *) te->formatData;

	if (tctx == NULL)
	{
		tctx = (lclTocEntry *) pg_malloc0(sizeof(lclTocEntry));
		te->formatData = (void *) tctx;
	}

	tctx->filename = ReadStr(AH);
	if (strlen(tctx->filename) == 0)
	{
		free(tctx->filename);
		tctx->filename = NULL;
	}
}

/*
 * Called by the Archiver when restoring an archive to output a comment
 * that includes useful information about the TOC entry.
 */
static void
_PrintExtraToc(ArchiveHandle *AH, TocEntry *te)
{
	lclTocEntry *tctx = (lclTocEntry *) te->formatData;

	if (AH->public.verbose && tctx->filename)
		ahprintf(AH, "-- File: %s\n", tctx->filename);
}

/*
 * Called by the archiver when saving TABLE DATA (not schema). This routine
 * should save whatever format-specific information is needed to read
 * the archive back.
 *
 * It is called just prior to the dumper's 'DataDumper' routine being called.
 *
 * We create the data file for writing.
 */
static void
_StartData(ArchiveHandle *AH, TocEntry *te)
{
	lclTocEntry *tctx = (lclTocEntry *) te->formatData;
	lclContext *ctx = (lclContext *) AH->formatData;
	char		fname[MAXPGPATH];

	setFilePath(AH, fname, tctx->filename);

	ctx->dataFH = cfopen_write(fname, PG_BINARY_W, AH->compression);
	if (ctx->dataFH == NULL)
		fatal("could not open output file \"%s\": %m", fname);
}

/*
 * Called by archiver when dumper calls WriteData. This routine is
 * called for both BLOB and TABLE data; it is the responsibility of
 * the format to manage each kind of data using StartBlob/StartData.
 *
 * It should only be called from within a DataDumper routine.
 *
 * We write the data to the open data file.
 */
static void
_WriteData(ArchiveHandle *AH, const void *data, size_t dLen)
{
	lclContext *ctx = (lclContext *) AH->formatData;

	errno = 0;
	if (dLen > 0 && cfwrite(data, dLen, ctx->dataFH) != dLen)
	{
		/* if write didn't set errno, assume problem is no disk space */
		if (errno == 0)
			errno = ENOSPC;
		fatal("could not write to output file: %s",
			  get_cfp_error(ctx->dataFH));
	}
}

/*
 * Called by the archiver when a dumper's 'DataDumper' routine has
 * finished.
 *
 * We close the data file.
 */
static void
_EndData(ArchiveHandle *AH, TocEntry *te)
{
	lclContext *ctx = (lclContext *) AH->formatData;

	/* Close the file */
	cfclose(ctx->dataFH);

	ctx->dataFH = NULL;
}

/*
 * Print data for a given file (can be a BLOB as well)
 */
static void
_PrintFileData(ArchiveHandle *AH, char *filename)
{
	size_t		cnt;
	char	   *buf;
	size_t		buflen;
	cfp		   *cfp;

	if (!filename)
		return;

	cfp = cfopen_read(filename, PG_BINARY_R);

	if (!cfp)
		fatal("could not open input file \"%s\": %m", filename);

	buf = pg_malloc(ZLIB_OUT_SIZE);
	buflen = ZLIB_OUT_SIZE;

	while ((cnt = cfread(buf, buflen, cfp)))
	{
		ahwrite(buf, 1, cnt, AH);
	}

	free(buf);
<<<<<<< HEAD
	if (cfclose(cfp) !=0)
=======
	if (cfclose(cfp) != 0)
>>>>>>> 45fdc973
		fatal("could not close data file \"%s\": %m", filename);
}

/*
 * Print data for a given TOC entry
*/
static void
_PrintTocData(ArchiveHandle *AH, TocEntry *te)
{
	lclTocEntry *tctx = (lclTocEntry *) te->formatData;

	if (!tctx->filename)
		return;

	if (strcmp(te->desc, "BLOBS") == 0)
		_LoadBlobs(AH);
	else
	{
		char		fname[MAXPGPATH];

		setFilePath(AH, fname, tctx->filename);
		_PrintFileData(AH, fname);
	}
}

static void
_LoadBlobs(ArchiveHandle *AH)
{
	Oid			oid;
	lclContext *ctx = (lclContext *) AH->formatData;
	char		fname[MAXPGPATH];
	char		line[MAXPGPATH];

	StartRestoreBlobs(AH);

	setFilePath(AH, fname, "blobs.toc");

	ctx->blobsTocFH = cfopen_read(fname, PG_BINARY_R);

	if (ctx->blobsTocFH == NULL)
		fatal("could not open large object TOC file \"%s\" for input: %m",
			  fname);

	/* Read the blobs TOC file line-by-line, and process each blob */
	while ((cfgets(ctx->blobsTocFH, line, MAXPGPATH)) != NULL)
	{
		char		fname[MAXPGPATH];
		char		path[MAXPGPATH];

		/* Can't overflow because line and fname are the same length. */
		if (sscanf(line, "%u %s\n", &oid, fname) != 2)
			fatal("invalid line in large object TOC file \"%s\": \"%s\"",
				  fname, line);

		StartRestoreBlob(AH, oid, AH->public.ropt->dropSchema);
		snprintf(path, MAXPGPATH, "%s/%s", ctx->directory, fname);
		_PrintFileData(AH, path);
		EndRestoreBlob(AH, oid);
	}
	if (!cfeof(ctx->blobsTocFH))
		fatal("error reading large object TOC file \"%s\"",
			  fname);

	if (cfclose(ctx->blobsTocFH) != 0)
		fatal("could not close large object TOC file \"%s\": %m",
			  fname);

	ctx->blobsTocFH = NULL;

	EndRestoreBlobs(AH);
}


/*
 * Write a byte of data to the archive.
 * Called by the archiver to do integer & byte output to the archive.
 * These routines are only used to read & write the headers & TOC.
 */
static int
_WriteByte(ArchiveHandle *AH, const int i)
{
	unsigned char c = (unsigned char) i;
	lclContext *ctx = (lclContext *) AH->formatData;

	errno = 0;
	if (cfwrite(&c, 1, ctx->dataFH) != 1)
	{
		/* if write didn't set errno, assume problem is no disk space */
		if (errno == 0)
			errno = ENOSPC;
		fatal("could not write to output file: %s",
			  get_cfp_error(ctx->dataFH));
	}

	return 1;
}

/*
 * Read a byte of data from the archive.
 * Called by the archiver to read bytes & integers from the archive.
 * These routines are only used to read & write headers & TOC.
 * EOF should be treated as a fatal error.
 */
static int
_ReadByte(ArchiveHandle *AH)
{
	lclContext *ctx = (lclContext *) AH->formatData;

	return cfgetc(ctx->dataFH);
}

/*
 * Write a buffer of data to the archive.
 * Called by the archiver to write a block of bytes to the TOC or a data file.
 */
static void
_WriteBuf(ArchiveHandle *AH, const void *buf, size_t len)
{
	lclContext *ctx = (lclContext *) AH->formatData;

	errno = 0;
	if (cfwrite(buf, len, ctx->dataFH) != len)
	{
		/* if write didn't set errno, assume problem is no disk space */
		if (errno == 0)
			errno = ENOSPC;
		fatal("could not write to output file: %s",
			  get_cfp_error(ctx->dataFH));
	}
}

/*
 * Read a block of bytes from the archive.
 *
 * Called by the archiver to read a block of bytes from the archive
 */
static void
_ReadBuf(ArchiveHandle *AH, void *buf, size_t len)
{
	lclContext *ctx = (lclContext *) AH->formatData;

	/*
	 * If there was an I/O error, we already exited in cfread(), so here we
	 * exit on short reads.
	 */
	if (cfread(buf, len, ctx->dataFH) != len)
		fatal("could not read from input file: end of file");
}

/*
 * Close the archive.
 *
 * When writing the archive, this is the routine that actually starts
 * the process of saving it to files. No data should be written prior
 * to this point, since the user could sort the TOC after creating it.
 *
 * If an archive is to be written, this routine must call:
 *		WriteHead			to save the archive header
 *		WriteToc			to save the TOC entries
 *		WriteDataChunks		to save all DATA & BLOBs.
 */
static void
_CloseArchive(ArchiveHandle *AH)
{
	lclContext *ctx = (lclContext *) AH->formatData;

	if (AH->mode == archModeWrite)
	{
		cfp		   *tocFH;
		char		fname[MAXPGPATH];

		setFilePath(AH, fname, "toc.dat");

		/* this will actually fork the processes for a parallel backup */
		ctx->pstate = ParallelBackupStart(AH);

		/* The TOC is always created uncompressed */
		tocFH = cfopen_write(fname, PG_BINARY_W, 0);
		if (tocFH == NULL)
			fatal("could not open output file \"%s\": %m", fname);
		ctx->dataFH = tocFH;

		/*
		 * Write 'tar' in the format field of the toc.dat file. The directory
		 * is compatible with 'tar', so there's no point having a different
		 * format code for it.
		 */
		AH->format = archTar;
		WriteHead(AH);
		AH->format = archDirectory;
		WriteToc(AH);
		if (cfclose(tocFH) != 0)
			fatal("could not close TOC file: %m");
		WriteDataChunks(AH, ctx->pstate);

		ParallelBackupEnd(AH, ctx->pstate);

		/*
		 * In directory mode, there is no need to sync all the entries
		 * individually. Just recurse once through all the files generated.
		 */
		if (AH->dosync)
			fsync_dir_recurse(ctx->directory);
	}
	AH->FH = NULL;
}

/*
 * Reopen the archive's file handle.
 */
static void
_ReopenArchive(ArchiveHandle *AH)
{
	/*
	 * Our TOC is in memory, our data files are opened by each child anyway as
	 * they are separate. We support reopening the archive by just doing
	 * nothing.
	 */
}

/*
 * BLOB support
 */

/*
 * Called by the archiver when starting to save all BLOB DATA (not schema).
 * It is called just prior to the dumper's DataDumper routine.
 *
 * We open the large object TOC file here, so that we can append a line to
 * it for each blob.
 */
static void
_StartBlobs(ArchiveHandle *AH, TocEntry *te)
{
	lclContext *ctx = (lclContext *) AH->formatData;
	char		fname[MAXPGPATH];

	setFilePath(AH, fname, "blobs.toc");

	/* The blob TOC file is never compressed */
	ctx->blobsTocFH = cfopen_write(fname, "ab", 0);
	if (ctx->blobsTocFH == NULL)
		fatal("could not open output file \"%s\": %m", fname);
}

/*
 * Called by the archiver when we're about to start dumping a blob.
 *
 * We create a file to write the blob to.
 */
static void
_StartBlob(ArchiveHandle *AH, TocEntry *te, Oid oid)
{
	lclContext *ctx = (lclContext *) AH->formatData;
	char		fname[MAXPGPATH];

	snprintf(fname, MAXPGPATH, "%s/blob_%u.dat", ctx->directory, oid);

	ctx->dataFH = cfopen_write(fname, PG_BINARY_W, AH->compression);

	if (ctx->dataFH == NULL)
		fatal("could not open output file \"%s\": %m", fname);
}

/*
 * Called by the archiver when the dumper is finished writing a blob.
 *
 * We close the blob file and write an entry to the blob TOC file for it.
 */
static void
_EndBlob(ArchiveHandle *AH, TocEntry *te, Oid oid)
{
	lclContext *ctx = (lclContext *) AH->formatData;
	char		buf[50];
	int			len;

	/* Close the BLOB data file itself */
	cfclose(ctx->dataFH);
	ctx->dataFH = NULL;

	/* register the blob in blobs.toc */
	len = snprintf(buf, sizeof(buf), "%u blob_%u.dat\n", oid, oid);
	if (cfwrite(buf, len, ctx->blobsTocFH) != len)
		fatal("could not write to blobs TOC file");
}

/*
 * Called by the archiver when finishing saving all BLOB DATA.
 *
 * We close the blobs TOC file.
 */
static void
_EndBlobs(ArchiveHandle *AH, TocEntry *te)
{
	lclContext *ctx = (lclContext *) AH->formatData;

	cfclose(ctx->blobsTocFH);
	ctx->blobsTocFH = NULL;
}

/*
 * Gets a relative file name and prepends the output directory, writing the
 * result to buf. The caller needs to make sure that buf is MAXPGPATH bytes
 * big. Can't use a static char[MAXPGPATH] inside the function because we run
 * multithreaded on Windows.
 */
static void
setFilePath(ArchiveHandle *AH, char *buf, const char *relativeFilename)
{
	lclContext *ctx = (lclContext *) AH->formatData;
	char	   *dname;

	dname = ctx->directory;

	if (strlen(dname) + 1 + strlen(relativeFilename) + 1 > MAXPGPATH)
		fatal("file name too long: \"%s\"", dname);

	strcpy(buf, dname);
	strcat(buf, "/");
	strcat(buf, relativeFilename);
}

/*
 * Prepare for parallel restore.
 *
 * The main thing that needs to happen here is to fill in TABLE DATA and BLOBS
 * TOC entries' dataLength fields with appropriate values to guide the
 * ordering of restore jobs.  The source of said data is format-dependent,
 * as is the exact meaning of the values.
 *
 * A format module might also choose to do other setup here.
 */
static void
_PrepParallelRestore(ArchiveHandle *AH)
{
	TocEntry   *te;

	for (te = AH->toc->next; te != AH->toc; te = te->next)
	{
		lclTocEntry *tctx = (lclTocEntry *) te->formatData;
		char		fname[MAXPGPATH];
		struct stat st;

		/*
		 * A dumpable object has set tctx->filename, any other object has not.
		 * (see _ArchiveEntry).
		 */
		if (tctx->filename == NULL)
			continue;

		/* We may ignore items not due to be restored */
		if ((te->reqs & REQ_DATA) == 0)
			continue;

		/*
		 * Stat the file and, if successful, put its size in dataLength.  When
		 * using compression, the physical file size might not be a very good
		 * guide to the amount of work involved in restoring the file, but we
		 * only need an approximate indicator of that.
		 */
		setFilePath(AH, fname, tctx->filename);

		if (stat(fname, &st) == 0)
			te->dataLength = st.st_size;
		else
		{
			/* It might be compressed */
			strlcat(fname, ".gz", sizeof(fname));
			if (stat(fname, &st) == 0)
				te->dataLength = st.st_size;
		}

		/*
		 * If this is the BLOBS entry, what we stat'd was blobs.toc, which
		 * most likely is a lot smaller than the actual blob data.  We don't
		 * have a cheap way to estimate how much smaller, but fortunately it
		 * doesn't matter too much as long as we get the blobs processed
		 * reasonably early.  Arbitrarily scale up by a factor of 1K.
		 */
		if (strcmp(te->desc, "BLOBS") == 0)
			te->dataLength *= 1024;
	}
}

/*
 * Clone format-specific fields during parallel restoration.
 */
static void
_Clone(ArchiveHandle *AH)
{
	lclContext *ctx = (lclContext *) AH->formatData;

	AH->formatData = (lclContext *) pg_malloc(sizeof(lclContext));
	memcpy(AH->formatData, ctx, sizeof(lclContext));
	ctx = (lclContext *) AH->formatData;

	/*
	 * Note: we do not make a local lo_buf because we expect at most one BLOBS
	 * entry per archive, so no parallelism is possible.  Likewise,
	 * TOC-entry-local state isn't an issue because any one TOC entry is
	 * touched by just one worker child.
	 */

	/*
	 * We also don't copy the ParallelState pointer (pstate), only the leader
	 * process ever writes to it.
	 */
}

static void
_DeClone(ArchiveHandle *AH)
{
	lclContext *ctx = (lclContext *) AH->formatData;

	free(ctx);
}

/*
 * This function is executed in the child of a parallel backup for a
 * directory-format archive and dumps the actual data for one TOC entry.
 */
static int
_WorkerJobDumpDirectory(ArchiveHandle *AH, TocEntry *te)
{
	/*
	 * This function returns void. We either fail and die horribly or
	 * succeed... A failure will be detected by the parent when the child dies
	 * unexpectedly.
	 */
	WriteDataChunksForTocEntry(AH, te);

	return 0;
}

/*
 * This function is executed in the child of a parallel restore from a
 * directory-format archive and restores the actual data for one TOC entry.
 */
static int
_WorkerJobRestoreDirectory(ArchiveHandle *AH, TocEntry *te)
{
	return parallel_restore(AH, te);
}<|MERGE_RESOLUTION|>--- conflicted
+++ resolved
@@ -402,11 +402,7 @@
 	}
 
 	free(buf);
-<<<<<<< HEAD
-	if (cfclose(cfp) !=0)
-=======
 	if (cfclose(cfp) != 0)
->>>>>>> 45fdc973
 		fatal("could not close data file \"%s\": %m", filename);
 }
 
