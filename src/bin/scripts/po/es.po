--- conflicted
+++ resolved
@@ -12,11 +12,7 @@
 msgstr ""
 "Project-Id-Version: pgscripts (PostgreSQL) 10\n"
 "Report-Msgid-Bugs-To: pgsql-bugs@lists.postgresql.org\n"
-<<<<<<< HEAD
-"POT-Creation-Date: 2019-09-29 23:44+0000\n"
-=======
 "POT-Creation-Date: 2020-05-17 02:46+0000\n"
->>>>>>> 45fdc973
 "PO-Revision-Date: 2019-09-29 22:24-0300\n"
 "Last-Translator: Carlos Chapi <carlos.chapi@2ndquadrant.com>\n"
 "Language-Team: PgSQL-es-Ayuda <pgsql-es-ayuda@lists.postgresql.org>\n"
@@ -97,22 +93,13 @@
 #: clusterdb.c:114 clusterdb.c:133 createdb.c:121 createdb.c:140
 #: createuser.c:171 createuser.c:186 dropdb.c:101 dropdb.c:110 dropdb.c:118
 #: dropuser.c:92 dropuser.c:107 dropuser.c:122 pg_isready.c:95 pg_isready.c:109
-<<<<<<< HEAD
-#: reindexdb.c:139 reindexdb.c:158 vacuumdb.c:244 vacuumdb.c:263
-=======
 #: reindexdb.c:168 reindexdb.c:187 vacuumdb.c:227 vacuumdb.c:246
->>>>>>> 45fdc973
 #, c-format
 msgid "Try \"%s --help\" for more information.\n"
 msgstr "Use «%s --help» para mayor información.\n"
 
-<<<<<<< HEAD
-#: clusterdb.c:130 createdb.c:138 createuser.c:181 dropdb.c:111 dropuser.c:105
-#: pg_isready.c:107 reindexdb.c:156 vacuumdb.c:261
-=======
 #: clusterdb.c:131 createdb.c:138 createuser.c:184 dropdb.c:116 dropuser.c:105
 #: pg_isready.c:107 reindexdb.c:185 vacuumdb.c:244
->>>>>>> 45fdc973
 #, c-format
 msgid "too many command-line arguments (first is \"%s\")"
 msgstr "demasiados argumentos en la línea de órdenes (el primero es «%s»)"
@@ -152,33 +139,19 @@
 "en una base de datos.\n"
 "\n"
 
-<<<<<<< HEAD
-#: clusterdb.c:274 createdb.c:250 createuser.c:344 dropdb.c:157 dropuser.c:163
-#: pg_isready.c:224 reindexdb.c:425 vacuumdb.c:1226
-=======
 #: clusterdb.c:275 createdb.c:259 createuser.c:347 dropdb.c:164 dropuser.c:163
 #: pg_isready.c:224 reindexdb.c:753 vacuumdb.c:921
->>>>>>> 45fdc973
 #, c-format
 msgid "Usage:\n"
 msgstr "Empleo:\n"
 
-<<<<<<< HEAD
-#: clusterdb.c:275 reindexdb.c:426 vacuumdb.c:1227
-=======
 #: clusterdb.c:276 reindexdb.c:754 vacuumdb.c:922
->>>>>>> 45fdc973
 #, c-format
 msgid "  %s [OPTION]... [DBNAME]\n"
 msgstr "  %s [OPCIÓN]... [BASE-DE-DATOS]\n"
 
-<<<<<<< HEAD
-#: clusterdb.c:276 createdb.c:252 createuser.c:346 dropdb.c:159 dropuser.c:165
-#: pg_isready.c:227 reindexdb.c:427 vacuumdb.c:1228
-=======
 #: clusterdb.c:277 createdb.c:261 createuser.c:349 dropdb.c:166 dropuser.c:165
 #: pg_isready.c:227 reindexdb.c:755 vacuumdb.c:923
->>>>>>> 45fdc973
 #, c-format
 msgid ""
 "\n"
@@ -227,13 +200,8 @@
 msgid "  -?, --help                show this help, then exit\n"
 msgstr "  -?, --help                mostrar esta ayuda y salir\n"
 
-<<<<<<< HEAD
-#: clusterdb.c:285 createdb.c:263 createuser.c:368 dropdb.c:165 dropuser.c:172
-#: pg_isready.c:233 reindexdb.c:440 vacuumdb.c:1248
-=======
 #: clusterdb.c:286 createdb.c:272 createuser.c:371 dropdb.c:173 dropuser.c:172
 #: pg_isready.c:233 reindexdb.c:769 vacuumdb.c:944
->>>>>>> 45fdc973
 #, c-format
 msgid ""
 "\n"
@@ -242,64 +210,36 @@
 "\n"
 "Opciones de conexión:\n"
 
-<<<<<<< HEAD
-#: clusterdb.c:286 createuser.c:369 dropdb.c:166 dropuser.c:173 reindexdb.c:441
-#: vacuumdb.c:1249
-=======
 #: clusterdb.c:287 createuser.c:372 dropdb.c:174 dropuser.c:173 reindexdb.c:770
 #: vacuumdb.c:945
->>>>>>> 45fdc973
 #, c-format
 msgid "  -h, --host=HOSTNAME       database server host or socket directory\n"
 msgstr "  -h, --host=ANFITRIÓN      nombre del servidor o directorio del socket\n"
 
-<<<<<<< HEAD
-#: clusterdb.c:287 createuser.c:370 dropdb.c:167 dropuser.c:174 reindexdb.c:442
-#: vacuumdb.c:1250
-=======
 #: clusterdb.c:288 createuser.c:373 dropdb.c:175 dropuser.c:174 reindexdb.c:771
 #: vacuumdb.c:946
->>>>>>> 45fdc973
 #, c-format
 msgid "  -p, --port=PORT           database server port\n"
 msgstr "  -p, --port=PUERTO         puerto del servidor\n"
 
-<<<<<<< HEAD
-#: clusterdb.c:288 dropdb.c:168 reindexdb.c:443 vacuumdb.c:1251
-=======
 #: clusterdb.c:289 dropdb.c:176 reindexdb.c:772 vacuumdb.c:947
->>>>>>> 45fdc973
 #, c-format
 msgid "  -U, --username=USERNAME   user name to connect as\n"
 msgstr "  -U, --username=USUARIO    nombre de usuario para la conexión\n"
 
-<<<<<<< HEAD
-#: clusterdb.c:289 createuser.c:372 dropdb.c:169 dropuser.c:176 reindexdb.c:444
-#: vacuumdb.c:1252
-=======
 #: clusterdb.c:290 createuser.c:375 dropdb.c:177 dropuser.c:176 reindexdb.c:773
 #: vacuumdb.c:948
->>>>>>> 45fdc973
 #, c-format
 msgid "  -w, --no-password         never prompt for password\n"
 msgstr "  -w, --no-password         nunca pedir contraseña\n"
 
-<<<<<<< HEAD
-#: clusterdb.c:290 createuser.c:373 dropdb.c:170 dropuser.c:177 reindexdb.c:445
-#: vacuumdb.c:1253
-=======
 #: clusterdb.c:291 createuser.c:376 dropdb.c:178 dropuser.c:177 reindexdb.c:774
 #: vacuumdb.c:949
->>>>>>> 45fdc973
 #, c-format
 msgid "  -W, --password            force password prompt\n"
 msgstr "  -W, --password            forzar la petición de contraseña\n"
 
-<<<<<<< HEAD
-#: clusterdb.c:291 dropdb.c:171 reindexdb.c:446 vacuumdb.c:1254
-=======
 #: clusterdb.c:292 dropdb.c:179 reindexdb.c:775 vacuumdb.c:950
->>>>>>> 45fdc973
 #, c-format
 msgid "  --maintenance-db=DBNAME   alternate maintenance database\n"
 msgstr "  --maintenance-db=BASE     base de datos de mantención alternativa\n"
@@ -313,13 +253,8 @@
 "\n"
 "Lea la descripción de la orden CLUSTER de SQL para obtener mayores detalles.\n"
 
-<<<<<<< HEAD
-#: clusterdb.c:293 createdb.c:271 createuser.c:374 dropdb.c:172 dropuser.c:178
-#: pg_isready.c:238 reindexdb.c:448 vacuumdb.c:1256
-=======
 #: clusterdb.c:294 createdb.c:280 createuser.c:377 dropdb.c:180 dropuser.c:178
 #: pg_isready.c:238 reindexdb.c:777 vacuumdb.c:952
->>>>>>> 45fdc973
 #, c-format
 msgid ""
 "\n"
@@ -910,9 +845,6 @@
 msgid "cannot reindex specific index(es) and system catalogs at the same time"
 msgstr "no es posible reindexar índices específicos y los catálogos del sistema simultáneamente"
 
-<<<<<<< HEAD
-#: reindexdb.c:298 vacuumdb.c:410 vacuumdb.c:418 vacuumdb.c:425 vacuumdb.c:432
-=======
 #: reindexdb.c:245
 #, fuzzy, c-format
 #| msgid "cannot reindex system catalogs concurrently"
@@ -927,7 +859,6 @@
 
 #: reindexdb.c:337 vacuumdb.c:410 vacuumdb.c:418 vacuumdb.c:425 vacuumdb.c:432
 #: vacuumdb.c:439
->>>>>>> 45fdc973
 #, c-format
 msgid "cannot use the \"%s\" option on server versions older than PostgreSQL %s"
 msgstr "no se puede usar la opción «%s» cuando con versiones más antiguas que PostgreSQL %s"
@@ -1027,14 +958,6 @@
 "\n"
 "Lea la descripción de la orden REINDEX de SQL para obtener mayores detalles.\n"
 
-<<<<<<< HEAD
-#: vacuumdb.c:211
-#, c-format
-msgid "number of parallel jobs must be at least 1"
-msgstr "número de trabajos en paralelo debe ser al menos 1"
-
-#: vacuumdb.c:231
-=======
 #: vacuumdb.c:194
 #, fuzzy, c-format
 #| msgid "remainder for hash partition must be a non-negative integer"
@@ -1042,38 +965,26 @@
 msgstr "remanente en partición hash debe ser un entero no negativo"
 
 #: vacuumdb.c:214
->>>>>>> 45fdc973
 #, c-format
 msgid "minimum transaction ID age must be at least 1"
 msgstr "edad mínima del ID de transacción debe ser al menos 1"
 
-<<<<<<< HEAD
-#: vacuumdb.c:239
-=======
 #: vacuumdb.c:222
->>>>>>> 45fdc973
 #, c-format
 msgid "minimum multixact ID age must be at least 1"
 msgstr "edad mínima del ID de multixact debe ser al menos 1"
 
-<<<<<<< HEAD
-#: vacuumdb.c:271 vacuumdb.c:277 vacuumdb.c:283
-=======
 #: vacuumdb.c:254 vacuumdb.c:260 vacuumdb.c:266 vacuumdb.c:278
->>>>>>> 45fdc973
 #, c-format
 msgid "cannot use the \"%s\" option when performing only analyze"
 msgstr "no se puede usar la opción «%s» cuando se está sólo actualizando estadísticas"
 
-<<<<<<< HEAD
-=======
 #: vacuumdb.c:284
 #, fuzzy, c-format
 #| msgid "cannot use the \"%s\" option when performing only analyze"
 msgid "cannot use the \"%s\" option when performing full"
 msgstr "no se puede usar la opción «%s» cuando se está sólo actualizando estadísticas"
 
->>>>>>> 45fdc973
 #: vacuumdb.c:300
 #, c-format
 msgid "cannot vacuum all databases and a specific one at the same time"
@@ -1096,52 +1007,27 @@
 msgid "Generating default (full) optimizer statistics"
 msgstr "Generando estadísticas predeterminadas (completas) para el optimizador"
 
-<<<<<<< HEAD
-#: vacuumdb.c:440
-=======
 #: vacuumdb.c:447
->>>>>>> 45fdc973
 #, c-format
 msgid "%s: processing database \"%s\": %s\n"
 msgstr "%s: procesando la base de datos «%s»: %s\n"
 
-<<<<<<< HEAD
-#: vacuumdb.c:443
-=======
 #: vacuumdb.c:450
->>>>>>> 45fdc973
 #, c-format
 msgid "%s: vacuuming database \"%s\"\n"
 msgstr "%s: limpiando la base de datos «%s»\n"
 
-<<<<<<< HEAD
-#: vacuumdb.c:642
-#, c-format
-msgid "too many jobs for this platform -- try %d"
-msgstr "demasiados trabajos para esta plataforma -- pruebe %d"
-
-#: vacuumdb.c:952
-=======
 #: vacuumdb.c:909
->>>>>>> 45fdc973
 #, c-format
 msgid "vacuuming of table \"%s\" in database \"%s\" failed: %s"
 msgstr "falló la limpieza de la tabla «%s» en la base de datos «%s»: %s"
 
-<<<<<<< HEAD
-#: vacuumdb.c:955 vacuumdb.c:1090
-=======
 #: vacuumdb.c:912
->>>>>>> 45fdc973
 #, c-format
 msgid "vacuuming of database \"%s\" failed: %s"
 msgstr "falló la limpieza de la base de datos «%s»: %s"
 
-<<<<<<< HEAD
-#: vacuumdb.c:1225
-=======
 #: vacuumdb.c:920
->>>>>>> 45fdc973
 #, c-format
 msgid ""
 "%s cleans and analyzes a PostgreSQL database.\n"
@@ -1150,164 +1036,96 @@
 "%s limpia (VACUUM) y analiza una base de datos PostgreSQL.\n"
 "\n"
 
-<<<<<<< HEAD
-#: vacuumdb.c:1229
-=======
 #: vacuumdb.c:924
->>>>>>> 45fdc973
 #, c-format
 msgid "  -a, --all                       vacuum all databases\n"
 msgstr "  -a, --all                 limpia todas las bases de datos\n"
 
-<<<<<<< HEAD
-#: vacuumdb.c:1230
-=======
 #: vacuumdb.c:925
->>>>>>> 45fdc973
 #, c-format
 msgid "  -d, --dbname=DBNAME             database to vacuum\n"
 msgstr "  -d, --dbname=BASE         base de datos a limpiar\n"
 
-<<<<<<< HEAD
-#: vacuumdb.c:1231
-=======
 #: vacuumdb.c:926
->>>>>>> 45fdc973
 #, c-format
 msgid "      --disable-page-skipping     disable all page-skipping behavior\n"
 msgstr "      --disable-page-skipping     desactiva todo comportamiento de saltar páginas\n"
 
-<<<<<<< HEAD
-#: vacuumdb.c:1232
-=======
 #: vacuumdb.c:927
->>>>>>> 45fdc973
 #, c-format
 msgid "  -e, --echo                      show the commands being sent to the server\n"
 msgstr "  -e, --echo                mostrar las órdenes enviadas al servidor\n"
 
-<<<<<<< HEAD
-#: vacuumdb.c:1233
-=======
 #: vacuumdb.c:928
->>>>>>> 45fdc973
 #, c-format
 msgid "  -f, --full                      do full vacuuming\n"
 msgstr "  -f, --full                usar «vacuum full»\n"
 
-<<<<<<< HEAD
-#: vacuumdb.c:1234
-=======
 #: vacuumdb.c:929
->>>>>>> 45fdc973
 #, c-format
 msgid "  -F, --freeze                    freeze row transaction information\n"
 msgstr "  -F, --freeze              usar «vacuum freeze»\n"
 
-<<<<<<< HEAD
-#: vacuumdb.c:1235
-=======
 #: vacuumdb.c:930
->>>>>>> 45fdc973
 #, c-format
 msgid "  -j, --jobs=NUM                  use this many concurrent connections to vacuum\n"
 msgstr "  -j, --jobs=NUM            usar esta cantidad de conexiones concurrentes\n"
 
-<<<<<<< HEAD
-#: vacuumdb.c:1236
-=======
 #: vacuumdb.c:931
->>>>>>> 45fdc973
 #, c-format
 msgid "      --min-mxid-age=MXID_AGE     minimum multixact ID age of tables to vacuum\n"
 msgstr "      --min-mxid-age=EDAD_MXID    edad de multixact ID mínima de tablas a limpiar\n"
 
-<<<<<<< HEAD
-#: vacuumdb.c:1237
-=======
 #: vacuumdb.c:932
->>>>>>> 45fdc973
 #, c-format
 msgid "      --min-xid-age=XID_AGE       minimum transaction ID age of tables to vacuum\n"
 msgstr "      --min-xid-age=EDAD_XID      edad de ID de transacción mínima de tablas a limpiar\n"
 
-<<<<<<< HEAD
-#: vacuumdb.c:1238
-=======
 #: vacuumdb.c:933
 #, c-format
 msgid "  -P, --parallel=PARALLEL_DEGREE  use this many background workers for vacuum, if available\n"
 msgstr ""
 
 #: vacuumdb.c:934
->>>>>>> 45fdc973
 #, c-format
 msgid "  -q, --quiet                     don't write any messages\n"
 msgstr "  -q, --quiet               no desplegar mensajes\n"
 
-<<<<<<< HEAD
-#: vacuumdb.c:1239
-=======
 #: vacuumdb.c:935
->>>>>>> 45fdc973
 #, c-format
 msgid "      --skip-locked               skip relations that cannot be immediately locked\n"
 msgstr "      --skip-locked               ignorar relaciones que no pueden bloquearse inmediatamente\n"
 
-<<<<<<< HEAD
-#: vacuumdb.c:1240
-=======
 #: vacuumdb.c:936
->>>>>>> 45fdc973
 #, c-format
 msgid "  -t, --table='TABLE[(COLUMNS)]'  vacuum specific table(s) only\n"
 msgstr ""
 "  -t, --table='TABLA[(COLUMNAS)]'\n"
 "                            limpiar sólo esta(s) tabla(s)\n"
 
-<<<<<<< HEAD
-#: vacuumdb.c:1241
-=======
 #: vacuumdb.c:937
->>>>>>> 45fdc973
 #, c-format
 msgid "  -v, --verbose                   write a lot of output\n"
 msgstr "  -v, --verbose             desplegar varios mensajes informativos\n"
 
-<<<<<<< HEAD
-#: vacuumdb.c:1242
-=======
 #: vacuumdb.c:938
->>>>>>> 45fdc973
 #, c-format
 msgid "  -V, --version                   output version information, then exit\n"
 msgstr "  -V, --version             mostrar información de versión y salir\n"
 
-<<<<<<< HEAD
-#: vacuumdb.c:1243
-=======
 #: vacuumdb.c:939
->>>>>>> 45fdc973
 #, c-format
 msgid "  -z, --analyze                   update optimizer statistics\n"
 msgstr "  -z, --analyze             actualizar las estadísticas del optimizador\n"
 
-<<<<<<< HEAD
-#: vacuumdb.c:1244
-=======
 #: vacuumdb.c:940
->>>>>>> 45fdc973
 #, c-format
 msgid "  -Z, --analyze-only              only update optimizer statistics; no vacuum\n"
 msgstr ""
 "  -Z, --analyze-only        sólo actualizar las estadísticas del optimizador;\n"
 "                            no hacer vacuum\n"
 
-<<<<<<< HEAD
-#: vacuumdb.c:1245
-=======
 #: vacuumdb.c:941
->>>>>>> 45fdc973
 #, c-format
 msgid ""
 "      --analyze-in-stages         only update optimizer statistics, in multiple\n"
@@ -1317,20 +1135,12 @@
 "                            en múltiples etapas para resultados más rápidos;\n"
 "                            no hacer vacuum\n"
 
-<<<<<<< HEAD
-#: vacuumdb.c:1247
-=======
 #: vacuumdb.c:943
->>>>>>> 45fdc973
 #, c-format
 msgid "  -?, --help                      show this help, then exit\n"
 msgstr "  -?, --help                mostrar esta ayuda y salir\n"
 
-<<<<<<< HEAD
-#: vacuumdb.c:1255
-=======
 #: vacuumdb.c:951
->>>>>>> 45fdc973
 #, c-format
 msgid ""
 "\n"
@@ -1339,10 +1149,6 @@
 "\n"
 "Lea la descripción de la orden VACUUM de SQL para obtener mayores detalles.\n"
 
-<<<<<<< HEAD
-#~ msgid "too many parallel jobs requested (maximum: %d)"
-#~ msgstr "demasiados trabajos paralelos solicitados (máximo: %d)"
-=======
 #~ msgid ""
 #~ "\n"
 #~ "Report bugs to <pgsql-bugs@lists.postgresql.org>.\n"
@@ -1360,5 +1166,4 @@
 #~ msgstr "falló la reindexación de los catálogos del sistema: %s"
 
 #~ msgid "too many jobs for this platform -- try %d"
-#~ msgstr "demasiados trabajos para esta plataforma -- pruebe %d"
->>>>>>> 45fdc973
+#~ msgstr "demasiados trabajos para esta plataforma -- pruebe %d"