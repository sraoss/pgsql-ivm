/*-------------------------------------------------------------------------
 *
 * vacuumdb
 *
 * Portions Copyright (c) 1996-2020, PostgreSQL Global Development Group
 * Portions Copyright (c) 1994, Regents of the University of California
 *
 * src/bin/scripts/vacuumdb.c
 *
 *-------------------------------------------------------------------------
 */

#include "postgres_fe.h"

#include "catalog/pg_class_d.h"

#include "common.h"
#include "common/logging.h"
#include "fe_utils/cancel.h"
#include "fe_utils/connect.h"
#include "fe_utils/simple_list.h"
#include "fe_utils/string_utils.h"
#include "scripts_parallel.h"


/* vacuum options controlled by user flags */
typedef struct vacuumingOptions
{
	bool		analyze_only;
	bool		verbose;
	bool		and_analyze;
	bool		full;
	bool		freeze;
	bool		disable_page_skipping;
	bool		skip_locked;
	int			min_xid_age;
	int			min_mxid_age;
	int			parallel_workers;	/* >= 0 indicates user specified the
									 * parallel degree, otherwise -1 */
} vacuumingOptions;


static void vacuum_one_database(const char *dbname, vacuumingOptions *vacopts,
								int stage,
								SimpleStringList *tables,
								const char *host, const char *port,
								const char *username, enum trivalue prompt_password,
								int concurrentCons,
								const char *progname, bool echo, bool quiet);

static void vacuum_all_databases(vacuumingOptions *vacopts,
								 bool analyze_in_stages,
								 const char *maintenance_db,
								 const char *host, const char *port,
								 const char *username, enum trivalue prompt_password,
								 int concurrentCons,
								 const char *progname, bool echo, bool quiet);

static void prepare_vacuum_command(PQExpBuffer sql, int serverVersion,
								   vacuumingOptions *vacopts, const char *table);

static void run_vacuum_command(PGconn *conn, const char *sql, bool echo,
							   const char *table);

static void help(const char *progname);

/* For analyze-in-stages mode */
#define ANALYZE_NO_STAGE	-1
#define ANALYZE_NUM_STAGES	3


int
main(int argc, char *argv[])
{
	static struct option long_options[] = {
		{"host", required_argument, NULL, 'h'},
		{"port", required_argument, NULL, 'p'},
		{"username", required_argument, NULL, 'U'},
		{"no-password", no_argument, NULL, 'w'},
		{"password", no_argument, NULL, 'W'},
		{"echo", no_argument, NULL, 'e'},
		{"quiet", no_argument, NULL, 'q'},
		{"dbname", required_argument, NULL, 'd'},
		{"analyze", no_argument, NULL, 'z'},
		{"analyze-only", no_argument, NULL, 'Z'},
		{"freeze", no_argument, NULL, 'F'},
		{"all", no_argument, NULL, 'a'},
		{"table", required_argument, NULL, 't'},
		{"full", no_argument, NULL, 'f'},
		{"verbose", no_argument, NULL, 'v'},
		{"jobs", required_argument, NULL, 'j'},
		{"parallel", required_argument, NULL, 'P'},
		{"maintenance-db", required_argument, NULL, 2},
		{"analyze-in-stages", no_argument, NULL, 3},
		{"disable-page-skipping", no_argument, NULL, 4},
		{"skip-locked", no_argument, NULL, 5},
		{"min-xid-age", required_argument, NULL, 6},
		{"min-mxid-age", required_argument, NULL, 7},
		{NULL, 0, NULL, 0}
	};

	const char *progname;
	int			optindex;
	int			c;
	const char *dbname = NULL;
	const char *maintenance_db = NULL;
	char	   *host = NULL;
	char	   *port = NULL;
	char	   *username = NULL;
	enum trivalue prompt_password = TRI_DEFAULT;
	bool		echo = false;
	bool		quiet = false;
	vacuumingOptions vacopts;
	bool		analyze_in_stages = false;
	bool		alldb = false;
	SimpleStringList tables = {NULL, NULL};
	int			concurrentCons = 1;
	int			tbl_count = 0;

	/* initialize options to all false */
	memset(&vacopts, 0, sizeof(vacopts));
	vacopts.parallel_workers = -1;

	pg_logging_init(argv[0]);
	progname = get_progname(argv[0]);
	set_pglocale_pgservice(argv[0], PG_TEXTDOMAIN("pgscripts"));

	handle_help_version_opts(argc, argv, "vacuumdb", help);

	while ((c = getopt_long(argc, argv, "h:p:U:wWeqd:zZFat:fvj:P:", long_options, &optindex)) != -1)
	{
		switch (c)
		{
			case 'h':
				host = pg_strdup(optarg);
				break;
			case 'p':
				port = pg_strdup(optarg);
				break;
			case 'U':
				username = pg_strdup(optarg);
				break;
			case 'w':
				prompt_password = TRI_NO;
				break;
			case 'W':
				prompt_password = TRI_YES;
				break;
			case 'e':
				echo = true;
				break;
			case 'q':
				quiet = true;
				break;
			case 'd':
				dbname = pg_strdup(optarg);
				break;
			case 'z':
				vacopts.and_analyze = true;
				break;
			case 'Z':
				vacopts.analyze_only = true;
				break;
			case 'F':
				vacopts.freeze = true;
				break;
			case 'a':
				alldb = true;
				break;
			case 't':
				{
					simple_string_list_append(&tables, optarg);
					tbl_count++;
					break;
				}
			case 'f':
				vacopts.full = true;
				break;
			case 'v':
				vacopts.verbose = true;
				break;
			case 'j':
				concurrentCons = atoi(optarg);
				if (concurrentCons <= 0)
				{
					pg_log_error("number of parallel jobs must be at least 1");
					exit(1);
				}
				break;
			case 'P':
				vacopts.parallel_workers = atoi(optarg);
				if (vacopts.parallel_workers < 0)
				{
					pg_log_error("parallel vacuum degree must be a non-negative integer");
					exit(1);
				}
				break;
			case 2:
				maintenance_db = pg_strdup(optarg);
				break;
			case 3:
				analyze_in_stages = vacopts.analyze_only = true;
				break;
			case 4:
				vacopts.disable_page_skipping = true;
				break;
			case 5:
				vacopts.skip_locked = true;
				break;
			case 6:
				vacopts.min_xid_age = atoi(optarg);
				if (vacopts.min_xid_age <= 0)
				{
					pg_log_error("minimum transaction ID age must be at least 1");
					exit(1);
				}
				break;
			case 7:
				vacopts.min_mxid_age = atoi(optarg);
				if (vacopts.min_mxid_age <= 0)
				{
					pg_log_error("minimum multixact ID age must be at least 1");
					exit(1);
				}
				break;
			default:
				fprintf(stderr, _("Try \"%s --help\" for more information.\n"), progname);
				exit(1);
		}
	}

	/*
	 * Non-option argument specifies database name as long as it wasn't
	 * already specified with -d / --dbname
	 */
	if (optind < argc && dbname == NULL)
	{
		dbname = argv[optind];
		optind++;
	}

	if (optind < argc)
	{
		pg_log_error("too many command-line arguments (first is \"%s\")",
					 argv[optind]);
		fprintf(stderr, _("Try \"%s --help\" for more information.\n"), progname);
		exit(1);
	}

	if (vacopts.analyze_only)
	{
		if (vacopts.full)
		{
			pg_log_error("cannot use the \"%s\" option when performing only analyze",
						 "full");
			exit(1);
		}
		if (vacopts.freeze)
		{
			pg_log_error("cannot use the \"%s\" option when performing only analyze",
						 "freeze");
			exit(1);
		}
		if (vacopts.disable_page_skipping)
		{
			pg_log_error("cannot use the \"%s\" option when performing only analyze",
						 "disable-page-skipping");
			exit(1);
		}
		/* allow 'and_analyze' with 'analyze_only' */
	}

<<<<<<< HEAD
=======
	/* Prohibit full and analyze_only options with parallel option */
	if (vacopts.parallel_workers >= 0)
	{
		if (vacopts.analyze_only)
		{
			pg_log_error("cannot use the \"%s\" option when performing only analyze",
						 "parallel");
			exit(1);
		}
		if (vacopts.full)
		{
			pg_log_error("cannot use the \"%s\" option when performing full",
						 "parallel");
			exit(1);
		}
	}

>>>>>>> 1c7a0b38
	setup_cancel_handler(NULL);

	/* Avoid opening extra connections. */
	if (tbl_count && (concurrentCons > tbl_count))
		concurrentCons = tbl_count;

	if (alldb)
	{
		if (dbname)
		{
			pg_log_error("cannot vacuum all databases and a specific one at the same time");
			exit(1);
		}
		if (tables.head != NULL)
		{
			pg_log_error("cannot vacuum specific table(s) in all databases");
			exit(1);
		}

		vacuum_all_databases(&vacopts,
							 analyze_in_stages,
							 maintenance_db,
							 host, port, username, prompt_password,
							 concurrentCons,
							 progname, echo, quiet);
	}
	else
	{
		if (dbname == NULL)
		{
			if (getenv("PGDATABASE"))
				dbname = getenv("PGDATABASE");
			else if (getenv("PGUSER"))
				dbname = getenv("PGUSER");
			else
				dbname = get_user_name_or_exit(progname);
		}

		if (analyze_in_stages)
		{
			int			stage;

			for (stage = 0; stage < ANALYZE_NUM_STAGES; stage++)
			{
				vacuum_one_database(dbname, &vacopts,
									stage,
									&tables,
									host, port, username, prompt_password,
									concurrentCons,
									progname, echo, quiet);
			}
		}
		else
			vacuum_one_database(dbname, &vacopts,
								ANALYZE_NO_STAGE,
								&tables,
								host, port, username, prompt_password,
								concurrentCons,
								progname, echo, quiet);
	}

	exit(0);
}

/*
 * vacuum_one_database
 *
 * Process tables in the given database.  If the 'tables' list is empty,
 * process all tables in the database.
 *
 * Note that this function is only concerned with running exactly one stage
 * when in analyze-in-stages mode; caller must iterate on us if necessary.
 *
 * If concurrentCons is > 1, multiple connections are used to vacuum tables
 * in parallel.  In this case and if the table list is empty, we first obtain
 * a list of tables from the database.
 */
static void
vacuum_one_database(const char *dbname, vacuumingOptions *vacopts,
					int stage,
					SimpleStringList *tables,
					const char *host, const char *port,
					const char *username, enum trivalue prompt_password,
					int concurrentCons,
					const char *progname, bool echo, bool quiet)
{
	PQExpBufferData sql;
	PQExpBufferData buf;
	PQExpBufferData catalog_query;
	PGresult   *res;
	PGconn	   *conn;
	SimpleStringListCell *cell;
	ParallelSlot *slots;
	SimpleStringList dbtables = {NULL, NULL};
	int			i;
	int			ntups;
	bool		failed = false;
	bool		parallel = concurrentCons > 1;
	bool		tables_listed = false;
	bool		has_where = false;
	const char *stage_commands[] = {
		"SET default_statistics_target=1; SET vacuum_cost_delay=0;",
		"SET default_statistics_target=10; RESET vacuum_cost_delay;",
		"RESET default_statistics_target;"
	};
	const char *stage_messages[] = {
		gettext_noop("Generating minimal optimizer statistics (1 target)"),
		gettext_noop("Generating medium optimizer statistics (10 targets)"),
		gettext_noop("Generating default (full) optimizer statistics")
	};

	Assert(stage == ANALYZE_NO_STAGE ||
		   (stage >= 0 && stage < ANALYZE_NUM_STAGES));

	conn = connectDatabase(dbname, host, port, username, prompt_password,
						   progname, echo, false, true);

	if (vacopts->disable_page_skipping && PQserverVersion(conn) < 90600)
	{
		PQfinish(conn);
		pg_log_error("cannot use the \"%s\" option on server versions older than PostgreSQL %s",
					 "disable-page-skipping", "9.6");
		exit(1);
	}

	if (vacopts->skip_locked && PQserverVersion(conn) < 120000)
	{
		PQfinish(conn);
		pg_log_error("cannot use the \"%s\" option on server versions older than PostgreSQL %s",
					 "skip-locked", "12");
		exit(1);
	}

	if (vacopts->min_xid_age != 0 && PQserverVersion(conn) < 90600)
	{
		pg_log_error("cannot use the \"%s\" option on server versions older than PostgreSQL %s",
					 "--min-xid-age", "9.6");
		exit(1);
	}

	if (vacopts->min_mxid_age != 0 && PQserverVersion(conn) < 90600)
	{
		pg_log_error("cannot use the \"%s\" option on server versions older than PostgreSQL %s",
					 "--min-mxid-age", "9.6");
		exit(1);
	}

	if (vacopts->parallel_workers >= 0 && PQserverVersion(conn) < 130000)
	{
		pg_log_error("cannot use the \"%s\" option on server versions older than PostgreSQL %s",
					 "--parallel", "13");
		exit(1);
	}

	if (!quiet)
	{
		if (stage != ANALYZE_NO_STAGE)
			printf(_("%s: processing database \"%s\": %s\n"),
				   progname, PQdb(conn), _(stage_messages[stage]));
		else
			printf(_("%s: vacuuming database \"%s\"\n"),
				   progname, PQdb(conn));
		fflush(stdout);
	}

	/*
	 * Prepare the list of tables to process by querying the catalogs.
	 *
	 * Since we execute the constructed query with the default search_path
	 * (which could be unsafe), everything in this query MUST be fully
	 * qualified.
	 *
	 * First, build a WITH clause for the catalog query if any tables were
	 * specified, with a set of values made of relation names and their
	 * optional set of columns.  This is used to match any provided column
	 * lists with the generated qualified identifiers and to filter for the
	 * tables provided via --table.  If a listed table does not exist, the
	 * catalog query will fail.
	 */
	initPQExpBuffer(&catalog_query);
	for (cell = tables ? tables->head : NULL; cell; cell = cell->next)
	{
		char	   *just_table;
		const char *just_columns;

		/*
		 * Split relation and column names given by the user, this is used to
		 * feed the CTE with values on which are performed pre-run validity
		 * checks as well.  For now these happen only on the relation name.
		 */
		splitTableColumnsSpec(cell->val, PQclientEncoding(conn),
							  &just_table, &just_columns);

		if (!tables_listed)
		{
			appendPQExpBufferStr(&catalog_query,
								 "WITH listed_tables (table_oid, column_list) "
								 "AS (\n  VALUES (");
			tables_listed = true;
		}
		else
			appendPQExpBufferStr(&catalog_query, ",\n  (");

		appendStringLiteralConn(&catalog_query, just_table, conn);
		appendPQExpBufferStr(&catalog_query, "::pg_catalog.regclass, ");

		if (just_columns && just_columns[0] != '\0')
			appendStringLiteralConn(&catalog_query, just_columns, conn);
		else
			appendPQExpBufferStr(&catalog_query, "NULL");

		appendPQExpBufferStr(&catalog_query, "::pg_catalog.text)");

		pg_free(just_table);
	}

	/* Finish formatting the CTE */
	if (tables_listed)
		appendPQExpBufferStr(&catalog_query, "\n)\n");

	appendPQExpBufferStr(&catalog_query, "SELECT c.relname, ns.nspname");

	if (tables_listed)
		appendPQExpBufferStr(&catalog_query, ", listed_tables.column_list");

	appendPQExpBufferStr(&catalog_query,
						 " FROM pg_catalog.pg_class c\n"
						 " JOIN pg_catalog.pg_namespace ns"
						 " ON c.relnamespace OPERATOR(pg_catalog.=) ns.oid\n"
						 " LEFT JOIN pg_catalog.pg_class t"
						 " ON c.reltoastrelid OPERATOR(pg_catalog.=) t.oid\n");

	/* Used to match the tables listed by the user */
	if (tables_listed)
		appendPQExpBufferStr(&catalog_query, " JOIN listed_tables"
							 " ON listed_tables.table_oid OPERATOR(pg_catalog.=) c.oid\n");

	/*
	 * If no tables were listed, filter for the relevant relation types.  If
	 * tables were given via --table, don't bother filtering by relation type.
	 * Instead, let the server decide whether a given relation can be
	 * processed in which case the user will know about it.
	 */
	if (!tables_listed)
	{
		appendPQExpBufferStr(&catalog_query, " WHERE c.relkind OPERATOR(pg_catalog.=) ANY (array["
							 CppAsString2(RELKIND_RELATION) ", "
							 CppAsString2(RELKIND_MATVIEW) "])\n");
		has_where = true;
	}

	/*
	 * For --min-xid-age and --min-mxid-age, the age of the relation is the
	 * greatest of the ages of the main relation and its associated TOAST
	 * table.  The commands generated by vacuumdb will also process the TOAST
	 * table for the relation if necessary, so it does not need to be
	 * considered separately.
	 */
	if (vacopts->min_xid_age != 0)
	{
		appendPQExpBuffer(&catalog_query,
						  " %s GREATEST(pg_catalog.age(c.relfrozenxid),"
						  " pg_catalog.age(t.relfrozenxid)) "
						  " OPERATOR(pg_catalog.>=) '%d'::pg_catalog.int4\n"
						  " AND c.relfrozenxid OPERATOR(pg_catalog.!=)"
						  " '0'::pg_catalog.xid\n",
						  has_where ? "AND" : "WHERE", vacopts->min_xid_age);
		has_where = true;
	}

	if (vacopts->min_mxid_age != 0)
	{
		appendPQExpBuffer(&catalog_query,
						  " %s GREATEST(pg_catalog.mxid_age(c.relminmxid),"
						  " pg_catalog.mxid_age(t.relminmxid)) OPERATOR(pg_catalog.>=)"
						  " '%d'::pg_catalog.int4\n"
						  " AND c.relminmxid OPERATOR(pg_catalog.!=)"
						  " '0'::pg_catalog.xid\n",
						  has_where ? "AND" : "WHERE", vacopts->min_mxid_age);
		has_where = true;
	}

	/*
	 * Execute the catalog query.  We use the default search_path for this
	 * query for consistency with table lookups done elsewhere by the user.
	 */
	appendPQExpBufferStr(&catalog_query, " ORDER BY c.relpages DESC;");
	executeCommand(conn, "RESET search_path;", echo);
	res = executeQuery(conn, catalog_query.data, echo);
	termPQExpBuffer(&catalog_query);
	PQclear(executeQuery(conn, ALWAYS_SECURE_SEARCH_PATH_SQL, echo));

	/*
	 * If no rows are returned, there are no matching tables, so we are done.
	 */
	ntups = PQntuples(res);
	if (ntups == 0)
	{
		PQclear(res);
		PQfinish(conn);
		return;
	}

	/*
	 * Build qualified identifiers for each table, including the column list
	 * if given.
	 */
	initPQExpBuffer(&buf);
	for (i = 0; i < ntups; i++)
	{
		appendPQExpBufferStr(&buf,
							 fmtQualifiedId(PQgetvalue(res, i, 1),
											PQgetvalue(res, i, 0)));

		if (tables_listed && !PQgetisnull(res, i, 2))
			appendPQExpBufferStr(&buf, PQgetvalue(res, i, 2));

		simple_string_list_append(&dbtables, buf.data);
		resetPQExpBuffer(&buf);
	}
	termPQExpBuffer(&buf);
	PQclear(res);

	/*
	 * If there are more connections than vacuumable relations, we don't need
	 * to use them all.
	 */
	if (parallel)
	{
		if (concurrentCons > ntups)
			concurrentCons = ntups;
		if (concurrentCons <= 1)
			parallel = false;
	}

	/*
	 * Setup the database connections. We reuse the connection we already have
	 * for the first slot.  If not in parallel mode, the first slot in the
	 * array contains the connection.
	 */
	if (concurrentCons <= 0)
		concurrentCons = 1;

	slots = ParallelSlotsSetup(dbname, host, port, username, prompt_password,
							   progname, echo, conn, concurrentCons);

	/*
	 * Prepare all the connections to run the appropriate analyze stage, if
	 * caller requested that mode.
	 */
	if (stage != ANALYZE_NO_STAGE)
	{
		int			j;

		/* We already emitted the message above */

		for (j = 0; j < concurrentCons; j++)
			executeCommand((slots + j)->connection,
						   stage_commands[stage], echo);
	}

	initPQExpBuffer(&sql);

	cell = dbtables.head;
	do
	{
		const char *tabname = cell->val;
		ParallelSlot *free_slot;

		if (CancelRequested)
		{
			failed = true;
			goto finish;
		}

		free_slot = ParallelSlotsGetIdle(slots, concurrentCons);
		if (!free_slot)
		{
			failed = true;
			goto finish;
		}

		prepare_vacuum_command(&sql, PQserverVersion(free_slot->connection),
							   vacopts, tabname);

		/*
		 * Execute the vacuum.  All errors are handled in processQueryResult
		 * through ParallelSlotsGetIdle.
		 */
		run_vacuum_command(free_slot->connection, sql.data,
						   echo, tabname);

		cell = cell->next;
	} while (cell != NULL);

	if (!ParallelSlotsWaitCompletion(slots, concurrentCons))
		failed = true;

finish:
	ParallelSlotsTerminate(slots, concurrentCons);
	pg_free(slots);

	termPQExpBuffer(&sql);

	if (failed)
		exit(1);
}

/*
 * Vacuum/analyze all connectable databases.
 *
 * In analyze-in-stages mode, we process all databases in one stage before
 * moving on to the next stage.  That ensure minimal stats are available
 * quickly everywhere before generating more detailed ones.
 */
static void
vacuum_all_databases(vacuumingOptions *vacopts,
					 bool analyze_in_stages,
					 const char *maintenance_db, const char *host,
					 const char *port, const char *username,
					 enum trivalue prompt_password,
					 int concurrentCons,
					 const char *progname, bool echo, bool quiet)
{
	PGconn	   *conn;
	PGresult   *result;
	PQExpBufferData connstr;
	int			stage;
	int			i;

	conn = connectMaintenanceDatabase(maintenance_db, host, port, username,
									  prompt_password, progname, echo);
	result = executeQuery(conn,
						  "SELECT datname FROM pg_database WHERE datallowconn ORDER BY 1;",
						  echo);
	PQfinish(conn);

	initPQExpBuffer(&connstr);
	if (analyze_in_stages)
	{
		/*
		 * When analyzing all databases in stages, we analyze them all in the
		 * fastest stage first, so that initial statistics become available
		 * for all of them as soon as possible.
		 *
		 * This means we establish several times as many connections, but
		 * that's a secondary consideration.
		 */
		for (stage = 0; stage < ANALYZE_NUM_STAGES; stage++)
		{
			for (i = 0; i < PQntuples(result); i++)
			{
				resetPQExpBuffer(&connstr);
				appendPQExpBufferStr(&connstr, "dbname=");
				appendConnStrVal(&connstr, PQgetvalue(result, i, 0));

				vacuum_one_database(connstr.data, vacopts,
									stage,
									NULL,
									host, port, username, prompt_password,
									concurrentCons,
									progname, echo, quiet);
			}
		}
	}
	else
	{
		for (i = 0; i < PQntuples(result); i++)
		{
			resetPQExpBuffer(&connstr);
			appendPQExpBufferStr(&connstr, "dbname=");
			appendConnStrVal(&connstr, PQgetvalue(result, i, 0));

			vacuum_one_database(connstr.data, vacopts,
								ANALYZE_NO_STAGE,
								NULL,
								host, port, username, prompt_password,
								concurrentCons,
								progname, echo, quiet);
		}
	}
	termPQExpBuffer(&connstr);

	PQclear(result);
}

/*
 * Construct a vacuum/analyze command to run based on the given options, in the
 * given string buffer, which may contain previous garbage.
 *
 * The table name used must be already properly quoted.  The command generated
 * depends on the server version involved and it is semicolon-terminated.
 */
static void
prepare_vacuum_command(PQExpBuffer sql, int serverVersion,
					   vacuumingOptions *vacopts, const char *table)
{
	const char *paren = " (";
	const char *comma = ", ";
	const char *sep = paren;

	resetPQExpBuffer(sql);

	if (vacopts->analyze_only)
	{
		appendPQExpBufferStr(sql, "ANALYZE");

		/* parenthesized grammar of ANALYZE is supported since v11 */
		if (serverVersion >= 110000)
		{
			if (vacopts->skip_locked)
			{
				/* SKIP_LOCKED is supported since v12 */
				Assert(serverVersion >= 120000);
				appendPQExpBuffer(sql, "%sSKIP_LOCKED", sep);
				sep = comma;
			}
			if (vacopts->verbose)
			{
				appendPQExpBuffer(sql, "%sVERBOSE", sep);
				sep = comma;
			}
			if (sep != paren)
				appendPQExpBufferChar(sql, ')');
		}
		else
		{
			if (vacopts->verbose)
				appendPQExpBufferStr(sql, " VERBOSE");
		}
	}
	else
	{
		appendPQExpBufferStr(sql, "VACUUM");

		/* parenthesized grammar of VACUUM is supported since v9.0 */
		if (serverVersion >= 90000)
		{
			if (vacopts->disable_page_skipping)
			{
				/* DISABLE_PAGE_SKIPPING is supported since v9.6 */
				Assert(serverVersion >= 90600);
				appendPQExpBuffer(sql, "%sDISABLE_PAGE_SKIPPING", sep);
				sep = comma;
			}
			if (vacopts->skip_locked)
			{
				/* SKIP_LOCKED is supported since v12 */
				Assert(serverVersion >= 120000);
				appendPQExpBuffer(sql, "%sSKIP_LOCKED", sep);
				sep = comma;
			}
			if (vacopts->full)
			{
				appendPQExpBuffer(sql, "%sFULL", sep);
				sep = comma;
			}
			if (vacopts->freeze)
			{
				appendPQExpBuffer(sql, "%sFREEZE", sep);
				sep = comma;
			}
			if (vacopts->verbose)
			{
				appendPQExpBuffer(sql, "%sVERBOSE", sep);
				sep = comma;
			}
			if (vacopts->and_analyze)
			{
				appendPQExpBuffer(sql, "%sANALYZE", sep);
				sep = comma;
			}
			if (vacopts->parallel_workers >= 0)
			{
				/* PARALLEL is supported since v13 */
				Assert(serverVersion >= 130000);
				appendPQExpBuffer(sql, "%sPARALLEL %d", sep,
								  vacopts->parallel_workers);
				sep = comma;
			}
			if (sep != paren)
				appendPQExpBufferChar(sql, ')');
		}
		else
		{
			if (vacopts->full)
				appendPQExpBufferStr(sql, " FULL");
			if (vacopts->freeze)
				appendPQExpBufferStr(sql, " FREEZE");
			if (vacopts->verbose)
				appendPQExpBufferStr(sql, " VERBOSE");
			if (vacopts->and_analyze)
				appendPQExpBufferStr(sql, " ANALYZE");
		}
	}

	appendPQExpBuffer(sql, " %s;", table);
}

/*
 * Send a vacuum/analyze command to the server, returning after sending the
 * command.
 *
 * Any errors during command execution are reported to stderr.
 */
static void
run_vacuum_command(PGconn *conn, const char *sql, bool echo,
				   const char *table)
{
	bool		status;

	if (echo)
		printf("%s\n", sql);

	status = PQsendQuery(conn, sql) == 1;

	if (!status)
	{
		if (table)
			pg_log_error("vacuuming of table \"%s\" in database \"%s\" failed: %s",
						 table, PQdb(conn), PQerrorMessage(conn));
		else
			pg_log_error("vacuuming of database \"%s\" failed: %s",
						 PQdb(conn), PQerrorMessage(conn));
	}
}

static void
help(const char *progname)
{
	printf(_("%s cleans and analyzes a PostgreSQL database.\n\n"), progname);
	printf(_("Usage:\n"));
	printf(_("  %s [OPTION]... [DBNAME]\n"), progname);
	printf(_("\nOptions:\n"));
	printf(_("  -a, --all                       vacuum all databases\n"));
	printf(_("  -d, --dbname=DBNAME             database to vacuum\n"));
	printf(_("      --disable-page-skipping     disable all page-skipping behavior\n"));
	printf(_("  -e, --echo                      show the commands being sent to the server\n"));
	printf(_("  -f, --full                      do full vacuuming\n"));
	printf(_("  -F, --freeze                    freeze row transaction information\n"));
	printf(_("  -j, --jobs=NUM                  use this many concurrent connections to vacuum\n"));
	printf(_("      --min-mxid-age=MXID_AGE     minimum multixact ID age of tables to vacuum\n"));
	printf(_("      --min-xid-age=XID_AGE       minimum transaction ID age of tables to vacuum\n"));
	printf(_("  -P, --parallel=PARALLEL_DEGREE  use this many background workers for vacuum, if available\n"));
	printf(_("  -q, --quiet                     don't write any messages\n"));
	printf(_("      --skip-locked               skip relations that cannot be immediately locked\n"));
	printf(_("  -t, --table='TABLE[(COLUMNS)]'  vacuum specific table(s) only\n"));
	printf(_("  -v, --verbose                   write a lot of output\n"));
	printf(_("  -V, --version                   output version information, then exit\n"));
	printf(_("  -z, --analyze                   update optimizer statistics\n"));
	printf(_("  -Z, --analyze-only              only update optimizer statistics; no vacuum\n"));
	printf(_("      --analyze-in-stages         only update optimizer statistics, in multiple\n"
			 "                                  stages for faster results; no vacuum\n"));
	printf(_("  -?, --help                      show this help, then exit\n"));
	printf(_("\nConnection options:\n"));
	printf(_("  -h, --host=HOSTNAME       database server host or socket directory\n"));
	printf(_("  -p, --port=PORT           database server port\n"));
	printf(_("  -U, --username=USERNAME   user name to connect as\n"));
	printf(_("  -w, --no-password         never prompt for password\n"));
	printf(_("  -W, --password            force password prompt\n"));
	printf(_("  --maintenance-db=DBNAME   alternate maintenance database\n"));
	printf(_("\nRead the description of the SQL command VACUUM for details.\n"));
	printf(_("\nReport bugs to <pgsql-bugs@lists.postgresql.org>.\n"));
}<|MERGE_RESOLUTION|>--- conflicted
+++ resolved
@@ -270,8 +270,6 @@
 		/* allow 'and_analyze' with 'analyze_only' */
 	}
 
-<<<<<<< HEAD
-=======
 	/* Prohibit full and analyze_only options with parallel option */
 	if (vacopts.parallel_workers >= 0)
 	{
@@ -289,7 +287,6 @@
 		}
 	}
 
->>>>>>> 1c7a0b38
 	setup_cancel_handler(NULL);
 
 	/* Avoid opening extra connections. */
