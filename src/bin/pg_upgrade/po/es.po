--- conflicted
+++ resolved
@@ -9,11 +9,7 @@
 msgstr ""
 "Project-Id-Version: pg_upgrade (PostgreSQL) 12\n"
 "Report-Msgid-Bugs-To: pgsql-bugs@lists.postgresql.org\n"
-<<<<<<< HEAD
-"POT-Creation-Date: 2019-09-29 23:43+0000\n"
-=======
 "POT-Creation-Date: 2020-05-17 02:45+0000\n"
->>>>>>> 45fdc973
 "PO-Revision-Date: 2019-09-29 22:26-0300\n"
 "Last-Translator: Álvaro Herrera <alvherre@alvh.no-ip.org>\n"
 "Language-Team: PgSQL-es-Ayuda <pgsql-es-ayuda@lists.postgresql.org>\n"
@@ -178,15 +174,9 @@
 msgid "Creating script to analyze new cluster"
 msgstr "Creando un script para analizar el clúster nuevo"
 
-<<<<<<< HEAD
-#: check.c:465 check.c:593 check.c:857 check.c:936 check.c:1045 check.c:1136
-#: file.c:341 function.c:246 option.c:495 version.c:57 version.c:156
-#: version.c:257 version.c:339
-=======
 #: check.c:472 check.c:600 check.c:864 check.c:943 check.c:1053 check.c:1144
 #: file.c:336 function.c:240 option.c:497 version.c:54 version.c:199
 #: version.c:341
->>>>>>> 45fdc973
 #, c-format
 msgid "could not open file \"%s\": %s\n"
 msgstr "no se pudo abrir el archivo «%s»: %s\n"
@@ -727,14 +717,8 @@
 msgid "%s\n"
 msgstr "%s\n"
 
-<<<<<<< HEAD
-#: exec.c:149 option.c:220
-#, c-format
-#| msgid "could not open log file \"%s\": %m"
-=======
 #: exec.c:149 option.c:217
 #, c-format
->>>>>>> 45fdc973
 msgid "could not open log file \"%s\": %m\n"
 msgstr "no se pudo abrir el archivo de registro «%s»: %m\n"
 
@@ -770,14 +754,8 @@
 "Consulte las últimas líneas de «%s» para saber\n"
 "la causa probable de la falla.\n"
 
-<<<<<<< HEAD
-#: exec.c:204 option.c:229
-#, c-format
-#| msgid "could not write to log file \"%s\"\n"
-=======
 #: exec.c:204 option.c:226
 #, c-format
->>>>>>> 45fdc973
 msgid "could not write to log file \"%s\": %m\n"
 msgstr "no se pudo escribir al archivo de log «%s»\n"
 
@@ -1075,36 +1053,21 @@
 msgid "%s: cannot be run as root\n"
 msgstr "%s: no puede ejecutarse como root\n"
 
-<<<<<<< HEAD
-#: option.c:171
-=======
 #: option.c:170
->>>>>>> 45fdc973
 #, c-format
 msgid "invalid old port number\n"
 msgstr "número de puerto antiguo no válido\n"
 
-<<<<<<< HEAD
-#: option.c:179
-=======
 #: option.c:175
->>>>>>> 45fdc973
 #, c-format
 msgid "invalid new port number\n"
 msgstr "número de puerto nuevo no válido\n"
 
-<<<<<<< HEAD
-#: option.c:213
-=======
 #: option.c:207
->>>>>>> 45fdc973
 #, c-format
 msgid "Try \"%s --help\" for more information.\n"
 msgstr "Pruebe «%s --help» para mayor información.\n"
 
-<<<<<<< HEAD
-#: option.c:223
-=======
 #: option.c:214
 #, fuzzy, c-format
 #| msgid "too many command-line arguments (first is \"%s\")"
@@ -1112,34 +1075,10 @@
 msgstr "demasiados argumentos en la línea de órdenes (el primero es «%s»)"
 
 #: option.c:220
->>>>>>> 45fdc973
 #, c-format
 msgid "Running in verbose mode\n"
 msgstr "Ejecutando en modo verboso\n"
 
-<<<<<<< HEAD
-#: option.c:254
-msgid "old cluster binaries reside"
-msgstr "residen los binarios del clúster antiguo"
-
-#: option.c:256
-msgid "new cluster binaries reside"
-msgstr "residen los binarios del clúster nuevo"
-
-#: option.c:258
-msgid "old cluster data resides"
-msgstr "residen los datos del clúster antiguo"
-
-#: option.c:260
-msgid "new cluster data resides"
-msgstr "residen los datos del clúster nuevo"
-
-#: option.c:262
-msgid "sockets will be created"
-msgstr "se crearán los sockets"
-
-#: option.c:279 option.c:373
-=======
 #: option.c:251
 msgid "old cluster binaries reside"
 msgstr "residen los binarios del clúster antiguo"
@@ -1161,47 +1100,30 @@
 msgstr "se crearán los sockets"
 
 #: option.c:276 option.c:374
->>>>>>> 45fdc973
 #, c-format
 msgid "could not determine current directory\n"
 msgstr "no se pudo identificar el directorio actual\n"
 
-<<<<<<< HEAD
-#: option.c:282
-=======
 #: option.c:279
->>>>>>> 45fdc973
 #, c-format
 msgid "cannot run pg_upgrade from inside the new cluster data directory on Windows\n"
 msgstr ""
 "no se puede ejecutar pg_upgrade desde dentro del directorio de datos\n"
 "del clúster nuevo en Windows\n"
 
-<<<<<<< HEAD
-#: option.c:291
-=======
 #: option.c:288
->>>>>>> 45fdc973
 #, c-format
 msgid ""
 "pg_upgrade upgrades a PostgreSQL cluster to a different major version.\n"
 "\n"
 msgstr "pg_upgrado actualiza un clúster PostgreSQL a una versión «mayor» diferente.\n"
 
-<<<<<<< HEAD
-#: option.c:292
-=======
 #: option.c:289
->>>>>>> 45fdc973
 #, c-format
 msgid "Usage:\n"
 msgstr "Empleo:\n"
 
-<<<<<<< HEAD
-#: option.c:293
-=======
 #: option.c:290
->>>>>>> 45fdc973
 #, c-format
 msgid ""
 "  pg_upgrade [OPTION]...\n"
@@ -1210,130 +1132,106 @@
 "  pg_upgrade [OPCIÓN]...\n"
 "\n"
 
-<<<<<<< HEAD
-#: option.c:294
-=======
 #: option.c:291
->>>>>>> 45fdc973
 #, c-format
 msgid "Options:\n"
 msgstr "Opciones:\n"
 
-<<<<<<< HEAD
-#: option.c:295
-=======
 #: option.c:292
->>>>>>> 45fdc973
 #, c-format
 msgid "  -b, --old-bindir=BINDIR       old cluster executable directory\n"
 msgstr "  -b, --old-bindir=BINDIR       directorio de ejecutables del clúster antiguo\n"
 
-<<<<<<< HEAD
-#: option.c:296
-#, c-format
-msgid "  -B, --new-bindir=BINDIR       new cluster executable directory\n"
-=======
 #: option.c:293
 #, fuzzy, c-format
 #| msgid "  -B, --new-bindir=BINDIR       new cluster executable directory\n"
 msgid ""
 "  -B, --new-bindir=BINDIR       new cluster executable directory (default\n"
 "                                same directory as pg_upgrade)\n"
->>>>>>> 45fdc973
 msgstr "  -B, --new-bindir=BINDIR       directorio de ejecutables del clúster nuevo\n"
 
-#: option.c:297
+#: option.c:295
 #, c-format
 msgid "  -c, --check                   check clusters only, don't change any data\n"
 msgstr "  -c, --check                   sólo verificar clústers, no cambiar datos\n"
 
-#: option.c:298
+#: option.c:296
 #, c-format
 msgid "  -d, --old-datadir=DATADIR     old cluster data directory\n"
 msgstr "  -d, --old-datadir=DATADIR     directorio de datos del clúster antiguo\n"
 
-#: option.c:299
+#: option.c:297
 #, c-format
 msgid "  -D, --new-datadir=DATADIR     new cluster data directory\n"
 msgstr "  -D, --new-datadir=DATADIR     directorio de datos del clúster nuevo\n"
 
-<<<<<<< HEAD
-#: option.c:300
-#, c-format
-msgid "  -j, --jobs                    number of simultaneous processes or threads to use\n"
-=======
 #: option.c:298
 #, fuzzy, c-format
 #| msgid "  -j, --jobs                    number of simultaneous processes or threads to use\n"
 msgid "  -j, --jobs=NUM                number of simultaneous processes or threads to use\n"
->>>>>>> 45fdc973
 msgstr "  -j, --jobs                    número de procesos o hilos simultáneos a usar\n"
 
-#: option.c:301
+#: option.c:299
 #, c-format
 msgid "  -k, --link                    link instead of copying files to new cluster\n"
 msgstr "  -k, --link                    enlazar (link) archivos en vez de copiarlos\n"
 
-#: option.c:302
+#: option.c:300
 #, c-format
 msgid "  -o, --old-options=OPTIONS     old cluster options to pass to the server\n"
 msgstr "  -o, --old-options=OPCIONES    opciones a pasar al servidor antiguo\n"
 
-#: option.c:303
+#: option.c:301
 #, c-format
 msgid "  -O, --new-options=OPTIONS     new cluster options to pass to the server\n"
 msgstr "  -O, --new-options=OPCIONES    opciones a pasar al servidor nuevo\n"
 
-#: option.c:304
+#: option.c:302
 #, c-format
 msgid "  -p, --old-port=PORT           old cluster port number (default %d)\n"
 msgstr "  -p, --old-port=PUERTO         número de puerto del clúster antiguo (def. %d)\n"
 
-#: option.c:305
+#: option.c:303
 #, c-format
 msgid "  -P, --new-port=PORT           new cluster port number (default %d)\n"
 msgstr "  -P, --new-port=PUERTO         número de puerto del clúster nuevo (def. %d)\n"
 
-#: option.c:306
+#: option.c:304
 #, c-format
 msgid "  -r, --retain                  retain SQL and log files after success\n"
 msgstr "  -r, --retain                  preservar archivos SQL y logs en caso de éxito\n"
 
-#: option.c:307
-#, c-format
-<<<<<<< HEAD
-#| msgid "  -s, --socketdir=DIR           socket directory to use (default CWD)\n"
-=======
->>>>>>> 45fdc973
+#: option.c:305
+#, c-format
 msgid "  -s, --socketdir=DIR           socket directory to use (default current dir.)\n"
 msgstr "  -s, --socketdir=DIR           directorio de sockets a usar (omisión: dir. actual)\n"
 
-#: option.c:308
+#: option.c:306
 #, c-format
 msgid "  -U, --username=NAME           cluster superuser (default \"%s\")\n"
 msgstr "  -U, --username=NOMBRE         superusuario del clúster (def. «%s»)\n"
 
-#: option.c:309
+#: option.c:307
 #, c-format
 msgid "  -v, --verbose                 enable verbose internal logging\n"
 msgstr "  -v, --verbose                 activar registro interno verboso\n"
 
-#: option.c:310
+#: option.c:308
 #, c-format
 msgid "  -V, --version                 display version information, then exit\n"
 msgstr "  -V, --version                 mostrar información de versión y salir\n"
 
-#: option.c:311
+#: option.c:309
 #, c-format
 msgid "  --clone                       clone instead of copying files to new cluster\n"
 msgstr "  --clone                       clonar los archivos en vez de copiarlos\n"
 
-#: option.c:312
+#: option.c:310
 #, c-format
 msgid "  -?, --help                    show this help, then exit\n"
 msgstr "  -?, --help                    mostrar esta ayuda y salir\n"
 
-#: option.c:313
+#: option.c:311
 #, c-format
 msgid ""
 "\n"
@@ -1348,7 +1246,7 @@
 "  apagar el postmaster que atiende al clúster antiguo\n"
 "  apagar el postmaster que atiende al clúster nuevo\n"
 
-#: option.c:318
+#: option.c:316
 #, c-format
 msgid ""
 "\n"
@@ -1365,7 +1263,7 @@
 "  el directorio «bin» para la versión antigua (-b BINDIR)\n"
 "  el directorio «bin» para la versión nueva   (-B BINDIR)\n"
 
-#: option.c:324
+#: option.c:322
 #, c-format
 msgid ""
 "\n"
@@ -1378,7 +1276,7 @@
 "  pg_upgrade -d oldCluster/data -D newCluster/data -b oldCluster/bin -B newCluster/bin\n"
 "o\n"
 
-#: option.c:329
+#: option.c:327
 #, c-format
 msgid ""
 "  $ export PGDATAOLD=oldCluster/data\n"
@@ -1393,7 +1291,7 @@
 "  $ export PGBINNEW=clusterNuevo/bin\n"
 "  $ pg_upgrade\n"
 
-#: option.c:335
+#: option.c:333
 #, c-format
 msgid ""
 "  C:\\> set PGDATAOLD=oldCluster/data\n"
@@ -1408,23 +1306,19 @@
 "  C:\\> set PGBINNEW=clusterNuevo/bin\n"
 "  C:\\> pg_upgrade\n"
 
-#: option.c:341
+#: option.c:339
 #, c-format
 msgid ""
 "\n"
 "Report bugs to <%s>.\n"
 msgstr ""
 
-<<<<<<< HEAD
-#: option.c:377
-=======
 #: option.c:340
 #, c-format
 msgid "%s home page: <%s>\n"
 msgstr ""
 
 #: option.c:380
->>>>>>> 45fdc973
 #, c-format
 msgid ""
 "You must identify the directory where the %s.\n"
@@ -1433,47 +1327,27 @@
 "Debe identificar el directorio donde %s.\n"
 "Por favor use la opción %s o la variable de ambiente %s.\n"
 
-<<<<<<< HEAD
-#: option.c:429
-=======
 #: option.c:432
->>>>>>> 45fdc973
 #, c-format
 msgid "Finding the real data directory for the source cluster"
 msgstr "Buscando el directorio de datos real para el clúster de origen"
 
-<<<<<<< HEAD
-#: option.c:431
-=======
 #: option.c:434
->>>>>>> 45fdc973
 #, c-format
 msgid "Finding the real data directory for the target cluster"
 msgstr "Buscando el directorio de datos real para el clúster de destino"
 
-<<<<<<< HEAD
-#: option.c:443
-=======
 #: option.c:446
->>>>>>> 45fdc973
 #, c-format
 msgid "could not get data directory using %s: %s\n"
 msgstr "no se pudo obtener el directorio de datos usando %s: %s\n"
 
-<<<<<<< HEAD
-#: option.c:503
-=======
 #: option.c:505
->>>>>>> 45fdc973
 #, c-format
 msgid "could not read line %d from file \"%s\": %s\n"
 msgstr "no se pudo leer la línea %d del archivo «%s»: %s\n"
 
-<<<<<<< HEAD
-#: option.c:521
-=======
 #: option.c:522
->>>>>>> 45fdc973
 #, c-format
 msgid "user-supplied old port number %hu corrected to %hu\n"
 msgstr "número de port entregado por el usuario %hu corregido a %hu\n"
