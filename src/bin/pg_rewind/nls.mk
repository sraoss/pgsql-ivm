--- conflicted
+++ resolved
@@ -1,11 +1,7 @@
 # src/bin/pg_rewind/nls.mk
 CATALOG_NAME     = pg_rewind
 AVAIL_LANGUAGES  = cs de es fr it ja ko pl pt_BR ru sv tr zh_CN
-<<<<<<< HEAD
-GETTEXT_FILES    = $(FRONTEND_COMMON_GETTEXT_FILES) copy_fetch.c datapagemap.c fetch.c file_ops.c filemap.c libpq_fetch.c parsexlog.c pg_rewind.c timeline.c ../../common/fe_memutils.c ../../common/restricted_token.c xlogreader.c
-=======
 GETTEXT_FILES    = $(FRONTEND_COMMON_GETTEXT_FILES) copy_fetch.c datapagemap.c fetch.c file_ops.c filemap.c libpq_fetch.c parsexlog.c pg_rewind.c timeline.c xlogreader.c ../../common/fe_memutils.c ../../common/restricted_token.c ../../fe_utils/archive.c ../../fe_utils/recovery_gen.c
->>>>>>> 45fdc973
 GETTEXT_TRIGGERS = $(FRONTEND_COMMON_GETTEXT_TRIGGERS) pg_fatal report_invalid_record:2
 GETTEXT_FLAGS    = $(FRONTEND_COMMON_GETTEXT_FLAGS) \
     pg_fatal:1:c-format \
