--- conflicted
+++ resolved
@@ -10,11 +10,7 @@
 msgstr ""
 "Project-Id-Version: pg_rewind (PostgreSQL) 12\n"
 "Report-Msgid-Bugs-To: pgsql-bugs@lists.postgresql.org\n"
-<<<<<<< HEAD
-"POT-Creation-Date: 2019-09-29 23:45+0000\n"
-=======
 "POT-Creation-Date: 2020-05-17 02:47+0000\n"
->>>>>>> 45fdc973
 "PO-Revision-Date: 2019-09-29 22:26-0300\n"
 "Last-Translator: Carlos Chapi <carloswaldo@babelruins.org>\n"
 "Language-Team: PgSQL-es-Ayuda <pgsql-es-ayuda@lists.postgresql.org>\n"
@@ -138,11 +134,7 @@
 msgid "could not seek in source file: %m"
 msgstr "no se pudo posicionar en archivo de origen: %m"
 
-<<<<<<< HEAD
-#: copy_fetch.c:187 file_ops.c:311 parsexlog.c:314
-=======
 #: copy_fetch.c:187 file_ops.c:311 parsexlog.c:336
->>>>>>> 45fdc973
 #, c-format
 msgid "could not read file \"%s\": %m"
 msgstr "no se pudo leer el archivo «%s»: %m"
@@ -222,11 +214,7 @@
 msgid "could not open file \"%s\" for reading: %m"
 msgstr "no se pudo abrir archivo «%s» para lectura: %m"
 
-<<<<<<< HEAD
-#: file_ops.c:314 parsexlog.c:316
-=======
 #: file_ops.c:314 parsexlog.c:338
->>>>>>> 45fdc973
 #, c-format
 msgid "could not read file \"%s\": read %d of %zu"
 msgstr "no se pudo leer el archivo «%s»: leídos %d de %zu"
@@ -261,286 +249,168 @@
 msgid "unexpected page modification for directory or symbolic link \"%s\""
 msgstr "modificación de página inesperada para el directorio o link simbólico «%s»"
 
-<<<<<<< HEAD
-#: libpq_fetch.c:52
-=======
 #: libpq_fetch.c:50
->>>>>>> 45fdc973
 #, c-format
 msgid "could not connect to server: %s"
 msgstr "no se pudo conectar al servidor: %s"
 
-<<<<<<< HEAD
-#: libpq_fetch.c:56
-=======
 #: libpq_fetch.c:54
->>>>>>> 45fdc973
 #, c-format
 msgid "connected to server"
 msgstr "conectado al servidor"
 
-<<<<<<< HEAD
-#: libpq_fetch.c:65
-=======
 #: libpq_fetch.c:63
->>>>>>> 45fdc973
 #, c-format
 msgid "could not clear search_path: %s"
 msgstr "no se pudo limpiar search_path: %s"
 
-<<<<<<< HEAD
-#: libpq_fetch.c:77
-=======
 #: libpq_fetch.c:75
->>>>>>> 45fdc973
 #, c-format
 msgid "source server must not be in recovery mode"
 msgstr "el servidor de origen no debe estar en modo de recuperación"
 
-<<<<<<< HEAD
-#: libpq_fetch.c:87
-=======
 #: libpq_fetch.c:85
->>>>>>> 45fdc973
 #, c-format
 msgid "full_page_writes must be enabled in the source server"
 msgstr "full_page_writes debe estar activado en el servidor de origen"
 
-<<<<<<< HEAD
-#: libpq_fetch.c:113 libpq_fetch.c:139
-#, c-format
-msgid "error running query (%s) in source server: %s"
-=======
 #: libpq_fetch.c:111
 #, fuzzy, c-format
 #| msgid "error running query (%s) in source server: %s"
 msgid "error running query (%s) on source server: %s"
->>>>>>> 45fdc973
 msgstr "error ejecutando consulta (%s) en el servidor de origen: %s"
 
-#: libpq_fetch.c:118
+#: libpq_fetch.c:116
 #, c-format
 msgid "unexpected result set from query"
 msgstr "conjunto de resultados inesperados de la consulta"
 
-<<<<<<< HEAD
-#: libpq_fetch.c:159
-=======
 #: libpq_fetch.c:137
 #, c-format
 msgid "error running query (%s) in source server: %s"
 msgstr "error ejecutando consulta (%s) en el servidor de origen: %s"
 
 #: libpq_fetch.c:157
->>>>>>> 45fdc973
 #, c-format
 msgid "unrecognized result \"%s\" for current WAL insert location"
 msgstr "resultado «%s» no reconocido para la ubicación de inserción WAL actual"
 
-<<<<<<< HEAD
-#: libpq_fetch.c:209
-=======
 #: libpq_fetch.c:207
->>>>>>> 45fdc973
 #, c-format
 msgid "could not fetch file list: %s"
 msgstr "no se pudo obtener el listado de archivos: %s"
 
-<<<<<<< HEAD
-#: libpq_fetch.c:214
-=======
 #: libpq_fetch.c:212
->>>>>>> 45fdc973
 #, c-format
 msgid "unexpected result set while fetching file list"
 msgstr "conjunto de resultados inesperado mientras se obtenía el listado de archivos"
 
-<<<<<<< HEAD
-#: libpq_fetch.c:262
-=======
 #: libpq_fetch.c:260
->>>>>>> 45fdc973
 #, c-format
 msgid "could not send query: %s"
 msgstr "no se pudo enviar la consulta: %s"
 
-<<<<<<< HEAD
-#: libpq_fetch.c:267
-=======
 #: libpq_fetch.c:265
->>>>>>> 45fdc973
 #, c-format
 msgid "could not set libpq connection to single row mode"
 msgstr "no se pudo establecer la coneción libpq a modo «single row»"
 
-<<<<<<< HEAD
-#: libpq_fetch.c:288
-=======
 #: libpq_fetch.c:285
->>>>>>> 45fdc973
 #, c-format
 msgid "unexpected result while fetching remote files: %s"
 msgstr "resultados inesperados mientras se obtenían archivos remotos: %s"
 
-<<<<<<< HEAD
-#: libpq_fetch.c:294
-=======
 #: libpq_fetch.c:291
->>>>>>> 45fdc973
 #, c-format
 msgid "unexpected result set size while fetching remote files"
 msgstr "tamaño del conjunto de resultados inesperado mientras se obtenían archivos remotos"
 
-<<<<<<< HEAD
-#: libpq_fetch.c:300
-=======
 #: libpq_fetch.c:297
->>>>>>> 45fdc973
 #, c-format
 msgid "unexpected data types in result set while fetching remote files: %u %u %u"
 msgstr "tipos de dato inesperados en el conjunto de resultados mientras se obtenían archivos remotos: %u %u %u"
 
-<<<<<<< HEAD
-#: libpq_fetch.c:308
-=======
 #: libpq_fetch.c:305
->>>>>>> 45fdc973
 #, c-format
 msgid "unexpected result format while fetching remote files"
 msgstr "formato de resultados inesperado mientras se obtenían archivos remotos"
 
-<<<<<<< HEAD
-#: libpq_fetch.c:314
-=======
 #: libpq_fetch.c:311
->>>>>>> 45fdc973
 #, c-format
 msgid "unexpected null values in result while fetching remote files"
 msgstr "valores nulos inesperados en el resultado mientras se obtenían archivos remotos"
 
-<<<<<<< HEAD
-#: libpq_fetch.c:318
-=======
 #: libpq_fetch.c:315
->>>>>>> 45fdc973
 #, c-format
 msgid "unexpected result length while fetching remote files"
 msgstr "largo del resultado inesperado mientras se obtenían los archivos remotos"
 
-<<<<<<< HEAD
-#: libpq_fetch.c:384
-=======
 #: libpq_fetch.c:376
->>>>>>> 45fdc973
 #, c-format
 msgid "could not fetch remote file \"%s\": %s"
 msgstr "no se pudo obtener el archivo remoto «%s»: %s"
 
-<<<<<<< HEAD
-#: libpq_fetch.c:389
-=======
 #: libpq_fetch.c:381
->>>>>>> 45fdc973
 #, c-format
 msgid "unexpected result set while fetching remote file \"%s\""
 msgstr "conjunto de resultados inesperado mientras se obtenía el archivo remoto «%s»"
 
-<<<<<<< HEAD
-#: libpq_fetch.c:433
-=======
 #: libpq_fetch.c:425
->>>>>>> 45fdc973
 #, c-format
 msgid "could not send COPY data: %s"
 msgstr "no se pudo enviar datos COPY: %s"
 
-<<<<<<< HEAD
-#: libpq_fetch.c:462
-=======
 #: libpq_fetch.c:454
->>>>>>> 45fdc973
 #, c-format
 msgid "could not send file list: %s"
 msgstr "no se pudo enviar el listado de archivos: %s"
 
-<<<<<<< HEAD
-#: libpq_fetch.c:504
-=======
 #: libpq_fetch.c:496
->>>>>>> 45fdc973
 #, c-format
 msgid "could not send end-of-COPY: %s"
 msgstr "no se pudo enviar fin-de-COPY: %s"
 
-<<<<<<< HEAD
-#: libpq_fetch.c:510
-=======
 #: libpq_fetch.c:502
->>>>>>> 45fdc973
 #, c-format
 msgid "unexpected result while sending file list: %s"
 msgstr "resultados inesperados mientras se enviaba el listado de archivos: %s"
 
-<<<<<<< HEAD
-#: parsexlog.c:74 parsexlog.c:127 parsexlog.c:185
-=======
 #: parsexlog.c:73 parsexlog.c:125 parsexlog.c:185
->>>>>>> 45fdc973
 #, c-format
 msgid "out of memory"
 msgstr "memoria agotada"
 
-<<<<<<< HEAD
-#: parsexlog.c:87 parsexlog.c:133
-=======
 #: parsexlog.c:85 parsexlog.c:132
->>>>>>> 45fdc973
 #, c-format
 msgid "could not read WAL record at %X/%X: %s"
 msgstr "no se pudo leer el registro WAL en %X/%X: %s"
 
-<<<<<<< HEAD
-#: parsexlog.c:91 parsexlog.c:136
-=======
 #: parsexlog.c:89 parsexlog.c:135
->>>>>>> 45fdc973
 #, c-format
 msgid "could not read WAL record at %X/%X"
 msgstr "no se pudo leer el registro WAL en %X/%X"
 
-#: parsexlog.c:197
+#: parsexlog.c:198
 #, c-format
 msgid "could not find previous WAL record at %X/%X: %s"
 msgstr "no se pudo encontrar el registro WAL anterior en %X/%X: %s"
 
-#: parsexlog.c:201
+#: parsexlog.c:202
 #, c-format
 msgid "could not find previous WAL record at %X/%X"
 msgstr "no se pudo encontrar el registro WAL anterior en %X/%X"
 
-<<<<<<< HEAD
-#: parsexlog.c:292
-=======
 #: parsexlog.c:298
->>>>>>> 45fdc973
 #, c-format
 msgid "could not open file \"%s\": %m"
 msgstr "no se pudo abrir el archivo «%s»: %m"
 
-<<<<<<< HEAD
-#: parsexlog.c:305
-=======
 #: parsexlog.c:327
->>>>>>> 45fdc973
 #, c-format
 msgid "could not seek in file \"%s\": %m"
 msgstr "no se pudo posicionar (seek) el archivo «%s»: %m"
 
-<<<<<<< HEAD
-#: parsexlog.c:385
-=======
 #: parsexlog.c:407
->>>>>>> 45fdc973
 #, c-format
 msgid "WAL record modifies a relation, but record type is not recognized: lsn: %X/%X, rmgr: %s, info: %02X"
 msgstr "el registro WAL modifica una relación, pero el tipo de registro no es reconocido lsn: %X/%X, rmgr: %s, info: %02X"
@@ -1025,13 +895,6 @@
 msgid "invalid compressed image at %X/%X, block %d"
 msgstr "imagen comprimida no válida en %X/%X, bloque %d"
 
-<<<<<<< HEAD
-#~ msgid "could not create temporary table: %s"
-#~ msgstr "no se pudo crear tabla temporal: %s"
-
-#~ msgid "could not set up connection context: %s"
-#~ msgstr "no se pudo establecer el contexto de conexión: %s"
-=======
 #~ msgid "cannot create restricted tokens on this platform"
 #~ msgstr "no se pueden crear tokens restrigidos en esta plataforma"
 
@@ -1040,5 +903,4 @@
 #~ "Report bugs to <pgsql-bugs@lists.postgresql.org>.\n"
 #~ msgstr ""
 #~ "\n"
-#~ "Reporte errores a <pgsql-bugs@lists.postgresql.org>.\n"
->>>>>>> 45fdc973
+#~ "Reporte errores a <pgsql-bugs@lists.postgresql.org>.\n"