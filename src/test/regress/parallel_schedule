# ----------
# src/test/regress/parallel_schedule
#
# By convention, we put no more than twenty tests in any one parallel group;
# this limits the number of connections needed to run the tests.
# ----------

# required setup steps
test: test_setup

# run tablespace by itself, and early, because it forces a checkpoint;
# we'd prefer not to have checkpoints later in the tests because that
# interferes with crash-recovery testing.
test: tablespace

# ----------
# The first group of parallel tests
# ----------
test: boolean char name varchar text int2 int4 int8 oid float4 float8 bit numeric txid uuid enum money rangetypes pg_lsn regproc

# ----------
# The second group of parallel tests
# strings depends on char, varchar and text
# numerology depends on int2, int4, int8, float4, float8
# multirangetypes depends on rangetypes
# multirangetypes shouldn't run concurrently with type_sanity
# ----------
test: strings numerology point lseg line box path polygon circle date time timetz timestamp timestamptz interval inet macaddr macaddr8 multirangetypes create_function_0

# ----------
# Another group of parallel tests
# geometry depends on point, lseg, box, path, polygon and circle
# horology depends on interval, timetz, timestamp, timestamptz
# opr_sanity depends on create_function_0
# ----------
test: geometry horology tstypes regex type_sanity opr_sanity misc_sanity comments expressions unicode xid mvcc

# ----------
# These four each depend on the previous one
# ----------
test: create_function_1
test: create_type
test: create_table
test: create_function_2

# ----------
# Load huge amounts of data
# We should split the data files into single files and then
# execute two copy tests parallel, to check that copy itself
# is concurrent safe.
# ----------
test: copy copyselect copydml insert insert_conflict

# ----------
# More groups of parallel tests
# ----------
test: create_misc create_operator create_procedure
# These depend on create_misc and create_operator
test: create_index create_index_spgist create_view index_including index_including_gist

# ----------
# Another group of parallel tests
# ----------
test: create_aggregate create_function_3 create_cast constraints triggers select inherit typed_table vacuum drop_if_exists updatable_views roleattributes create_am hash_func errors infinite_recurse

# ----------
# sanity_check does a vacuum, affecting the sort order of SELECT *
# results. So it should not run parallel to other tests.
# ----------
test: sanity_check

# ----------
# Another group of parallel tests
# Note: the ignore: line does not run random, just mark it as ignorable
# ----------
ignore: random
test: select_into select_distinct select_distinct_on select_implicit select_having subselect union case join aggregates transactions random portals arrays btree_index hash_index update delete namespace prepared_xacts

# ----------
# Another group of parallel tests
# ----------
test: brin gin gist spgist privileges init_privs security_label collate matview lock replica_identity rowsecurity object_address tablesample groupingsets drop_operator password identity generated join_hash

# ----------
# Additional BRIN tests
# ----------
test: brin_bloom brin_multi

# ----------
# Another group of parallel tests
# ----------
<<<<<<< HEAD
test: create_table_like alter_generic alter_operator misc async dbsize misc_functions sysviews tsrf tid tidscan tidrangescan collate.icu.utf8 incremental_sort incremental_matview
=======
test: create_table_like alter_generic alter_operator misc async dbsize misc_functions sysviews tsrf tid tidscan tidrangescan collate.icu.utf8 incremental_sort create_role
>>>>>>> 4b0e37fa

# rules cannot run concurrently with any test that creates
# a view or rule in the public schema
# collate.*.utf8 tests cannot be run in parallel with each other
test: rules psql psql_crosstab amutils stats_ext collate.linux.utf8

# run by itself so it can run parallel workers
test: select_parallel
test: write_parallel
test: vacuum_parallel

# no relation related tests can be put in this group
test: publication subscription

# ----------
# Another group of parallel tests
# ----------
test: select_views portals_p2 foreign_key cluster dependency guc bitmapops combocid tsearch tsdicts foreign_data window xmlmap functional_deps advisory_lock indirect_toast equivclass

# ----------
# Another group of parallel tests (JSON related)
# ----------
test: json jsonb json_encoding jsonpath jsonpath_encoding jsonb_jsonpath

# ----------
# Another group of parallel tests
# NB: temp.sql does a reconnect which transiently uses 2 connections,
# so keep this parallel group to at most 19 tests
# ----------
test: plancache limit plpgsql copy2 temp domain rangefuncs prepare conversion truncate alter_table sequence polymorphism rowtypes returning largeobject with xml

# ----------
# Another group of parallel tests
# ----------
test: partition_join partition_prune reloptions hash_part indexing partition_aggregate partition_info tuplesort explain compression memoize

# event triggers cannot run concurrently with any test that runs DDL
# oidjoins is read-only, though, and should run late for best coverage
test: event_trigger oidjoins
# this test also uses event triggers, so likewise run it by itself
test: fast_default

# run stats by itself because its delay may be insufficient under heavy load
test: stats<|MERGE_RESOLUTION|>--- conflicted
+++ resolved
@@ -89,11 +89,7 @@
 # ----------
 # Another group of parallel tests
 # ----------
-<<<<<<< HEAD
-test: create_table_like alter_generic alter_operator misc async dbsize misc_functions sysviews tsrf tid tidscan tidrangescan collate.icu.utf8 incremental_sort incremental_matview
-=======
-test: create_table_like alter_generic alter_operator misc async dbsize misc_functions sysviews tsrf tid tidscan tidrangescan collate.icu.utf8 incremental_sort create_role
->>>>>>> 4b0e37fa
+test: create_table_like alter_generic alter_operator misc async dbsize misc_functions sysviews tsrf tid tidscan tidrangescan collate.icu.utf8 incremental_sort create_role incremental_matview
 
 # rules cannot run concurrently with any test that creates
 # a view or rule in the public schema
