--- conflicted
+++ resolved
@@ -108,26 +108,6 @@
 SELECT * FROM mv_ivm_min_max;
 ROLLBACK;
 
-<<<<<<< HEAD
--- support subquery for using EXISTS() cluase
-BEGIN;
-CREATE INCREMENTAL MATERIALIZED VIEW mv_ivm_exists_subquery AS SELECT a.i, a.j FROM mv_base_a a WHERE EXISTS(SELECT 1 FROM mv_base_b b WHERE a.i = b.i);
-SELECT *,__ivm_count__, __ivm_exists_count__ FROM mv_ivm_exists_subquery ORDER BY i, j;
-INSERT INTO mv_base_a VALUES(1,10),(6,60),(3,30),(3,300);
-SELECT *,__ivm_count__, __ivm_exists_count__ FROM mv_ivm_exists_subquery ORDER BY i, j;
-INSERT INTO mv_base_b VALUES(1,101);
-INSERT INTO mv_base_b VALUES(1,111);
-INSERT INTO mv_base_b VALUES(2,102);
-INSERT INTO mv_base_b VALUES(6,106);
-SELECT *,__ivm_count__, __ivm_exists_count__ FROM mv_ivm_exists_subquery ORDER BY i, j;
-UPDATE mv_base_a SET i = 1 WHERE j =60;
-UPDATE mv_base_b SET i = 10  WHERE k = 101;
-UPDATE mv_base_b SET k = 1002 WHERE k = 102;
-SELECT *,__ivm_count__, __ivm_exists_count__ FROM mv_ivm_exists_subquery ORDER BY i, j;
-DELETE FROM mv_base_a WHERE (i,j) = (1,60);
-DELETE FROM mv_base_b WHERE i = 2;
-SELECT *,__ivm_count__, __ivm_exists_count__ FROM mv_ivm_exists_subquery ORDER BY i, j;
-=======
 -- support self join view and multiple change on the same table
 BEGIN;
 CREATE TABLE t (i int, v int);
@@ -179,7 +159,25 @@
 UPDATE ri1 SET i=10 where i=1;
 DELETE FROM ri1 WHERE i=2;
 SELECT * FROM mv_ri ORDER BY i2;
->>>>>>> 90f06763
+ROLLBACK;
+-- support subquery for using EXISTS() cluase
+BEGIN;
+CREATE INCREMENTAL MATERIALIZED VIEW mv_ivm_exists_subquery AS SELECT a.i, a.j FROM mv_base_a a WHERE EXISTS(SELECT 1 FROM mv_base_b b WHERE a.i = b.i);
+SELECT *,__ivm_count__, __ivm_exists_count__ FROM mv_ivm_exists_subquery ORDER BY i, j;
+INSERT INTO mv_base_a VALUES(1,10),(6,60),(3,30),(3,300);
+SELECT *,__ivm_count__, __ivm_exists_count__ FROM mv_ivm_exists_subquery ORDER BY i, j;
+INSERT INTO mv_base_b VALUES(1,101);
+INSERT INTO mv_base_b VALUES(1,111);
+INSERT INTO mv_base_b VALUES(2,102);
+INSERT INTO mv_base_b VALUES(6,106);
+SELECT *,__ivm_count__, __ivm_exists_count__ FROM mv_ivm_exists_subquery ORDER BY i, j;
+UPDATE mv_base_a SET i = 1 WHERE j =60;
+UPDATE mv_base_b SET i = 10  WHERE k = 101;
+UPDATE mv_base_b SET k = 1002 WHERE k = 102;
+SELECT *,__ivm_count__, __ivm_exists_count__ FROM mv_ivm_exists_subquery ORDER BY i, j;
+DELETE FROM mv_base_a WHERE (i,j) = (1,60);
+DELETE FROM mv_base_b WHERE i = 2;
+SELECT *,__ivm_count__, __ivm_exists_count__ FROM mv_ivm_exists_subquery ORDER BY i, j;
 ROLLBACK;
 
 -- contain system column
