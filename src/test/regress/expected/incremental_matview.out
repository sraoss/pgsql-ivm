-- create a table to use as a basis for views and materialized views in various combinations
CREATE TABLE mv_base_a (i int, j int);
INSERT INTO mv_base_a VALUES
  (1,10),
  (2,20),
  (3,30),
  (4,40),
  (5,50);
CREATE TABLE mv_base_b (i int, k int);
INSERT INTO mv_base_b VALUES
  (1,101),
  (2,102),
  (3,103),
  (4,104);
CREATE INCREMENTAL MATERIALIZED VIEW mv_ivm_1 AS SELECT i,j,k FROM mv_base_a a INNER JOIN mv_base_b b USING(i);
SELECT * FROM mv_ivm_1 ORDER BY 1,2,3;
 i | j  |  k  
---+----+-----
 1 | 10 | 101
 2 | 20 | 102
 3 | 30 | 103
 4 | 40 | 104
(4 rows)

-- immediaite maintenance
BEGIN;
INSERT INTO mv_base_b VALUES(5,105);
SELECT * FROM mv_ivm_1 ORDER BY 1,2,3;
 i | j  |  k  
---+----+-----
 1 | 10 | 101
 2 | 20 | 102
 3 | 30 | 103
 4 | 40 | 104
 5 | 50 | 105
(5 rows)

UPDATE mv_base_a SET j = 0 WHERE i = 1;
SELECT * FROM mv_ivm_1 ORDER BY 1,2,3;
 i | j  |  k  
---+----+-----
 1 |  0 | 101
 2 | 20 | 102
 3 | 30 | 103
 4 | 40 | 104
 5 | 50 | 105
(5 rows)

DELETE FROM mv_base_b WHERE (i,k) = (5,105);
SELECT * FROM mv_ivm_1 ORDER BY 1,2,3;
 i | j  |  k  
---+----+-----
 1 |  0 | 101
 2 | 20 | 102
 3 | 30 | 103
 4 | 40 | 104
(4 rows)

ROLLBACK;
SELECT * FROM mv_ivm_1 ORDER BY 1,2,3;
 i | j  |  k  
---+----+-----
 1 | 10 | 101
 2 | 20 | 102
 3 | 30 | 103
 4 | 40 | 104
(4 rows)

-- result of materliazied view have DISTINCT clause or the duplicate result.
BEGIN;
CREATE INCREMENTAL MATERIALIZED VIEW mv_ivm_duplicate AS SELECT j FROM mv_base_a;
CREATE INCREMENTAL MATERIALIZED VIEW mv_ivm_distinct AS SELECT DISTINCT j FROM mv_base_a;
INSERT INTO mv_base_a VALUES(6,20);
SELECT * FROM mv_ivm_duplicate ORDER BY 1;
 j  
----
 10
 20
 20
 30
 40
 50
(6 rows)

SELECT * FROM mv_ivm_distinct ORDER BY 1;
 j  
----
 10
 20
 30
 40
 50
(5 rows)

DELETE FROM mv_base_a WHERE (i,j) = (2,20);
SELECT * FROM mv_ivm_duplicate ORDER BY 1;
 j  
----
 10
 20
 30
 40
 50
(5 rows)

SELECT * FROM mv_ivm_distinct ORDER BY 1;
 j  
----
 10
 20
 30
 40
 50
(5 rows)

ROLLBACK;
-- support SUM(), COUNT() and AVG() aggregation function
BEGIN;
CREATE INCREMENTAL MATERIALIZED VIEW mv_ivm_agg AS SELECT i, SUM(j), COUNT(i),AVG(j)  FROM mv_base_a GROUP BY i;
SELECT * FROM mv_ivm_agg ORDER BY 1,2,3,4;
 i | sum | count |         avg         
---+-----+-------+---------------------
 1 |  10 |     1 | 10.0000000000000000
 2 |  20 |     1 | 20.0000000000000000
 3 |  30 |     1 | 30.0000000000000000
 4 |  40 |     1 | 40.0000000000000000
 5 |  50 |     1 | 50.0000000000000000
(5 rows)

INSERT INTO mv_base_a VALUES(2,100);
SELECT * FROM mv_ivm_agg ORDER BY 1,2,3,4;
 i | sum | count |         avg         
---+-----+-------+---------------------
 1 |  10 |     1 | 10.0000000000000000
 2 | 120 |     2 | 60.0000000000000000
 3 |  30 |     1 | 30.0000000000000000
 4 |  40 |     1 | 40.0000000000000000
 5 |  50 |     1 | 50.0000000000000000
(5 rows)

UPDATE mv_base_a SET j = 200 WHERE (i,j) = (2,100);
SELECT * FROM mv_ivm_agg ORDER BY 1,2,3,4;
 i | sum | count |         avg          
---+-----+-------+----------------------
 1 |  10 |     1 |  10.0000000000000000
 2 | 220 |     2 | 110.0000000000000000
 3 |  30 |     1 |  30.0000000000000000
 4 |  40 |     1 |  40.0000000000000000
 5 |  50 |     1 |  50.0000000000000000
(5 rows)

DELETE FROM mv_base_a WHERE (i,j) = (2,200);
SELECT * FROM mv_ivm_agg ORDER BY 1,2,3,4;
 i | sum | count |         avg         
---+-----+-------+---------------------
 1 |  10 |     1 | 10.0000000000000000
 2 |  20 |     1 | 20.0000000000000000
 3 |  30 |     1 | 30.0000000000000000
 4 |  40 |     1 | 40.0000000000000000
 5 |  50 |     1 | 50.0000000000000000
(5 rows)

ROLLBACK;
-- support COUNT(*) aggregation function
BEGIN;
CREATE INCREMENTAL MATERIALIZED VIEW mv_ivm_agg AS SELECT i, SUM(j),COUNT(*)  FROM mv_base_a GROUP BY i;
SELECT * FROM mv_ivm_agg ORDER BY 1,2,3;
 i | sum | count 
---+-----+-------
 1 |  10 |     1
 2 |  20 |     1
 3 |  30 |     1
 4 |  40 |     1
 5 |  50 |     1
(5 rows)

INSERT INTO mv_base_a VALUES(2,100);
SELECT * FROM mv_ivm_agg ORDER BY 1,2,3;
 i | sum | count 
---+-----+-------
 1 |  10 |     1
 2 | 120 |     2
 3 |  30 |     1
 4 |  40 |     1
 5 |  50 |     1
(5 rows)

ROLLBACK;
-- support having only aggregation function without GROUP clause
BEGIN;
CREATE INCREMENTAL MATERIALIZED VIEW mv_ivm_group AS SELECT SUM(j)FROM mv_base_a;
SELECT * FROM mv_ivm_group ORDER BY 1;
 sum 
-----
 150
(1 row)

INSERT INTO mv_base_a VALUES(6,20);
SELECT * FROM mv_ivm_group ORDER BY 1;
 sum 
-----
 170
(1 row)

ROLLBACK;
-- resolved issue: When use AVG() function and values is indivisible, result of AVG() is incorrect.
BEGIN;
CREATE INCREMENTAL MATERIALIZED VIEW mv_ivm_avg_bug AS SELECT i, SUM(j), COUNT(j), AVG(j) FROM mv_base_A GROUP BY i;
SELECT * FROM mv_ivm_avg_bug ORDER BY 1,2,3;
 i | sum | count |         avg         
---+-----+-------+---------------------
 1 |  10 |     1 | 10.0000000000000000
 2 |  20 |     1 | 20.0000000000000000
 3 |  30 |     1 | 30.0000000000000000
 4 |  40 |     1 | 40.0000000000000000
 5 |  50 |     1 | 50.0000000000000000
(5 rows)

INSERT INTO mv_base_a VALUES
  (1,0),
  (1,0),
  (2,30),
  (2,30);
SELECT * FROM mv_ivm_avg_bug ORDER BY 1,2,3;
 i | sum | count |         avg         
---+-----+-------+---------------------
 1 |  10 |     3 |  3.3333333333333333
 2 |  80 |     3 | 26.6666666666666667
 3 |  30 |     1 | 30.0000000000000000
 4 |  40 |     1 | 40.0000000000000000
 5 |  50 |     1 | 50.0000000000000000
(5 rows)

DELETE FROM mv_base_a WHERE (i,j) = (1,0);
DELETE FROM mv_base_a WHERE (i,j) = (2,30);
SELECT * FROM mv_ivm_avg_bug ORDER BY 1,2,3;
 i | sum | count |         avg         
---+-----+-------+---------------------
 1 |  10 |     1 | 10.0000000000000000
 2 |  20 |     1 | 20.0000000000000000
 3 |  30 |     1 | 30.0000000000000000
 4 |  40 |     1 | 40.0000000000000000
 5 |  50 |     1 | 50.0000000000000000
(5 rows)

ROLLBACK;
-- support MIN(), MAX() aggregation functions
BEGIN;
CREATE INCREMENTAL MATERIALIZED VIEW mv_ivm_min_max AS SELECT i, MIN(j), MAX(j)  FROM mv_base_a GROUP BY i;
SELECT * FROM mv_ivm_min_max ORDER BY 1,2,3;
 i | min | max 
---+-----+-----
 1 |  10 |  10
 2 |  20 |  20
 3 |  30 |  30
 4 |  40 |  40
 5 |  50 |  50
(5 rows)

INSERT INTO mv_base_a VALUES
  (1,11), (1,12),
  (2,21), (2,22),
  (3,31), (3,32),
  (4,41), (4,42),
  (5,51), (5,52);
SELECT * FROM mv_ivm_min_max ORDER BY 1,2,3;
 i | min | max 
---+-----+-----
 1 |  10 |  12
 2 |  20 |  22
 3 |  30 |  32
 4 |  40 |  42
 5 |  50 |  52
(5 rows)

DELETE FROM mv_base_a WHERE (i,j) IN ((1,10), (2,21), (3,32));
SELECT * FROM mv_ivm_min_max ORDER BY 1,2,3;
 i | min | max 
---+-----+-----
 1 |  11 |  12
 2 |  20 |  22
 3 |  30 |  31
 4 |  40 |  42
 5 |  50 |  52
(5 rows)

ROLLBACK;
-- support MIN(), MAX() aggregation functions without GROUP clause
BEGIN;
CREATE INCREMENTAL MATERIALIZED VIEW mv_ivm_min_max AS SELECT MIN(j), MAX(j)  FROM mv_base_a;
SELECT * FROM mv_ivm_min_max;
 min | max 
-----+-----
  10 |  50
(1 row)

INSERT INTO mv_base_a VALUES
  (0,0), (6,60), (7,70);
SELECT * FROM mv_ivm_min_max;
 min | max 
-----+-----
   0 |  70
(1 row)

DELETE FROM mv_base_a WHERE (i,j) IN ((0,0), (7,70));
SELECT * FROM mv_ivm_min_max;
 min | max 
-----+-----
  10 |  60
(1 row)

ROLLBACK;
<<<<<<< HEAD
-- support subquery for using EXISTS() cluase
BEGIN;
CREATE INCREMENTAL MATERIALIZED VIEW mv_ivm_exists_subquery AS SELECT a.i, a.j FROM mv_base_a a WHERE EXISTS(SELECT 1 FROM mv_base_b b WHERE a.i = b.i);
SELECT *,__ivm_count__, __ivm_exists_count__ FROM mv_ivm_exists_subquery ORDER BY i, j;
 i | j  | __ivm_count__ | __ivm_exists_count__ 
---+----+---------------+----------------------
 1 | 10 |             1 |                    1
 2 | 20 |             1 |                    1
 3 | 30 |             1 |                    1
 4 | 40 |             1 |                    1
(4 rows)

INSERT INTO mv_base_a VALUES(1,10),(6,60),(3,30),(3,300);
SELECT *,__ivm_count__, __ivm_exists_count__ FROM mv_ivm_exists_subquery ORDER BY i, j;
 i |  j  | __ivm_count__ | __ivm_exists_count__ 
---+-----+---------------+----------------------
 1 |  10 |             2 |                    1
 1 |  10 |             2 |                    1
 2 |  20 |             1 |                    1
 3 |  30 |             2 |                    1
 3 |  30 |             2 |                    1
 3 | 300 |             1 |                    1
 4 |  40 |             1 |                    1
(7 rows)

INSERT INTO mv_base_b VALUES(1,101);
INSERT INTO mv_base_b VALUES(1,111);
INSERT INTO mv_base_b VALUES(2,102);
INSERT INTO mv_base_b VALUES(6,106);
SELECT *,__ivm_count__, __ivm_exists_count__ FROM mv_ivm_exists_subquery ORDER BY i, j;
 i |  j  | __ivm_count__ | __ivm_exists_count__ 
---+-----+---------------+----------------------
 1 |  10 |             2 |                    3
 1 |  10 |             2 |                    3
 2 |  20 |             1 |                    2
 3 |  30 |             2 |                    1
 3 |  30 |             2 |                    1
 3 | 300 |             1 |                    1
 4 |  40 |             1 |                    1
 6 |  60 |             1 |                    1
(8 rows)

UPDATE mv_base_a SET i = 1 WHERE j =60;
UPDATE mv_base_b SET i = 10  WHERE k = 101;
UPDATE mv_base_b SET k = 1002 WHERE k = 102;
SELECT *,__ivm_count__, __ivm_exists_count__ FROM mv_ivm_exists_subquery ORDER BY i, j;
 i |  j  | __ivm_count__ | __ivm_exists_count__ 
---+-----+---------------+----------------------
 1 |  10 |             2 |                    1
 1 |  10 |             2 |                    1
 1 |  60 |             1 |                    1
 2 |  20 |             1 |                    2
 3 |  30 |             2 |                    1
 3 |  30 |             2 |                    1
 3 | 300 |             1 |                    1
 4 |  40 |             1 |                    1
(8 rows)

DELETE FROM mv_base_a WHERE (i,j) = (1,60);
DELETE FROM mv_base_b WHERE i = 2;
SELECT *,__ivm_count__, __ivm_exists_count__ FROM mv_ivm_exists_subquery ORDER BY i, j;
 i |  j  | __ivm_count__ | __ivm_exists_count__ 
---+-----+---------------+----------------------
 1 |  10 |             2 |                    1
 1 |  10 |             2 |                    1
 3 |  30 |             2 |                    1
 3 |  30 |             2 |                    1
 3 | 300 |             1 |                    1
 4 |  40 |             1 |                    1
(6 rows)
=======
-- support self join view and multiple change on the same table
BEGIN;
CREATE TABLE t (i int, v int);
INSERT INTO t VALUES (1, 10), (2, 20), (3, 30);
CREATE INCREMENTAL MATERIALIZED VIEW mv_self(v1, v2) AS
 SELECT t1.v, t2.v FROM t t1 JOIN t t2 ON t1.i = t2.i;
SELECT * FROM mv_self ORDER BY v1;
 v1 | v2 
----+----
 10 | 10
 20 | 20
 30 | 30
(3 rows)

INSERT INTO t VALUES (4,40);
DELETE FROM t WHERE i = 1;
UPDATE t SET v = v*10 WHERE i=2;
SELECT * FROM mv_self ORDER BY v1;
 v1  | v2  
-----+-----
  30 |  30
  40 |  40
 200 | 200
(3 rows)

WITH
 ins_t1 AS (INSERT INTO t VALUES (5,50) RETURNING 1),
 ins_t2 AS (INSERT INTO t VALUES (6,60) RETURNING 1),
 upd_t AS (UPDATE t SET v = v + 100  RETURNING 1),
 dlt_t AS (DELETE FROM t WHERE i IN (4,5)  RETURNING 1)
SELECT NULL;
 ?column? 
----------
 
(1 row)

SELECT * FROM mv_self ORDER BY v1;
 v1  | v2  
-----+-----
  50 |  50
  60 |  60
 130 | 130
 300 | 300
(4 rows)

ROLLBACK;
-- support simultaneous table changes
BEGIN;
CREATE TABLE r (i int, v int);
CREATE TABLE s (i int, v int);
INSERT INTO r VALUES (1, 10), (2, 20), (3, 30);
INSERT INTO s VALUES (1, 100), (2, 200), (3, 300);
CREATE INCREMENTAL MATERIALIZED VIEW mv(v1, v2) AS
 SELECT r.v, s.v FROM r JOIN s USING(i);
SELECT * FROM mv ORDER BY v1;
 v1 | v2  
----+-----
 10 | 100
 20 | 200
 30 | 300
(3 rows)

WITH
 ins_r AS (INSERT INTO r VALUES (1,11) RETURNING 1),
 ins_r2 AS (INSERT INTO r VALUES (3,33) RETURNING 1),
 ins_s AS (INSERT INTO s VALUES (2,222) RETURNING 1),
 upd_r AS (UPDATE r SET v = v + 1000 WHERE i = 2 RETURNING 1),
 dlt_s AS (DELETE FROM s WHERE i = 3 RETURNING 1)
SELECT NULL;
 ?column? 
----------
 
(1 row)

SELECT * FROM mv ORDER BY v1;
  v1  | v2  
------+-----
   10 | 100
   11 | 100
 1020 | 200
 1020 | 222
(4 rows)

ROLLBACK;
-- support foreign reference constrains
BEGIN;
CREATE TABLE ri1 (i int PRIMARY KEY);
CREATE TABLE ri2 (i int PRIMARY KEY REFERENCES ri1(i) ON UPDATE CASCADE ON DELETE CASCADE, v int);
INSERT INTO ri1 VALUES (1),(2),(3);
INSERT INTO ri2 VALUES (1),(2),(3);
CREATE INCREMENTAL MATERIALIZED VIEW mv_ri(i1, i2) AS
 SELECT ri1.i, ri2.i FROM ri1 JOIN ri2 USING(i);
SELECT * FROM mv_ri ORDER BY i1;
 i1 | i2 
----+----
  1 |  1
  2 |  2
  3 |  3
(3 rows)

UPDATE ri1 SET i=10 where i=1;
DELETE FROM ri1 WHERE i=2;
SELECT * FROM mv_ri ORDER BY i2;
 i1 | i2 
----+----
  3 |  3
 10 | 10
(2 rows)
>>>>>>> 90f06763

ROLLBACK;
-- contain system column
CREATE INCREMENTAL MATERIALIZED VIEW  mv_ivm01 AS SELECT i,j,xmin FROM mv_base_a;
ERROR:  system column is not supported with IVM
CREATE INCREMENTAL MATERIALIZED VIEW  mv_ivm02 AS SELECT i,j FROM mv_base_a WHERE xmin = '610';
ERROR:  system column is not supported with IVM
-- contain subquery
CREATE INCREMENTAL MATERIALIZED VIEW  mv_ivm03 AS SELECT i,j FROM mv_base_a WHERE i IN (SELECT i FROM mv_base_b WHERE k < 103 );
ERROR:  subquery is not supported with IVM, except for EXISTS clause
CREATE INCREMENTAL MATERIALIZED VIEW  mv_ivm04 AS SELECT a.i,a.j FROM mv_base_a a,( SELECT * FROM mv_base_b) b WHERE a.i = b.i;
ERROR:  subquery is not supported with IVM
CREATE INCREMENTAL MATERIALIZED VIEW  mv_ivm05 AS SELECT i,j, (SELECT k FROM mv_base_b b WHERE a.i = b.i) FROM mv_base_a a;
ERROR:  subquery is not supported with IVM, except for EXISTS clause
-- contain CTE
CREATE INCREMENTAL MATERIALIZED VIEW  mv_ivm06 AS WITH b AS (SELECT i,k FROM mv_base_b WHERE k < 103) SELECT a.i,a.j FROM mv_base_a a,b WHERE a.i = b.i;
ERROR:  CTE is not supported with IVM
-- contain view or materialized view
CREATE VIEW b_view AS SELECT i,k FROM mv_base_b;
CREATE MATERIALIZED VIEW b_mview AS SELECT i,k FROM mv_base_b;
CREATE INCREMENTAL MATERIALIZED VIEW  mv_ivm07 AS SELECT a.i,a.j FROM mv_base_a a,b_view b WHERE a.i = b.i;
ERROR:  VIEW or MATERIALIZED VIEW is not supported with IVM
CREATE INCREMENTAL MATERIALIZED VIEW  mv_ivm08 AS SELECT a.i,a.j FROM mv_base_a a,b_mview b WHERE a.i = b.i;
ERROR:  VIEW or MATERIALIZED VIEW is not supported with IVM
DROP TABLE mv_base_b CASCADE;
NOTICE:  drop cascades to 3 other objects
DETAIL:  drop cascades to materialized view mv_ivm_1
drop cascades to view b_view
drop cascades to materialized view b_mview
DROP TABLE mv_base_a CASCADE;<|MERGE_RESOLUTION|>--- conflicted
+++ resolved
@@ -310,78 +310,6 @@
 (1 row)
 
 ROLLBACK;
-<<<<<<< HEAD
--- support subquery for using EXISTS() cluase
-BEGIN;
-CREATE INCREMENTAL MATERIALIZED VIEW mv_ivm_exists_subquery AS SELECT a.i, a.j FROM mv_base_a a WHERE EXISTS(SELECT 1 FROM mv_base_b b WHERE a.i = b.i);
-SELECT *,__ivm_count__, __ivm_exists_count__ FROM mv_ivm_exists_subquery ORDER BY i, j;
- i | j  | __ivm_count__ | __ivm_exists_count__ 
----+----+---------------+----------------------
- 1 | 10 |             1 |                    1
- 2 | 20 |             1 |                    1
- 3 | 30 |             1 |                    1
- 4 | 40 |             1 |                    1
-(4 rows)
-
-INSERT INTO mv_base_a VALUES(1,10),(6,60),(3,30),(3,300);
-SELECT *,__ivm_count__, __ivm_exists_count__ FROM mv_ivm_exists_subquery ORDER BY i, j;
- i |  j  | __ivm_count__ | __ivm_exists_count__ 
----+-----+---------------+----------------------
- 1 |  10 |             2 |                    1
- 1 |  10 |             2 |                    1
- 2 |  20 |             1 |                    1
- 3 |  30 |             2 |                    1
- 3 |  30 |             2 |                    1
- 3 | 300 |             1 |                    1
- 4 |  40 |             1 |                    1
-(7 rows)
-
-INSERT INTO mv_base_b VALUES(1,101);
-INSERT INTO mv_base_b VALUES(1,111);
-INSERT INTO mv_base_b VALUES(2,102);
-INSERT INTO mv_base_b VALUES(6,106);
-SELECT *,__ivm_count__, __ivm_exists_count__ FROM mv_ivm_exists_subquery ORDER BY i, j;
- i |  j  | __ivm_count__ | __ivm_exists_count__ 
----+-----+---------------+----------------------
- 1 |  10 |             2 |                    3
- 1 |  10 |             2 |                    3
- 2 |  20 |             1 |                    2
- 3 |  30 |             2 |                    1
- 3 |  30 |             2 |                    1
- 3 | 300 |             1 |                    1
- 4 |  40 |             1 |                    1
- 6 |  60 |             1 |                    1
-(8 rows)
-
-UPDATE mv_base_a SET i = 1 WHERE j =60;
-UPDATE mv_base_b SET i = 10  WHERE k = 101;
-UPDATE mv_base_b SET k = 1002 WHERE k = 102;
-SELECT *,__ivm_count__, __ivm_exists_count__ FROM mv_ivm_exists_subquery ORDER BY i, j;
- i |  j  | __ivm_count__ | __ivm_exists_count__ 
----+-----+---------------+----------------------
- 1 |  10 |             2 |                    1
- 1 |  10 |             2 |                    1
- 1 |  60 |             1 |                    1
- 2 |  20 |             1 |                    2
- 3 |  30 |             2 |                    1
- 3 |  30 |             2 |                    1
- 3 | 300 |             1 |                    1
- 4 |  40 |             1 |                    1
-(8 rows)
-
-DELETE FROM mv_base_a WHERE (i,j) = (1,60);
-DELETE FROM mv_base_b WHERE i = 2;
-SELECT *,__ivm_count__, __ivm_exists_count__ FROM mv_ivm_exists_subquery ORDER BY i, j;
- i |  j  | __ivm_count__ | __ivm_exists_count__ 
----+-----+---------------+----------------------
- 1 |  10 |             2 |                    1
- 1 |  10 |             2 |                    1
- 3 |  30 |             2 |                    1
- 3 |  30 |             2 |                    1
- 3 | 300 |             1 |                    1
- 4 |  40 |             1 |                    1
-(6 rows)
-=======
 -- support self join view and multiple change on the same table
 BEGIN;
 CREATE TABLE t (i int, v int);
@@ -490,7 +418,76 @@
   3 |  3
  10 | 10
 (2 rows)
->>>>>>> 90f06763
+-- support subquery for using EXISTS() cluase
+BEGIN;
+CREATE INCREMENTAL MATERIALIZED VIEW mv_ivm_exists_subquery AS SELECT a.i, a.j FROM mv_base_a a WHERE EXISTS(SELECT 1 FROM mv_base_b b WHERE a.i = b.i);
+SELECT *,__ivm_count__, __ivm_exists_count__ FROM mv_ivm_exists_subquery ORDER BY i, j;
+ i | j  | __ivm_count__ | __ivm_exists_count__ 
+---+----+---------------+----------------------
+ 1 | 10 |             1 |                    1
+ 2 | 20 |             1 |                    1
+ 3 | 30 |             1 |                    1
+ 4 | 40 |             1 |                    1
+(4 rows)
+
+INSERT INTO mv_base_a VALUES(1,10),(6,60),(3,30),(3,300);
+SELECT *,__ivm_count__, __ivm_exists_count__ FROM mv_ivm_exists_subquery ORDER BY i, j;
+ i |  j  | __ivm_count__ | __ivm_exists_count__ 
+---+-----+---------------+----------------------
+ 1 |  10 |             2 |                    1
+ 1 |  10 |             2 |                    1
+ 2 |  20 |             1 |                    1
+ 3 |  30 |             2 |                    1
+ 3 |  30 |             2 |                    1
+ 3 | 300 |             1 |                    1
+ 4 |  40 |             1 |                    1
+(7 rows)
+
+INSERT INTO mv_base_b VALUES(1,101);
+INSERT INTO mv_base_b VALUES(1,111);
+INSERT INTO mv_base_b VALUES(2,102);
+INSERT INTO mv_base_b VALUES(6,106);
+SELECT *,__ivm_count__, __ivm_exists_count__ FROM mv_ivm_exists_subquery ORDER BY i, j;
+ i |  j  | __ivm_count__ | __ivm_exists_count__ 
+---+-----+---------------+----------------------
+ 1 |  10 |             2 |                    3
+ 1 |  10 |             2 |                    3
+ 2 |  20 |             1 |                    2
+ 3 |  30 |             2 |                    1
+ 3 |  30 |             2 |                    1
+ 3 | 300 |             1 |                    1
+ 4 |  40 |             1 |                    1
+ 6 |  60 |             1 |                    1
+(8 rows)
+
+UPDATE mv_base_a SET i = 1 WHERE j =60;
+UPDATE mv_base_b SET i = 10  WHERE k = 101;
+UPDATE mv_base_b SET k = 1002 WHERE k = 102;
+SELECT *,__ivm_count__, __ivm_exists_count__ FROM mv_ivm_exists_subquery ORDER BY i, j;
+ i |  j  | __ivm_count__ | __ivm_exists_count__ 
+---+-----+---------------+----------------------
+ 1 |  10 |             2 |                    1
+ 1 |  10 |             2 |                    1
+ 1 |  60 |             1 |                    1
+ 2 |  20 |             1 |                    2
+ 3 |  30 |             2 |                    1
+ 3 |  30 |             2 |                    1
+ 3 | 300 |             1 |                    1
+ 4 |  40 |             1 |                    1
+(8 rows)
+
+DELETE FROM mv_base_a WHERE (i,j) = (1,60);
+DELETE FROM mv_base_b WHERE i = 2;
+SELECT *,__ivm_count__, __ivm_exists_count__ FROM mv_ivm_exists_subquery ORDER BY i, j;
+ i |  j  | __ivm_count__ | __ivm_exists_count__ 
+---+-----+---------------+----------------------
+ 1 |  10 |             2 |                    1
+ 1 |  10 |             2 |                    1
+ 3 |  30 |             2 |                    1
+ 3 |  30 |             2 |                    1
+ 3 | 300 |             1 |                    1
+ 4 |  40 |             1 |                    1
+(6 rows)
 
 ROLLBACK;
 -- contain system column
