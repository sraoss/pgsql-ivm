/*-------------------------------------------------------------------------
 *
 * be-secure-openssl.c
 *	  functions for OpenSSL support in the backend.
 *
 *
 * Portions Copyright (c) 1996-2020, PostgreSQL Global Development Group
 * Portions Copyright (c) 1994, Regents of the University of California
 *
 *
 * IDENTIFICATION
 *	  src/backend/libpq/be-secure-openssl.c
 *
 *-------------------------------------------------------------------------
 */

#include "postgres.h"

#include <sys/stat.h>
#include <signal.h>
#include <fcntl.h>
#include <ctype.h>
#include <sys/socket.h>
#include <unistd.h>
#include <netdb.h>
#include <netinet/in.h>
#ifdef HAVE_NETINET_TCP_H
#include <netinet/tcp.h>
#include <arpa/inet.h>
#endif

#include <openssl/ssl.h>
#include <openssl/dh.h>
#include <openssl/conf.h>
#ifndef OPENSSL_NO_ECDH
#include <openssl/ec.h>
#endif

#include "common/openssl.h"
#include "libpq/libpq.h"
#include "miscadmin.h"
#include "pgstat.h"
#include "storage/fd.h"
#include "storage/latch.h"
#include "tcop/tcopprot.h"
#include "utils/memutils.h"


static int	my_sock_read(BIO *h, char *buf, int size);
static int	my_sock_write(BIO *h, const char *buf, int size);
static BIO_METHOD *my_BIO_s_socket(void);
static int	my_SSL_set_fd(Port *port, int fd);

static DH  *load_dh_file(char *filename, bool isServerStart);
static DH  *load_dh_buffer(const char *, size_t);
static int	ssl_external_passwd_cb(char *buf, int size, int rwflag, void *userdata);
static int	dummy_ssl_passwd_cb(char *buf, int size, int rwflag, void *userdata);
static int	verify_cb(int, X509_STORE_CTX *);
static void info_cb(const SSL *ssl, int type, int args);
static bool initialize_dh(SSL_CTX *context, bool isServerStart);
static bool initialize_ecdh(SSL_CTX *context, bool isServerStart);
static const char *SSLerrmessage(unsigned long ecode);

static char *X509_NAME_to_cstring(X509_NAME *name);

static SSL_CTX *SSL_context = NULL;
static bool SSL_initialized = false;
static bool dummy_ssl_passwd_cb_called = false;
static bool ssl_is_server_start;

static int	ssl_protocol_version_to_openssl(int v, const char *guc_name,
											int loglevel);

/* ------------------------------------------------------------ */
/*						 Public interface						*/
/* ------------------------------------------------------------ */

int
be_tls_init(bool isServerStart)
{
	STACK_OF(X509_NAME) *root_cert_list = NULL;
	SSL_CTX    *context;

	/* This stuff need be done only once. */
	if (!SSL_initialized)
	{
#ifdef HAVE_OPENSSL_INIT_SSL
		OPENSSL_init_ssl(OPENSSL_INIT_LOAD_CONFIG, NULL);
#else
		OPENSSL_config(NULL);
		SSL_library_init();
		SSL_load_error_strings();
#endif
		SSL_initialized = true;
	}

	/*
	 * We use SSLv23_method() because it can negotiate use of the highest
	 * mutually supported protocol version, while alternatives like
	 * TLSv1_2_method() permit only one specific version.  Note that we don't
	 * actually allow SSL v2 or v3, only TLS protocols (see below).
	 */
	context = SSL_CTX_new(SSLv23_method());
	if (!context)
	{
		ereport(isServerStart ? FATAL : LOG,
				(errmsg("could not create SSL context: %s",
						SSLerrmessage(ERR_get_error()))));
		goto error;
	}

	/*
	 * Disable OpenSSL's moving-write-buffer sanity check, because it causes
	 * unnecessary failures in nonblocking send cases.
	 */
	SSL_CTX_set_mode(context, SSL_MODE_ACCEPT_MOVING_WRITE_BUFFER);

	/*
	 * Set password callback
	 */
	if (isServerStart)
	{
		if (ssl_passphrase_command[0])
			SSL_CTX_set_default_passwd_cb(context, ssl_external_passwd_cb);
	}
	else
	{
		if (ssl_passphrase_command[0] && ssl_passphrase_command_supports_reload)
			SSL_CTX_set_default_passwd_cb(context, ssl_external_passwd_cb);
		else

			/*
			 * If reloading and no external command is configured, override
			 * OpenSSL's default handling of passphrase-protected files,
			 * because we don't want to prompt for a passphrase in an
			 * already-running server.
			 */
			SSL_CTX_set_default_passwd_cb(context, dummy_ssl_passwd_cb);
	}
	/* used by the callback */
	ssl_is_server_start = isServerStart;

	/*
	 * Load and verify server's certificate and private key
	 */
	if (SSL_CTX_use_certificate_chain_file(context, ssl_cert_file) != 1)
	{
		ereport(isServerStart ? FATAL : LOG,
				(errcode(ERRCODE_CONFIG_FILE_ERROR),
				 errmsg("could not load server certificate file \"%s\": %s",
						ssl_cert_file, SSLerrmessage(ERR_get_error()))));
		goto error;
	}

	if (!check_ssl_key_file_permissions(ssl_key_file, isServerStart))
		goto error;

	/*
	 * OK, try to load the private key file.
	 */
	dummy_ssl_passwd_cb_called = false;

	if (SSL_CTX_use_PrivateKey_file(context,
									ssl_key_file,
									SSL_FILETYPE_PEM) != 1)
	{
		if (dummy_ssl_passwd_cb_called)
			ereport(isServerStart ? FATAL : LOG,
					(errcode(ERRCODE_CONFIG_FILE_ERROR),
					 errmsg("private key file \"%s\" cannot be reloaded because it requires a passphrase",
							ssl_key_file)));
		else
			ereport(isServerStart ? FATAL : LOG,
					(errcode(ERRCODE_CONFIG_FILE_ERROR),
					 errmsg("could not load private key file \"%s\": %s",
							ssl_key_file, SSLerrmessage(ERR_get_error()))));
		goto error;
	}

	if (SSL_CTX_check_private_key(context) != 1)
	{
		ereport(isServerStart ? FATAL : LOG,
				(errcode(ERRCODE_CONFIG_FILE_ERROR),
				 errmsg("check of private key failed: %s",
						SSLerrmessage(ERR_get_error()))));
		goto error;
	}

	if (ssl_min_protocol_version)
	{
		int			ssl_ver = ssl_protocol_version_to_openssl(ssl_min_protocol_version,
															  "ssl_min_protocol_version",
															  isServerStart ? FATAL : LOG);

		if (ssl_ver == -1)
			goto error;
		if (!SSL_CTX_set_min_proto_version(context, ssl_ver))
		{
			ereport(isServerStart ? FATAL : LOG,
					(errmsg("could not set minimum SSL protocol version")));
			goto error;
		}
	}

	if (ssl_max_protocol_version)
	{
		int			ssl_ver = ssl_protocol_version_to_openssl(ssl_max_protocol_version,
															  "ssl_max_protocol_version",
															  isServerStart ? FATAL : LOG);

		if (ssl_ver == -1)
			goto error;
		if (!SSL_CTX_set_max_proto_version(context, ssl_ver))
		{
			ereport(isServerStart ? FATAL : LOG,
					(errmsg("could not set maximum SSL protocol version")));
			goto error;
		}
	}

	/* disallow SSL session tickets */
	SSL_CTX_set_options(context, SSL_OP_NO_TICKET);

	/* disallow SSL session caching, too */
	SSL_CTX_set_session_cache_mode(context, SSL_SESS_CACHE_OFF);

	/* set up ephemeral DH and ECDH keys */
	if (!initialize_dh(context, isServerStart))
		goto error;
	if (!initialize_ecdh(context, isServerStart))
		goto error;

	/* set up the allowed cipher list */
	if (SSL_CTX_set_cipher_list(context, SSLCipherSuites) != 1)
	{
		ereport(isServerStart ? FATAL : LOG,
				(errcode(ERRCODE_CONFIG_FILE_ERROR),
				 errmsg("could not set the cipher list (no valid ciphers available)")));
		goto error;
	}

	/* Let server choose order */
	if (SSLPreferServerCiphers)
		SSL_CTX_set_options(context, SSL_OP_CIPHER_SERVER_PREFERENCE);

	/*
	 * Load CA store, so we can verify client certificates if needed.
	 */
	if (ssl_ca_file[0])
	{
		if (SSL_CTX_load_verify_locations(context, ssl_ca_file, NULL) != 1 ||
			(root_cert_list = SSL_load_client_CA_file(ssl_ca_file)) == NULL)
		{
			ereport(isServerStart ? FATAL : LOG,
					(errcode(ERRCODE_CONFIG_FILE_ERROR),
					 errmsg("could not load root certificate file \"%s\": %s",
							ssl_ca_file, SSLerrmessage(ERR_get_error()))));
			goto error;
		}
	}

	/*----------
	 * Load the Certificate Revocation List (CRL).
	 * http://searchsecurity.techtarget.com/sDefinition/0,,sid14_gci803160,00.html
	 *----------
	 */
	if (ssl_crl_file[0])
	{
		X509_STORE *cvstore = SSL_CTX_get_cert_store(context);

		if (cvstore)
		{
			/* Set the flags to check against the complete CRL chain */
			if (X509_STORE_load_locations(cvstore, ssl_crl_file, NULL) == 1)
			{
				X509_STORE_set_flags(cvstore,
									 X509_V_FLAG_CRL_CHECK | X509_V_FLAG_CRL_CHECK_ALL);
			}
			else
			{
				ereport(isServerStart ? FATAL : LOG,
						(errcode(ERRCODE_CONFIG_FILE_ERROR),
						 errmsg("could not load SSL certificate revocation list file \"%s\": %s",
								ssl_crl_file, SSLerrmessage(ERR_get_error()))));
				goto error;
			}
		}
	}

	if (ssl_ca_file[0])
	{
		/*
		 * Always ask for SSL client cert, but don't fail if it's not
		 * presented.  We might fail such connections later, depending on what
		 * we find in pg_hba.conf.
		 */
		SSL_CTX_set_verify(context,
						   (SSL_VERIFY_PEER |
							SSL_VERIFY_CLIENT_ONCE),
						   verify_cb);

		/*
		 * Tell OpenSSL to send the list of root certs we trust to clients in
		 * CertificateRequests.  This lets a client with a keystore select the
		 * appropriate client certificate to send to us.
		 */
		SSL_CTX_set_client_CA_list(context, root_cert_list);
	}

	/*
	 * Success!  Replace any existing SSL_context.
	 */
	if (SSL_context)
		SSL_CTX_free(SSL_context);

	SSL_context = context;

	/*
	 * Set flag to remember whether CA store has been loaded into SSL_context.
	 */
	if (ssl_ca_file[0])
		ssl_loaded_verify_locations = true;
	else
		ssl_loaded_verify_locations = false;

	return 0;

error:
	if (context)
		SSL_CTX_free(context);
	return -1;
}

void
be_tls_destroy(void)
{
	if (SSL_context)
		SSL_CTX_free(SSL_context);
	SSL_context = NULL;
	ssl_loaded_verify_locations = false;
}

int
be_tls_open_server(Port *port)
{
	int			r;
	int			err;
	int			waitfor;
	unsigned long ecode;

	Assert(!port->ssl);
	Assert(!port->peer);

	if (!SSL_context)
	{
		ereport(COMMERROR,
				(errcode(ERRCODE_PROTOCOL_VIOLATION),
				 errmsg("could not initialize SSL connection: SSL context not set up")));
		return -1;
	}

	if (!(port->ssl = SSL_new(SSL_context)))
	{
		ereport(COMMERROR,
				(errcode(ERRCODE_PROTOCOL_VIOLATION),
				 errmsg("could not initialize SSL connection: %s",
						SSLerrmessage(ERR_get_error()))));
		return -1;
	}
	if (!my_SSL_set_fd(port, port->sock))
	{
		ereport(COMMERROR,
				(errcode(ERRCODE_PROTOCOL_VIOLATION),
				 errmsg("could not set SSL socket: %s",
						SSLerrmessage(ERR_get_error()))));
		return -1;
	}
	port->ssl_in_use = true;

aloop:

	/*
	 * Prepare to call SSL_get_error() by clearing thread's OpenSSL error
	 * queue.  In general, the current thread's error queue must be empty
	 * before the TLS/SSL I/O operation is attempted, or SSL_get_error() will
	 * not work reliably.  An extension may have failed to clear the
	 * per-thread error queue following another call to an OpenSSL I/O
	 * routine.
	 */
	ERR_clear_error();
	r = SSL_accept(port->ssl);
	if (r <= 0)
	{
		err = SSL_get_error(port->ssl, r);

		/*
		 * Other clients of OpenSSL in the backend may fail to call
		 * ERR_get_error(), but we always do, so as to not cause problems for
		 * OpenSSL clients that don't call ERR_clear_error() defensively.  Be
		 * sure that this happens by calling now. SSL_get_error() relies on
		 * the OpenSSL per-thread error queue being intact, so this is the
		 * earliest possible point ERR_get_error() may be called.
		 */
		ecode = ERR_get_error();
		switch (err)
		{
			case SSL_ERROR_WANT_READ:
			case SSL_ERROR_WANT_WRITE:
				/* not allowed during connection establishment */
				Assert(!port->noblock);

				/*
				 * No need to care about timeouts/interrupts here. At this
				 * point authentication_timeout still employs
				 * StartupPacketTimeoutHandler() which directly exits.
				 */
				if (err == SSL_ERROR_WANT_READ)
					waitfor = WL_SOCKET_READABLE | WL_EXIT_ON_PM_DEATH;
				else
					waitfor = WL_SOCKET_WRITEABLE | WL_EXIT_ON_PM_DEATH;

				(void) WaitLatchOrSocket(MyLatch, waitfor, port->sock, 0,
										 WAIT_EVENT_SSL_OPEN_SERVER);
				goto aloop;
			case SSL_ERROR_SYSCALL:
				if (r < 0)
					ereport(COMMERROR,
							(errcode_for_socket_access(),
							 errmsg("could not accept SSL connection: %m")));
				else
					ereport(COMMERROR,
							(errcode(ERRCODE_PROTOCOL_VIOLATION),
							 errmsg("could not accept SSL connection: EOF detected")));
				break;
			case SSL_ERROR_SSL:
				ereport(COMMERROR,
						(errcode(ERRCODE_PROTOCOL_VIOLATION),
						 errmsg("could not accept SSL connection: %s",
								SSLerrmessage(ecode))));
				break;
			case SSL_ERROR_ZERO_RETURN:
				ereport(COMMERROR,
						(errcode(ERRCODE_PROTOCOL_VIOLATION),
						 errmsg("could not accept SSL connection: EOF detected")));
				break;
			default:
				ereport(COMMERROR,
						(errcode(ERRCODE_PROTOCOL_VIOLATION),
						 errmsg("unrecognized SSL error code: %d",
								err)));
				break;
		}
		return -1;
	}

	/* Get client certificate, if available. */
	port->peer = SSL_get_peer_certificate(port->ssl);

	/* and extract the Common Name from it. */
	port->peer_cn = NULL;
	port->peer_cert_valid = false;
	if (port->peer != NULL)
	{
		int			len;

		len = X509_NAME_get_text_by_NID(X509_get_subject_name(port->peer),
										NID_commonName, NULL, 0);
		if (len != -1)
		{
			char	   *peer_cn;

			peer_cn = MemoryContextAlloc(TopMemoryContext, len + 1);
			r = X509_NAME_get_text_by_NID(X509_get_subject_name(port->peer),
										  NID_commonName, peer_cn, len + 1);
			peer_cn[len] = '\0';
			if (r != len)
			{
				/* shouldn't happen */
				pfree(peer_cn);
				return -1;
			}

			/*
			 * Reject embedded NULLs in certificate common name to prevent
			 * attacks like CVE-2009-4034.
			 */
			if (len != strlen(peer_cn))
			{
				ereport(COMMERROR,
						(errcode(ERRCODE_PROTOCOL_VIOLATION),
						 errmsg("SSL certificate's common name contains embedded null")));
				pfree(peer_cn);
				return -1;
			}

			port->peer_cn = peer_cn;
		}
		port->peer_cert_valid = true;
	}

	/* set up debugging/info callback */
	SSL_CTX_set_info_callback(SSL_context, info_cb);

	return 0;
}

void
be_tls_close(Port *port)
{
	if (port->ssl)
	{
		SSL_shutdown(port->ssl);
		SSL_free(port->ssl);
		port->ssl = NULL;
		port->ssl_in_use = false;
	}

	if (port->peer)
	{
		X509_free(port->peer);
		port->peer = NULL;
	}

	if (port->peer_cn)
	{
		pfree(port->peer_cn);
		port->peer_cn = NULL;
	}
}

ssize_t
be_tls_read(Port *port, void *ptr, size_t len, int *waitfor)
{
	ssize_t		n;
	int			err;
	unsigned long ecode;

	errno = 0;
	ERR_clear_error();
	n = SSL_read(port->ssl, ptr, len);
	err = SSL_get_error(port->ssl, n);
	ecode = (err != SSL_ERROR_NONE || n < 0) ? ERR_get_error() : 0;
	switch (err)
	{
		case SSL_ERROR_NONE:
			/* a-ok */
			break;
		case SSL_ERROR_WANT_READ:
			*waitfor = WL_SOCKET_READABLE;
			errno = EWOULDBLOCK;
			n = -1;
			break;
		case SSL_ERROR_WANT_WRITE:
			*waitfor = WL_SOCKET_WRITEABLE;
			errno = EWOULDBLOCK;
			n = -1;
			break;
		case SSL_ERROR_SYSCALL:
			/* leave it to caller to ereport the value of errno */
			if (n != -1)
			{
				errno = ECONNRESET;
				n = -1;
			}
			break;
		case SSL_ERROR_SSL:
			ereport(COMMERROR,
					(errcode(ERRCODE_PROTOCOL_VIOLATION),
					 errmsg("SSL error: %s", SSLerrmessage(ecode))));
			errno = ECONNRESET;
			n = -1;
			break;
		case SSL_ERROR_ZERO_RETURN:
			/* connection was cleanly shut down by peer */
			n = 0;
			break;
		default:
			ereport(COMMERROR,
					(errcode(ERRCODE_PROTOCOL_VIOLATION),
					 errmsg("unrecognized SSL error code: %d",
							err)));
			errno = ECONNRESET;
			n = -1;
			break;
	}

	return n;
}

ssize_t
be_tls_write(Port *port, void *ptr, size_t len, int *waitfor)
{
	ssize_t		n;
	int			err;
	unsigned long ecode;

	errno = 0;
	ERR_clear_error();
	n = SSL_write(port->ssl, ptr, len);
	err = SSL_get_error(port->ssl, n);
	ecode = (err != SSL_ERROR_NONE || n < 0) ? ERR_get_error() : 0;
	switch (err)
	{
		case SSL_ERROR_NONE:
			/* a-ok */
			break;
		case SSL_ERROR_WANT_READ:
			*waitfor = WL_SOCKET_READABLE;
			errno = EWOULDBLOCK;
			n = -1;
			break;
		case SSL_ERROR_WANT_WRITE:
			*waitfor = WL_SOCKET_WRITEABLE;
			errno = EWOULDBLOCK;
			n = -1;
			break;
		case SSL_ERROR_SYSCALL:
			/* leave it to caller to ereport the value of errno */
			if (n != -1)
			{
				errno = ECONNRESET;
				n = -1;
			}
			break;
		case SSL_ERROR_SSL:
			ereport(COMMERROR,
					(errcode(ERRCODE_PROTOCOL_VIOLATION),
					 errmsg("SSL error: %s", SSLerrmessage(ecode))));
			errno = ECONNRESET;
			n = -1;
			break;
		case SSL_ERROR_ZERO_RETURN:

			/*
			 * the SSL connection was closed, leave it to the caller to
			 * ereport it
			 */
			errno = ECONNRESET;
			n = -1;
			break;
		default:
			ereport(COMMERROR,
					(errcode(ERRCODE_PROTOCOL_VIOLATION),
					 errmsg("unrecognized SSL error code: %d",
							err)));
			errno = ECONNRESET;
			n = -1;
			break;
	}

	return n;
}

/* ------------------------------------------------------------ */
/*						Internal functions						*/
/* ------------------------------------------------------------ */

/*
 * Private substitute BIO: this does the sending and receiving using send() and
 * recv() instead. This is so that we can enable and disable interrupts
 * just while calling recv(). We cannot have interrupts occurring while
 * the bulk of OpenSSL runs, because it uses malloc() and possibly other
 * non-reentrant libc facilities. We also need to call send() and recv()
 * directly so it gets passed through the socket/signals layer on Win32.
 *
 * These functions are closely modelled on the standard socket BIO in OpenSSL;
 * see sock_read() and sock_write() in OpenSSL's crypto/bio/bss_sock.c.
 * XXX OpenSSL 1.0.1e considers many more errcodes than just EINTR as reasons
 * to retry; do we need to adopt their logic for that?
 */

#ifndef HAVE_BIO_GET_DATA
#define BIO_get_data(bio) (bio->ptr)
#define BIO_set_data(bio, data) (bio->ptr = data)
#endif

static BIO_METHOD *my_bio_methods = NULL;

static int
my_sock_read(BIO *h, char *buf, int size)
{
	int			res = 0;

	if (buf != NULL)
	{
		res = secure_raw_read(((Port *) BIO_get_data(h)), buf, size);
		BIO_clear_retry_flags(h);
		if (res <= 0)
		{
			/* If we were interrupted, tell caller to retry */
			if (errno == EINTR || errno == EWOULDBLOCK || errno == EAGAIN)
			{
				BIO_set_retry_read(h);
			}
		}
	}

	return res;
}

static int
my_sock_write(BIO *h, const char *buf, int size)
{
	int			res = 0;

	res = secure_raw_write(((Port *) BIO_get_data(h)), buf, size);
	BIO_clear_retry_flags(h);
	if (res <= 0)
	{
		/* If we were interrupted, tell caller to retry */
		if (errno == EINTR || errno == EWOULDBLOCK || errno == EAGAIN)
		{
			BIO_set_retry_write(h);
		}
	}

	return res;
}

static BIO_METHOD *
my_BIO_s_socket(void)
{
	if (!my_bio_methods)
	{
		BIO_METHOD *biom = (BIO_METHOD *) BIO_s_socket();
#ifdef HAVE_BIO_METH_NEW
		int			my_bio_index;

		my_bio_index = BIO_get_new_index();
		if (my_bio_index == -1)
			return NULL;
		my_bio_methods = BIO_meth_new(my_bio_index, "PostgreSQL backend socket");
		if (!my_bio_methods)
			return NULL;
		if (!BIO_meth_set_write(my_bio_methods, my_sock_write) ||
			!BIO_meth_set_read(my_bio_methods, my_sock_read) ||
			!BIO_meth_set_gets(my_bio_methods, BIO_meth_get_gets(biom)) ||
			!BIO_meth_set_puts(my_bio_methods, BIO_meth_get_puts(biom)) ||
			!BIO_meth_set_ctrl(my_bio_methods, BIO_meth_get_ctrl(biom)) ||
			!BIO_meth_set_create(my_bio_methods, BIO_meth_get_create(biom)) ||
			!BIO_meth_set_destroy(my_bio_methods, BIO_meth_get_destroy(biom)) ||
			!BIO_meth_set_callback_ctrl(my_bio_methods, BIO_meth_get_callback_ctrl(biom)))
		{
			BIO_meth_free(my_bio_methods);
			my_bio_methods = NULL;
			return NULL;
		}
#else
		my_bio_methods = malloc(sizeof(BIO_METHOD));
		if (!my_bio_methods)
			return NULL;
		memcpy(my_bio_methods, biom, sizeof(BIO_METHOD));
		my_bio_methods->bread = my_sock_read;
		my_bio_methods->bwrite = my_sock_write;
#endif
	}
	return my_bio_methods;
}

/* This should exactly match OpenSSL's SSL_set_fd except for using my BIO */
static int
my_SSL_set_fd(Port *port, int fd)
{
	int			ret = 0;
	BIO		   *bio;
	BIO_METHOD *bio_method;

	bio_method = my_BIO_s_socket();
	if (bio_method == NULL)
	{
		SSLerr(SSL_F_SSL_SET_FD, ERR_R_BUF_LIB);
		goto err;
	}
	bio = BIO_new(bio_method);

	if (bio == NULL)
	{
		SSLerr(SSL_F_SSL_SET_FD, ERR_R_BUF_LIB);
		goto err;
	}
	BIO_set_data(bio, port);

	BIO_set_fd(bio, fd, BIO_NOCLOSE);
	SSL_set_bio(port->ssl, bio, bio);
	ret = 1;
err:
	return ret;
}

/*
 *	Load precomputed DH parameters.
 *
 *	To prevent "downgrade" attacks, we perform a number of checks
 *	to verify that the DBA-generated DH parameters file contains
 *	what we expect it to contain.
 */
static DH  *
load_dh_file(char *filename, bool isServerStart)
{
	FILE	   *fp;
	DH		   *dh = NULL;
	int			codes;

	/* attempt to open file.  It's not an error if it doesn't exist. */
	if ((fp = AllocateFile(filename, "r")) == NULL)
	{
		ereport(isServerStart ? FATAL : LOG,
				(errcode_for_file_access(),
				 errmsg("could not open DH parameters file \"%s\": %m",
						filename)));
		return NULL;
	}

	dh = PEM_read_DHparams(fp, NULL, NULL, NULL);
	FreeFile(fp);

	if (dh == NULL)
	{
		ereport(isServerStart ? FATAL : LOG,
				(errcode(ERRCODE_CONFIG_FILE_ERROR),
				 errmsg("could not load DH parameters file: %s",
						SSLerrmessage(ERR_get_error()))));
		return NULL;
	}

	/* make sure the DH parameters are usable */
	if (DH_check(dh, &codes) == 0)
	{
		ereport(isServerStart ? FATAL : LOG,
				(errcode(ERRCODE_CONFIG_FILE_ERROR),
				 errmsg("invalid DH parameters: %s",
						SSLerrmessage(ERR_get_error()))));
		return NULL;
	}
	if (codes & DH_CHECK_P_NOT_PRIME)
	{
		ereport(isServerStart ? FATAL : LOG,
				(errcode(ERRCODE_CONFIG_FILE_ERROR),
				 errmsg("invalid DH parameters: p is not prime")));
		return NULL;
	}
	if ((codes & DH_NOT_SUITABLE_GENERATOR) &&
		(codes & DH_CHECK_P_NOT_SAFE_PRIME))
	{
		ereport(isServerStart ? FATAL : LOG,
				(errcode(ERRCODE_CONFIG_FILE_ERROR),
				 errmsg("invalid DH parameters: neither suitable generator or safe prime")));
		return NULL;
	}

	return dh;
}

/*
 *	Load hardcoded DH parameters.
 *
 *	To prevent problems if the DH parameters files don't even
 *	exist, we can load DH parameters hardcoded into this file.
 */
static DH  *
load_dh_buffer(const char *buffer, size_t len)
{
	BIO		   *bio;
	DH		   *dh = NULL;

	bio = BIO_new_mem_buf(unconstify(char *, buffer), len);
	if (bio == NULL)
		return NULL;
	dh = PEM_read_bio_DHparams(bio, NULL, NULL, NULL);
	if (dh == NULL)
		ereport(DEBUG2,
				(errmsg_internal("DH load buffer: %s",
								 SSLerrmessage(ERR_get_error()))));
	BIO_free(bio);

	return dh;
}

/*
 *	Passphrase collection callback using ssl_passphrase_command
 */
static int
ssl_external_passwd_cb(char *buf, int size, int rwflag, void *userdata)
{
	/* same prompt as OpenSSL uses internally */
	const char *prompt = "Enter PEM pass phrase:";

	Assert(rwflag == 0);

	return run_ssl_passphrase_command(prompt, ssl_is_server_start, buf, size);
}

/*
 * Dummy passphrase callback
 *
 * If OpenSSL is told to use a passphrase-protected server key, by default
 * it will issue a prompt on /dev/tty and try to read a key from there.
 * That's no good during a postmaster SIGHUP cycle, not to mention SSL context
 * reload in an EXEC_BACKEND postmaster child.  So override it with this dummy
 * function that just returns an empty passphrase, guaranteeing failure.
 */
static int
dummy_ssl_passwd_cb(char *buf, int size, int rwflag, void *userdata)
{
	/* Set flag to change the error message we'll report */
	dummy_ssl_passwd_cb_called = true;
	/* And return empty string */
	Assert(size > 0);
	buf[0] = '\0';
	return 0;
}

/*
 *	Certificate verification callback
 *
 *	This callback allows us to log intermediate problems during
 *	verification, but for now we'll see if the final error message
 *	contains enough information.
 *
 *	This callback also allows us to override the default acceptance
 *	criteria (e.g., accepting self-signed or expired certs), but
 *	for now we accept the default checks.
 */
static int
verify_cb(int ok, X509_STORE_CTX *ctx)
{
	return ok;
}

/*
 *	This callback is used to copy SSL information messages
 *	into the PostgreSQL log.
 */
static void
info_cb(const SSL *ssl, int type, int args)
{
	switch (type)
	{
		case SSL_CB_HANDSHAKE_START:
			ereport(DEBUG4,
					(errmsg_internal("SSL: handshake start")));
			break;
		case SSL_CB_HANDSHAKE_DONE:
			ereport(DEBUG4,
					(errmsg_internal("SSL: handshake done")));
			break;
		case SSL_CB_ACCEPT_LOOP:
			ereport(DEBUG4,
					(errmsg_internal("SSL: accept loop")));
			break;
		case SSL_CB_ACCEPT_EXIT:
			ereport(DEBUG4,
					(errmsg_internal("SSL: accept exit (%d)", args)));
			break;
		case SSL_CB_CONNECT_LOOP:
			ereport(DEBUG4,
					(errmsg_internal("SSL: connect loop")));
			break;
		case SSL_CB_CONNECT_EXIT:
			ereport(DEBUG4,
					(errmsg_internal("SSL: connect exit (%d)", args)));
			break;
		case SSL_CB_READ_ALERT:
			ereport(DEBUG4,
					(errmsg_internal("SSL: read alert (0x%04x)", args)));
			break;
		case SSL_CB_WRITE_ALERT:
			ereport(DEBUG4,
					(errmsg_internal("SSL: write alert (0x%04x)", args)));
			break;
	}
}

/*
 * Set DH parameters for generating ephemeral DH keys.  The
 * DH parameters can take a long time to compute, so they must be
 * precomputed.
 *
 * Since few sites will bother to create a parameter file, we also
 * provide a fallback to the parameters provided by the OpenSSL
 * project.
 *
 * These values can be static (once loaded or computed) since the
 * OpenSSL library can efficiently generate random keys from the
 * information provided.
 */
static bool
initialize_dh(SSL_CTX *context, bool isServerStart)
{
	DH		   *dh = NULL;

	SSL_CTX_set_options(context, SSL_OP_SINGLE_DH_USE);

	if (ssl_dh_params_file[0])
		dh = load_dh_file(ssl_dh_params_file, isServerStart);
	if (!dh)
		dh = load_dh_buffer(FILE_DH2048, sizeof(FILE_DH2048));
	if (!dh)
	{
		ereport(isServerStart ? FATAL : LOG,
				(errcode(ERRCODE_CONFIG_FILE_ERROR),
				 errmsg("DH: could not load DH parameters")));
		return false;
	}

	if (SSL_CTX_set_tmp_dh(context, dh) != 1)
	{
		ereport(isServerStart ? FATAL : LOG,
				(errcode(ERRCODE_CONFIG_FILE_ERROR),
<<<<<<< HEAD
				 (errmsg("DH: could not set DH parameters: %s",
						 SSLerrmessage(ERR_get_error())))));
=======
				 errmsg("DH: could not set DH parameters: %s",
						SSLerrmessage(ERR_get_error()))));
>>>>>>> 1c7a0b38
		DH_free(dh);
		return false;
	}

	DH_free(dh);
	return true;
}

/*
 * Set ECDH parameters for generating ephemeral Elliptic Curve DH
 * keys.  This is much simpler than the DH parameters, as we just
 * need to provide the name of the curve to OpenSSL.
 */
static bool
initialize_ecdh(SSL_CTX *context, bool isServerStart)
{
#ifndef OPENSSL_NO_ECDH
	EC_KEY	   *ecdh;
	int			nid;

	nid = OBJ_sn2nid(SSLECDHCurve);
	if (!nid)
	{
		ereport(isServerStart ? FATAL : LOG,
				(errcode(ERRCODE_CONFIG_FILE_ERROR),
				 errmsg("ECDH: unrecognized curve name: %s", SSLECDHCurve)));
		return false;
	}

	ecdh = EC_KEY_new_by_curve_name(nid);
	if (!ecdh)
	{
		ereport(isServerStart ? FATAL : LOG,
				(errcode(ERRCODE_CONFIG_FILE_ERROR),
				 errmsg("ECDH: could not create key")));
		return false;
	}

	SSL_CTX_set_options(context, SSL_OP_SINGLE_ECDH_USE);
	SSL_CTX_set_tmp_ecdh(context, ecdh);
	EC_KEY_free(ecdh);
#endif

	return true;
}

/*
 * Obtain reason string for passed SSL errcode
 *
 * ERR_get_error() is used by caller to get errcode to pass here.
 *
 * Some caution is needed here since ERR_reason_error_string will
 * return NULL if it doesn't recognize the error code.  We don't
 * want to return NULL ever.
 */
static const char *
SSLerrmessage(unsigned long ecode)
{
	const char *errreason;
	static char errbuf[36];

	if (ecode == 0)
		return _("no SSL error reported");
	errreason = ERR_reason_error_string(ecode);
	if (errreason != NULL)
		return errreason;
	snprintf(errbuf, sizeof(errbuf), _("SSL error code %lu"), ecode);
	return errbuf;
}

int
be_tls_get_cipher_bits(Port *port)
{
	int			bits;

	if (port->ssl)
	{
		SSL_get_cipher_bits(port->ssl, &bits);
		return bits;
	}
	else
		return 0;
}

bool
be_tls_get_compression(Port *port)
{
	if (port->ssl)
		return (SSL_get_current_compression(port->ssl) != NULL);
	else
		return false;
}

const char *
be_tls_get_version(Port *port)
{
	if (port->ssl)
		return SSL_get_version(port->ssl);
	else
		return NULL;
}

const char *
be_tls_get_cipher(Port *port)
{
	if (port->ssl)
		return SSL_get_cipher(port->ssl);
	else
		return NULL;
}

void
be_tls_get_peer_subject_name(Port *port, char *ptr, size_t len)
{
	if (port->peer)
		strlcpy(ptr, X509_NAME_to_cstring(X509_get_subject_name(port->peer)), len);
	else
		ptr[0] = '\0';
}

void
be_tls_get_peer_issuer_name(Port *port, char *ptr, size_t len)
{
	if (port->peer)
		strlcpy(ptr, X509_NAME_to_cstring(X509_get_issuer_name(port->peer)), len);
	else
		ptr[0] = '\0';
}

void
be_tls_get_peer_serial(Port *port, char *ptr, size_t len)
{
	if (port->peer)
	{
		ASN1_INTEGER *serial;
		BIGNUM	   *b;
		char	   *decimal;

		serial = X509_get_serialNumber(port->peer);
		b = ASN1_INTEGER_to_BN(serial, NULL);
		decimal = BN_bn2dec(b);

		BN_free(b);
		strlcpy(ptr, decimal, len);
		OPENSSL_free(decimal);
	}
	else
		ptr[0] = '\0';
}

#ifdef HAVE_X509_GET_SIGNATURE_NID
char *
be_tls_get_certificate_hash(Port *port, size_t *len)
{
	X509	   *server_cert;
	char	   *cert_hash;
	const EVP_MD *algo_type = NULL;
	unsigned char hash[EVP_MAX_MD_SIZE];	/* size for SHA-512 */
	unsigned int hash_size;
	int			algo_nid;

	*len = 0;
	server_cert = SSL_get_certificate(port->ssl);
	if (server_cert == NULL)
		return NULL;

	/*
	 * Get the signature algorithm of the certificate to determine the hash
	 * algorithm to use for the result.
	 */
	if (!OBJ_find_sigid_algs(X509_get_signature_nid(server_cert),
							 &algo_nid, NULL))
		elog(ERROR, "could not determine server certificate signature algorithm");

	/*
	 * The TLS server's certificate bytes need to be hashed with SHA-256 if
	 * its signature algorithm is MD5 or SHA-1 as per RFC 5929
	 * (https://tools.ietf.org/html/rfc5929#section-4.1).  If something else
	 * is used, the same hash as the signature algorithm is used.
	 */
	switch (algo_nid)
	{
		case NID_md5:
		case NID_sha1:
			algo_type = EVP_sha256();
			break;
		default:
			algo_type = EVP_get_digestbynid(algo_nid);
			if (algo_type == NULL)
				elog(ERROR, "could not find digest for NID %s",
					 OBJ_nid2sn(algo_nid));
			break;
	}

	/* generate and save the certificate hash */
	if (!X509_digest(server_cert, algo_type, hash, &hash_size))
		elog(ERROR, "could not generate server certificate hash");

	cert_hash = palloc(hash_size);
	memcpy(cert_hash, hash, hash_size);
	*len = hash_size;

	return cert_hash;
}
#endif

/*
 * Convert an X509 subject name to a cstring.
 *
 */
static char *
X509_NAME_to_cstring(X509_NAME *name)
{
	BIO		   *membuf = BIO_new(BIO_s_mem());
	int			i,
				nid,
				count = X509_NAME_entry_count(name);
	X509_NAME_ENTRY *e;
	ASN1_STRING *v;
	const char *field_name;
	size_t		size;
	char		nullterm;
	char	   *sp;
	char	   *dp;
	char	   *result;

	(void) BIO_set_close(membuf, BIO_CLOSE);
	for (i = 0; i < count; i++)
	{
		e = X509_NAME_get_entry(name, i);
		nid = OBJ_obj2nid(X509_NAME_ENTRY_get_object(e));
		v = X509_NAME_ENTRY_get_data(e);
		field_name = OBJ_nid2sn(nid);
		if (!field_name)
			field_name = OBJ_nid2ln(nid);
		BIO_printf(membuf, "/%s=", field_name);
		ASN1_STRING_print_ex(membuf, v,
							 ((ASN1_STRFLGS_RFC2253 & ~ASN1_STRFLGS_ESC_MSB)
							  | ASN1_STRFLGS_UTF8_CONVERT));
	}

	/* ensure null termination of the BIO's content */
	nullterm = '\0';
	BIO_write(membuf, &nullterm, 1);
	size = BIO_get_mem_data(membuf, &sp);
	dp = pg_any_to_server(sp, size - 1, PG_UTF8);

	result = pstrdup(dp);
	if (dp != sp)
		pfree(dp);
	BIO_free(membuf);

	return result;
}

/*
 * Convert TLS protocol version GUC enum to OpenSSL values
 *
 * This is a straightforward one-to-one mapping, but doing it this way makes
 * guc.c independent of OpenSSL availability and version.
 *
 * If a version is passed that is not supported by the current OpenSSL
 * version, then we log with the given loglevel and return (if we return) -1.
 * If a nonnegative value is returned, subsequent code can assume it's working
 * with a supported version.
 *
 * Note: this is rather similar to libpq's routine in fe-secure-openssl.c,
 * so make sure to update both routines if changing this one.
 */
static int
ssl_protocol_version_to_openssl(int v, const char *guc_name, int loglevel)
{
	switch (v)
	{
		case PG_TLS_ANY:
			return 0;
		case PG_TLS1_VERSION:
			return TLS1_VERSION;
		case PG_TLS1_1_VERSION:
#ifdef TLS1_1_VERSION
			return TLS1_1_VERSION;
#else
			break;
#endif
		case PG_TLS1_2_VERSION:
#ifdef TLS1_2_VERSION
			return TLS1_2_VERSION;
#else
			break;
#endif
		case PG_TLS1_3_VERSION:
#ifdef TLS1_3_VERSION
			return TLS1_3_VERSION;
#else
			break;
#endif
	}

	ereport(loglevel,
			(errmsg("%s setting %s not supported by this build",
					guc_name,
					GetConfigOption(guc_name, false, false))));
	return -1;
}<|MERGE_RESOLUTION|>--- conflicted
+++ resolved
@@ -1007,13 +1007,8 @@
 	{
 		ereport(isServerStart ? FATAL : LOG,
 				(errcode(ERRCODE_CONFIG_FILE_ERROR),
-<<<<<<< HEAD
-				 (errmsg("DH: could not set DH parameters: %s",
-						 SSLerrmessage(ERR_get_error())))));
-=======
 				 errmsg("DH: could not set DH parameters: %s",
 						SSLerrmessage(ERR_get_error()))));
->>>>>>> 1c7a0b38
 		DH_free(dh);
 		return false;
 	}
