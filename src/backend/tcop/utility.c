--- conflicted
+++ resolved
@@ -2558,12 +2558,7 @@
 			 * When the column is renamed, the command tag is created from its
 			 * relation type
 			 */
-<<<<<<< HEAD
-			tag = AlterObjectTypeCommandTag(
-											((RenameStmt *) parsetree)->renameType == OBJECT_COLUMN ?
-=======
 			tag = AlterObjectTypeCommandTag(((RenameStmt *) parsetree)->renameType == OBJECT_COLUMN ?
->>>>>>> 1c7a0b38
 											((RenameStmt *) parsetree)->relationType :
 											((RenameStmt *) parsetree)->renameType);
 			break;
