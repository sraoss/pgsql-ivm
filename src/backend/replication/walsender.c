--- conflicted
+++ resolved
@@ -130,21 +130,11 @@
 bool		wake_wal_senders = false;
 
 /*
-<<<<<<< HEAD
- * Physical walsender does not use xlogreader to read WAL, but it does use a
- * fake one to keep state.  Logical walsender uses a proper xlogreader.  Both
- * keep the 'xlogreader' pointer to the right one, for the sake of common
- * routines.
- */
-static XLogReaderState fake_xlogreader;
-static XLogReaderState *xlogreader;
-=======
  * xlogreader used for replication.  Note that a WAL sender doing physical
  * replication does not need xlogreader to read WAL, but it needs one to
  * keep a state of its work.
  */
 static XLogReaderState *xlogreader = NULL;
->>>>>>> 45fdc973
 
 /*
  * These variables keep track of the state of the timeline we're currently
@@ -292,23 +282,6 @@
 
 	/* Initialize empty timestamp buffer for lag tracking. */
 	lag_tracker = MemoryContextAllocZero(TopMemoryContext, sizeof(LagTracker));
-<<<<<<< HEAD
-
-	/*
-	 * Prepare physical walsender's fake xlogreader struct.  Logical walsender
-	 * does this later.
-	 */
-	if (!am_db_walsender)
-	{
-		xlogreader = &fake_xlogreader;
-		xlogreader->routine =
-			*XL_ROUTINE(.segment_open = WalSndSegmentOpen,
-						.segment_close = wal_segment_close);
-		WALOpenSegmentInit(&xlogreader->seg, &xlogreader->segcxt,
-						   wal_segment_size, NULL);
-	}
-=======
->>>>>>> 45fdc973
 }
 
 /*
@@ -325,11 +298,7 @@
 	ConditionVariableCancelSleep();
 	pgstat_report_wait_end();
 
-<<<<<<< HEAD
-	if (xlogreader->seg.ws_file >= 0)
-=======
 	if (xlogreader != NULL && xlogreader->seg.ws_file >= 0)
->>>>>>> 45fdc973
 		wal_segment_close(xlogreader);
 
 	if (MyReplicationSlot != NULL)
