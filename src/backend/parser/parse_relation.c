/*-------------------------------------------------------------------------
 *
 * parse_relation.c
 *	  parser support routines dealing with relations
 *
 * Portions Copyright (c) 1996-2019, PostgreSQL Global Development Group
 * Portions Copyright (c) 1994, Regents of the University of California
 *
 *
 * IDENTIFICATION
 *	  src/backend/parser/parse_relation.c
 *
 *-------------------------------------------------------------------------
 */
#include "postgres.h"

#include <ctype.h>

#include "access/htup_details.h"
#include "access/relation.h"
#include "access/sysattr.h"
#include "access/table.h"
#include "catalog/heap.h"
#include "catalog/namespace.h"
#include "catalog/pg_type.h"
#include "funcapi.h"
#include "nodes/makefuncs.h"
#include "nodes/nodeFuncs.h"
#include "parser/parse_enr.h"
#include "parser/parse_relation.h"
#include "parser/parse_type.h"
#include "parser/parsetree.h"
#include "storage/lmgr.h"
#include "utils/builtins.h"
#include "utils/lsyscache.h"
#include "utils/rel.h"
#include "utils/syscache.h"
#include "utils/varlena.h"

<<<<<<< HEAD
#include "commands/matview.h"

=======
>>>>>>> 112caf90
#define MAX_FUZZY_DISTANCE				3

static RangeTblEntry *scanNameSpaceForRefname(ParseState *pstate,
											  const char *refname, int location);
static RangeTblEntry *scanNameSpaceForRelid(ParseState *pstate, Oid relid,
											int location);
static void check_lateral_ref_ok(ParseState *pstate, ParseNamespaceItem *nsitem,
								 int location);
static void markRTEForSelectPriv(ParseState *pstate, RangeTblEntry *rte,
								 int rtindex, AttrNumber col);
static void expandRelation(Oid relid, Alias *eref,
						   int rtindex, int sublevels_up,
						   int location, bool include_dropped,
						   List **colnames, List **colvars);
static void expandTupleDesc(TupleDesc tupdesc, Alias *eref,
							int count, int offset,
							int rtindex, int sublevels_up,
							int location, bool include_dropped,
							List **colnames, List **colvars, bool is_ivm);
static int	specialAttNum(const char *attname);
static bool isQueryUsingTempRelation_walker(Node *node, void *context);
static bool isIvmColumn(const char *s);


/*
 * refnameRangeTblEntry
 *	  Given a possibly-qualified refname, look to see if it matches any RTE.
 *	  If so, return a pointer to the RangeTblEntry; else return NULL.
 *
 *	  Optionally get RTE's nesting depth (0 = current) into *sublevels_up.
 *	  If sublevels_up is NULL, only consider items at the current nesting
 *	  level.
 *
 * An unqualified refname (schemaname == NULL) can match any RTE with matching
 * alias, or matching unqualified relname in the case of alias-less relation
 * RTEs.  It is possible that such a refname matches multiple RTEs in the
 * nearest nesting level that has a match; if so, we report an error via
 * ereport().
 *
 * A qualified refname (schemaname != NULL) can only match a relation RTE
 * that (a) has no alias and (b) is for the same relation identified by
 * schemaname.refname.  In this case we convert schemaname.refname to a
 * relation OID and search by relid, rather than by alias name.  This is
 * peculiar, but it's what SQL says to do.
 */
RangeTblEntry *
refnameRangeTblEntry(ParseState *pstate,
					 const char *schemaname,
					 const char *refname,
					 int location,
					 int *sublevels_up)
{
	Oid			relId = InvalidOid;

	if (sublevels_up)
		*sublevels_up = 0;

	if (schemaname != NULL)
	{
		Oid			namespaceId;

		/*
		 * We can use LookupNamespaceNoError() here because we are only
		 * interested in finding existing RTEs.  Checking USAGE permission on
		 * the schema is unnecessary since it would have already been checked
		 * when the RTE was made.  Furthermore, we want to report "RTE not
		 * found", not "no permissions for schema", if the name happens to
		 * match a schema name the user hasn't got access to.
		 */
		namespaceId = LookupNamespaceNoError(schemaname);
		if (!OidIsValid(namespaceId))
			return NULL;
		relId = get_relname_relid(refname, namespaceId);
		if (!OidIsValid(relId))
			return NULL;
	}

	while (pstate != NULL)
	{
		RangeTblEntry *result;

		if (OidIsValid(relId))
			result = scanNameSpaceForRelid(pstate, relId, location);
		else
			result = scanNameSpaceForRefname(pstate, refname, location);

		if (result)
			return result;

		if (sublevels_up)
			(*sublevels_up)++;
		else
			break;

		pstate = pstate->parentParseState;
	}
	return NULL;
}

/*
 * Search the query's table namespace for an RTE matching the
 * given unqualified refname.  Return the RTE if a unique match, or NULL
 * if no match.  Raise error if multiple matches.
 *
 * Note: it might seem that we shouldn't have to worry about the possibility
 * of multiple matches; after all, the SQL standard disallows duplicate table
 * aliases within a given SELECT level.  Historically, however, Postgres has
 * been laxer than that.  For example, we allow
 *		SELECT ... FROM tab1 x CROSS JOIN (tab2 x CROSS JOIN tab3 y) z
 * on the grounds that the aliased join (z) hides the aliases within it,
 * therefore there is no conflict between the two RTEs named "x".  However,
 * if tab3 is a LATERAL subquery, then from within the subquery both "x"es
 * are visible.  Rather than rejecting queries that used to work, we allow
 * this situation, and complain only if there's actually an ambiguous
 * reference to "x".
 */
static RangeTblEntry *
scanNameSpaceForRefname(ParseState *pstate, const char *refname, int location)
{
	RangeTblEntry *result = NULL;
	ListCell   *l;

	foreach(l, pstate->p_namespace)
	{
		ParseNamespaceItem *nsitem = (ParseNamespaceItem *) lfirst(l);
		RangeTblEntry *rte = nsitem->p_rte;

		/* Ignore columns-only items */
		if (!nsitem->p_rel_visible)
			continue;
		/* If not inside LATERAL, ignore lateral-only items */
		if (nsitem->p_lateral_only && !pstate->p_lateral_active)
			continue;

		if (strcmp(rte->eref->aliasname, refname) == 0)
		{
			if (result)
				ereport(ERROR,
						(errcode(ERRCODE_AMBIGUOUS_ALIAS),
						 errmsg("table reference \"%s\" is ambiguous",
								refname),
						 parser_errposition(pstate, location)));
			check_lateral_ref_ok(pstate, nsitem, location);
			result = rte;
		}
	}
	return result;
}

/*
 * Search the query's table namespace for a relation RTE matching the
 * given relation OID.  Return the RTE if a unique match, or NULL
 * if no match.  Raise error if multiple matches.
 *
 * See the comments for refnameRangeTblEntry to understand why this
 * acts the way it does.
 */
static RangeTblEntry *
scanNameSpaceForRelid(ParseState *pstate, Oid relid, int location)
{
	RangeTblEntry *result = NULL;
	ListCell   *l;

	foreach(l, pstate->p_namespace)
	{
		ParseNamespaceItem *nsitem = (ParseNamespaceItem *) lfirst(l);
		RangeTblEntry *rte = nsitem->p_rte;

		/* Ignore columns-only items */
		if (!nsitem->p_rel_visible)
			continue;
		/* If not inside LATERAL, ignore lateral-only items */
		if (nsitem->p_lateral_only && !pstate->p_lateral_active)
			continue;

		/* yes, the test for alias == NULL should be there... */
		if (rte->rtekind == RTE_RELATION &&
			rte->relid == relid &&
			rte->alias == NULL)
		{
			if (result)
				ereport(ERROR,
						(errcode(ERRCODE_AMBIGUOUS_ALIAS),
						 errmsg("table reference %u is ambiguous",
								relid),
						 parser_errposition(pstate, location)));
			check_lateral_ref_ok(pstate, nsitem, location);
			result = rte;
		}
	}
	return result;
}

/*
 * Search the query's CTE namespace for a CTE matching the given unqualified
 * refname.  Return the CTE (and its levelsup count) if a match, or NULL
 * if no match.  We need not worry about multiple matches, since parse_cte.c
 * rejects WITH lists containing duplicate CTE names.
 */
CommonTableExpr *
scanNameSpaceForCTE(ParseState *pstate, const char *refname,
					Index *ctelevelsup)
{
	Index		levelsup;

	for (levelsup = 0;
		 pstate != NULL;
		 pstate = pstate->parentParseState, levelsup++)
	{
		ListCell   *lc;

		foreach(lc, pstate->p_ctenamespace)
		{
			CommonTableExpr *cte = (CommonTableExpr *) lfirst(lc);

			if (strcmp(cte->ctename, refname) == 0)
			{
				*ctelevelsup = levelsup;
				return cte;
			}
		}
	}
	return NULL;
}

/*
 * Search for a possible "future CTE", that is one that is not yet in scope
 * according to the WITH scoping rules.  This has nothing to do with valid
 * SQL semantics, but it's important for error reporting purposes.
 */
static bool
isFutureCTE(ParseState *pstate, const char *refname)
{
	for (; pstate != NULL; pstate = pstate->parentParseState)
	{
		ListCell   *lc;

		foreach(lc, pstate->p_future_ctes)
		{
			CommonTableExpr *cte = (CommonTableExpr *) lfirst(lc);

			if (strcmp(cte->ctename, refname) == 0)
				return true;
		}
	}
	return false;
}

/*
 * Search the query's ephemeral named relation namespace for a relation
 * matching the given unqualified refname.
 */
bool
scanNameSpaceForENR(ParseState *pstate, const char *refname)
{
	return name_matches_visible_ENR(pstate, refname);
}

/*
 * searchRangeTableForRel
 *	  See if any RangeTblEntry could possibly match the RangeVar.
 *	  If so, return a pointer to the RangeTblEntry; else return NULL.
 *
 * This is different from refnameRangeTblEntry in that it considers every
 * entry in the ParseState's rangetable(s), not only those that are currently
 * visible in the p_namespace list(s).  This behavior is invalid per the SQL
 * spec, and it may give ambiguous results (there might be multiple equally
 * valid matches, but only one will be returned).  This must be used ONLY
 * as a heuristic in giving suitable error messages.  See errorMissingRTE.
 *
 * Notice that we consider both matches on actual relation (or CTE) name
 * and matches on alias.
 */
static RangeTblEntry *
searchRangeTableForRel(ParseState *pstate, RangeVar *relation)
{
	const char *refname = relation->relname;
	Oid			relId = InvalidOid;
	CommonTableExpr *cte = NULL;
	bool		isenr = false;
	Index		ctelevelsup = 0;
	Index		levelsup;

	/*
	 * If it's an unqualified name, check for possible CTE matches. A CTE
	 * hides any real relation matches.  If no CTE, look for a matching
	 * relation.
	 *
	 * NB: It's not critical that RangeVarGetRelid return the correct answer
	 * here in the face of concurrent DDL.  If it doesn't, the worst case
	 * scenario is a less-clear error message.  Also, the tables involved in
	 * the query are already locked, which reduces the number of cases in
	 * which surprising behavior can occur.  So we do the name lookup
	 * unlocked.
	 */
	if (!relation->schemaname)
	{
		cte = scanNameSpaceForCTE(pstate, refname, &ctelevelsup);
		if (!cte)
			isenr = scanNameSpaceForENR(pstate, refname);
	}

	if (!cte && !isenr)
		relId = RangeVarGetRelid(relation, NoLock, true);

	/* Now look for RTEs matching either the relation/CTE/ENR or the alias */
	for (levelsup = 0;
		 pstate != NULL;
		 pstate = pstate->parentParseState, levelsup++)
	{
		ListCell   *l;

		foreach(l, pstate->p_rtable)
		{
			RangeTblEntry *rte = (RangeTblEntry *) lfirst(l);

			if (rte->rtekind == RTE_RELATION &&
				OidIsValid(relId) &&
				rte->relid == relId)
				return rte;
			if (rte->rtekind == RTE_CTE &&
				cte != NULL &&
				rte->ctelevelsup + levelsup == ctelevelsup &&
				strcmp(rte->ctename, refname) == 0)
				return rte;
			if (rte->rtekind == RTE_NAMEDTUPLESTORE &&
				isenr &&
				strcmp(rte->enrname, refname) == 0)
				return rte;
			if (strcmp(rte->eref->aliasname, refname) == 0)
				return rte;
		}
	}
	return NULL;
}

/*
 * Check for relation-name conflicts between two namespace lists.
 * Raise an error if any is found.
 *
 * Note: we assume that each given argument does not contain conflicts
 * itself; we just want to know if the two can be merged together.
 *
 * Per SQL, two alias-less plain relation RTEs do not conflict even if
 * they have the same eref->aliasname (ie, same relation name), if they
 * are for different relation OIDs (implying they are in different schemas).
 *
 * We ignore the lateral-only flags in the namespace items: the lists must
 * not conflict, even when all items are considered visible.  However,
 * columns-only items should be ignored.
 */
void
checkNameSpaceConflicts(ParseState *pstate, List *namespace1,
						List *namespace2)
{
	ListCell   *l1;

	foreach(l1, namespace1)
	{
		ParseNamespaceItem *nsitem1 = (ParseNamespaceItem *) lfirst(l1);
		RangeTblEntry *rte1 = nsitem1->p_rte;
		const char *aliasname1 = rte1->eref->aliasname;
		ListCell   *l2;

		if (!nsitem1->p_rel_visible)
			continue;

		foreach(l2, namespace2)
		{
			ParseNamespaceItem *nsitem2 = (ParseNamespaceItem *) lfirst(l2);
			RangeTblEntry *rte2 = nsitem2->p_rte;

			if (!nsitem2->p_rel_visible)
				continue;
			if (strcmp(rte2->eref->aliasname, aliasname1) != 0)
				continue;		/* definitely no conflict */
			if (rte1->rtekind == RTE_RELATION && rte1->alias == NULL &&
				rte2->rtekind == RTE_RELATION && rte2->alias == NULL &&
				rte1->relid != rte2->relid)
				continue;		/* no conflict per SQL rule */
			ereport(ERROR,
					(errcode(ERRCODE_DUPLICATE_ALIAS),
					 errmsg("table name \"%s\" specified more than once",
							aliasname1)));
		}
	}
}

/*
 * Complain if a namespace item is currently disallowed as a LATERAL reference.
 * This enforces both SQL:2008's rather odd idea of what to do with a LATERAL
 * reference to the wrong side of an outer join, and our own prohibition on
 * referencing the target table of an UPDATE or DELETE as a lateral reference
 * in a FROM/USING clause.
 *
 * Convenience subroutine to avoid multiple copies of a rather ugly ereport.
 */
static void
check_lateral_ref_ok(ParseState *pstate, ParseNamespaceItem *nsitem,
					 int location)
{
	if (nsitem->p_lateral_only && !nsitem->p_lateral_ok)
	{
		/* SQL:2008 demands this be an error, not an invisible item */
		RangeTblEntry *rte = nsitem->p_rte;
		char	   *refname = rte->eref->aliasname;

		ereport(ERROR,
				(errcode(ERRCODE_INVALID_COLUMN_REFERENCE),
				 errmsg("invalid reference to FROM-clause entry for table \"%s\"",
						refname),
				 (rte == pstate->p_target_rangetblentry) ?
				 errhint("There is an entry for table \"%s\", but it cannot be referenced from this part of the query.",
						 refname) :
				 errdetail("The combining JOIN type must be INNER or LEFT for a LATERAL reference."),
				 parser_errposition(pstate, location)));
	}
}

/*
 * given an RTE, return RT index (starting with 1) of the entry,
 * and optionally get its nesting depth (0 = current).  If sublevels_up
 * is NULL, only consider rels at the current nesting level.
 * Raises error if RTE not found.
 */
int
RTERangeTablePosn(ParseState *pstate, RangeTblEntry *rte, int *sublevels_up)
{
	int			index;
	ListCell   *l;

	if (sublevels_up)
		*sublevels_up = 0;

	while (pstate != NULL)
	{
		index = 1;
		foreach(l, pstate->p_rtable)
		{
			if (rte == (RangeTblEntry *) lfirst(l))
				return index;
			index++;
		}
		pstate = pstate->parentParseState;
		if (sublevels_up)
			(*sublevels_up)++;
		else
			break;
	}

	elog(ERROR, "RTE not found (internal error)");
	return 0;					/* keep compiler quiet */
}

/*
 * Given an RT index and nesting depth, find the corresponding RTE.
 * This is the inverse of RTERangeTablePosn.
 */
RangeTblEntry *
GetRTEByRangeTablePosn(ParseState *pstate,
					   int varno,
					   int sublevels_up)
{
	while (sublevels_up-- > 0)
	{
		pstate = pstate->parentParseState;
		Assert(pstate != NULL);
	}
	Assert(varno > 0 && varno <= list_length(pstate->p_rtable));
	return rt_fetch(varno, pstate->p_rtable);
}

/*
 * Fetch the CTE for a CTE-reference RTE.
 *
 * rtelevelsup is the number of query levels above the given pstate that the
 * RTE came from.  Callers that don't have this information readily available
 * may pass -1 instead.
 */
CommonTableExpr *
GetCTEForRTE(ParseState *pstate, RangeTblEntry *rte, int rtelevelsup)
{
	Index		levelsup;
	ListCell   *lc;

	/* Determine RTE's levelsup if caller didn't know it */
	if (rtelevelsup < 0)
		(void) RTERangeTablePosn(pstate, rte, &rtelevelsup);

	Assert(rte->rtekind == RTE_CTE);
	levelsup = rte->ctelevelsup + rtelevelsup;
	while (levelsup-- > 0)
	{
		pstate = pstate->parentParseState;
		if (!pstate)			/* shouldn't happen */
			elog(ERROR, "bad levelsup for CTE \"%s\"", rte->ctename);
	}
	foreach(lc, pstate->p_ctenamespace)
	{
		CommonTableExpr *cte = (CommonTableExpr *) lfirst(lc);

		if (strcmp(cte->ctename, rte->ctename) == 0)
			return cte;
	}
	/* shouldn't happen */
	elog(ERROR, "could not find CTE \"%s\"", rte->ctename);
	return NULL;				/* keep compiler quiet */
}

/*
 * updateFuzzyAttrMatchState
 *	  Using Levenshtein distance, consider if column is best fuzzy match.
 */
static void
updateFuzzyAttrMatchState(int fuzzy_rte_penalty,
						  FuzzyAttrMatchState *fuzzystate, RangeTblEntry *rte,
						  const char *actual, const char *match, int attnum)
{
	int			columndistance;
	int			matchlen;

	/* Bail before computing the Levenshtein distance if there's no hope. */
	if (fuzzy_rte_penalty > fuzzystate->distance)
		return;

	/*
	 * Outright reject dropped columns, which can appear here with apparent
	 * empty actual names, per remarks within scanRTEForColumn().
	 */
	if (actual[0] == '\0')
		return;

	/* Use Levenshtein to compute match distance. */
	matchlen = strlen(match);
	columndistance =
		varstr_levenshtein_less_equal(actual, strlen(actual), match, matchlen,
									  1, 1, 1,
									  fuzzystate->distance + 1
									  - fuzzy_rte_penalty,
									  true);

	/*
	 * If more than half the characters are different, don't treat it as a
	 * match, to avoid making ridiculous suggestions.
	 */
	if (columndistance > matchlen / 2)
		return;

	/*
	 * From this point on, we can ignore the distinction between the RTE-name
	 * distance and the column-name distance.
	 */
	columndistance += fuzzy_rte_penalty;

	/*
	 * If the new distance is less than or equal to that of the best match
	 * found so far, update fuzzystate.
	 */
	if (columndistance < fuzzystate->distance)
	{
		/* Store new lowest observed distance for RTE */
		fuzzystate->distance = columndistance;
		fuzzystate->rfirst = rte;
		fuzzystate->first = attnum;
		fuzzystate->rsecond = NULL;
		fuzzystate->second = InvalidAttrNumber;
	}
	else if (columndistance == fuzzystate->distance)
	{
		/*
		 * This match distance may equal a prior match within this same range
		 * table.  When that happens, the prior match may also be given, but
		 * only if there is no more than two equally distant matches from the
		 * RTE (in turn, our caller will only accept two equally distant
		 * matches overall).
		 */
		if (AttributeNumberIsValid(fuzzystate->second))
		{
			/* Too many RTE-level matches */
			fuzzystate->rfirst = NULL;
			fuzzystate->first = InvalidAttrNumber;
			fuzzystate->rsecond = NULL;
			fuzzystate->second = InvalidAttrNumber;
			/* Clearly, distance is too low a bar (for *any* RTE) */
			fuzzystate->distance = columndistance - 1;
		}
		else if (AttributeNumberIsValid(fuzzystate->first))
		{
			/* Record as provisional second match for RTE */
			fuzzystate->rsecond = rte;
			fuzzystate->second = attnum;
		}
		else if (fuzzystate->distance <= MAX_FUZZY_DISTANCE)
		{
			/*
			 * Record as provisional first match (this can occasionally occur
			 * because previous lowest distance was "too low a bar", rather
			 * than being associated with a real match)
			 */
			fuzzystate->rfirst = rte;
			fuzzystate->first = attnum;
		}
	}
}

/*
 * scanRTEForColumn
 *	  Search the column names of a single RTE for the given name.
 *	  If found, return an appropriate Var node, else return NULL.
 *	  If the name proves ambiguous within this RTE, raise error.
 *
 * Side effect: if we find a match, mark the RTE as requiring read access
 * for the column.
 *
 * Additional side effect: if fuzzystate is non-NULL, check non-system columns
 * for an approximate match and update fuzzystate accordingly.
 */
Node *
scanRTEForColumn(ParseState *pstate, RangeTblEntry *rte, const char *colname,
				 int location, int fuzzy_rte_penalty,
				 FuzzyAttrMatchState *fuzzystate)
{
	Node	   *result = NULL;
	int			attnum = 0;
	Var		   *var;
	ListCell   *c;

	/*
	 * Scan the user column names (or aliases) for a match. Complain if
	 * multiple matches.
	 *
	 * Note: eref->colnames may include entries for dropped columns, but those
	 * will be empty strings that cannot match any legal SQL identifier, so we
	 * don't bother to test for that case here.
	 *
	 * Should this somehow go wrong and we try to access a dropped column,
	 * we'll still catch it by virtue of the checks in
	 * get_rte_attribute_type(), which is called by make_var().  That routine
	 * has to do a cache lookup anyway, so the check there is cheap.  Callers
	 * interested in finding match with shortest distance need to defend
	 * against this directly, though.
	 */
	foreach(c, rte->eref->colnames)
	{
		const char *attcolname = strVal(lfirst(c));

		attnum++;
		if (strcmp(attcolname, colname) == 0)
		{
			if (result)
				ereport(ERROR,
						(errcode(ERRCODE_AMBIGUOUS_COLUMN),
						 errmsg("column reference \"%s\" is ambiguous",
								colname),
						 parser_errposition(pstate, location)));
			var = make_var(pstate, rte, attnum, location);
			/* Require read access to the column */
			markVarForSelectPriv(pstate, var, rte);
			result = (Node *) var;
		}

		/* Updating fuzzy match state, if provided. */
		if (fuzzystate != NULL)
			updateFuzzyAttrMatchState(fuzzy_rte_penalty, fuzzystate,
									  rte, attcolname, colname, attnum);
	}

	/*
	 * If we have a unique match, return it.  Note that this allows a user
	 * alias to override a system column name (such as OID) without error.
	 */
	if (result)
		return result;

	/*
	 * If the RTE represents a real relation, consider system column names.
	 * Composites are only used for pseudo-relations like ON CONFLICT's
	 * excluded.
	 */
	if (rte->rtekind == RTE_RELATION &&
		rte->relkind != RELKIND_COMPOSITE_TYPE)
	{
		/* quick check to see if name could be a system column */
		attnum = specialAttNum(colname);

		/* In constraint check, no system column is allowed except tableOid */
		if (pstate->p_expr_kind == EXPR_KIND_CHECK_CONSTRAINT &&
			attnum < InvalidAttrNumber && attnum != TableOidAttributeNumber)
			ereport(ERROR,
					(errcode(ERRCODE_INVALID_COLUMN_REFERENCE),
					 errmsg("system column \"%s\" reference in check constraint is invalid",
							colname),
					 parser_errposition(pstate, location)));

		/*
		 * In generated column, no system column is allowed except tableOid.
		 */
		if (pstate->p_expr_kind == EXPR_KIND_GENERATED_COLUMN &&
			attnum < InvalidAttrNumber && attnum != TableOidAttributeNumber)
			ereport(ERROR,
					(errcode(ERRCODE_INVALID_COLUMN_REFERENCE),
					 errmsg("cannot use system column \"%s\" in column generation expression",
							colname),
					 parser_errposition(pstate, location)));

		if (attnum != InvalidAttrNumber)
		{
			/* now check to see if column actually is defined */
			if (SearchSysCacheExists2(ATTNUM,
									  ObjectIdGetDatum(rte->relid),
									  Int16GetDatum(attnum)))
			{
				var = make_var(pstate, rte, attnum, location);
				/* Require read access to the column */
				markVarForSelectPriv(pstate, var, rte);
				result = (Node *) var;
			}
		}
	}

	return result;
}

/*
 * colNameToVar
 *	  Search for an unqualified column name.
 *	  If found, return the appropriate Var node (or expression).
 *	  If not found, return NULL.  If the name proves ambiguous, raise error.
 *	  If localonly is true, only names in the innermost query are considered.
 */
Node *
colNameToVar(ParseState *pstate, const char *colname, bool localonly,
			 int location)
{
	Node	   *result = NULL;
	ParseState *orig_pstate = pstate;

	while (pstate != NULL)
	{
		ListCell   *l;

		foreach(l, pstate->p_namespace)
		{
			ParseNamespaceItem *nsitem = (ParseNamespaceItem *) lfirst(l);
			RangeTblEntry *rte = nsitem->p_rte;
			Node	   *newresult;

			/* Ignore table-only items */
			if (!nsitem->p_cols_visible)
				continue;
			/* If not inside LATERAL, ignore lateral-only items */
			if (nsitem->p_lateral_only && !pstate->p_lateral_active)
				continue;

			/* use orig_pstate here to get the right sublevels_up */
			newresult = scanRTEForColumn(orig_pstate, rte, colname, location,
										 0, NULL);

			if (newresult)
			{
				if (result)
					ereport(ERROR,
							(errcode(ERRCODE_AMBIGUOUS_COLUMN),
							 errmsg("column reference \"%s\" is ambiguous",
									colname),
							 parser_errposition(pstate, location)));
				check_lateral_ref_ok(pstate, nsitem, location);
				result = newresult;
			}
		}

		if (result != NULL || localonly)
			break;				/* found, or don't want to look at parent */

		pstate = pstate->parentParseState;
	}

	return result;
}

/*
 * searchRangeTableForCol
 *	  See if any RangeTblEntry could possibly provide the given column name (or
 *	  find the best match available).  Returns state with relevant details.
 *
 * This is different from colNameToVar in that it considers every entry in
 * the ParseState's rangetable(s), not only those that are currently visible
 * in the p_namespace list(s).  This behavior is invalid per the SQL spec,
 * and it may give ambiguous results (there might be multiple equally valid
 * matches, but only one will be returned).  This must be used ONLY as a
 * heuristic in giving suitable error messages.  See errorMissingColumn.
 *
 * This function is also different in that it will consider approximate
 * matches -- if the user entered an alias/column pair that is only slightly
 * different from a valid pair, we may be able to infer what they meant to
 * type and provide a reasonable hint.
 *
 * The FuzzyAttrMatchState will have 'rfirst' pointing to the best RTE
 * containing the most promising match for the alias and column name.  If
 * the alias and column names match exactly, 'first' will be InvalidAttrNumber;
 * otherwise, it will be the attribute number for the match.  In the latter
 * case, 'rsecond' may point to a second, equally close approximate match,
 * and 'second' will contain the attribute number for the second match.
 */
static FuzzyAttrMatchState *
searchRangeTableForCol(ParseState *pstate, const char *alias, const char *colname,
					   int location)
{
	ParseState *orig_pstate = pstate;
	FuzzyAttrMatchState *fuzzystate = palloc(sizeof(FuzzyAttrMatchState));

	fuzzystate->distance = MAX_FUZZY_DISTANCE + 1;
	fuzzystate->rfirst = NULL;
	fuzzystate->rsecond = NULL;
	fuzzystate->first = InvalidAttrNumber;
	fuzzystate->second = InvalidAttrNumber;

	while (pstate != NULL)
	{
		ListCell   *l;

		foreach(l, pstate->p_rtable)
		{
			RangeTblEntry *rte = (RangeTblEntry *) lfirst(l);
			int			fuzzy_rte_penalty = 0;

			/*
			 * Typically, it is not useful to look for matches within join
			 * RTEs; they effectively duplicate other RTEs for our purposes,
			 * and if a match is chosen from a join RTE, an unhelpful alias is
			 * displayed in the final diagnostic message.
			 */
			if (rte->rtekind == RTE_JOIN)
				continue;

			/*
			 * If the user didn't specify an alias, then matches against one
			 * RTE are as good as another.  But if the user did specify an
			 * alias, then we want at least a fuzzy - and preferably an exact
			 * - match for the range table entry.
			 */
			if (alias != NULL)
				fuzzy_rte_penalty =
					varstr_levenshtein_less_equal(alias, strlen(alias),
												  rte->eref->aliasname,
												  strlen(rte->eref->aliasname),
												  1, 1, 1,
												  MAX_FUZZY_DISTANCE + 1,
												  true);

			/*
			 * Scan for a matching column; if we find an exact match, we're
			 * done.  Otherwise, update fuzzystate.
			 */
			if (scanRTEForColumn(orig_pstate, rte, colname, location,
								 fuzzy_rte_penalty, fuzzystate)
				&& fuzzy_rte_penalty == 0)
			{
				fuzzystate->rfirst = rte;
				fuzzystate->first = InvalidAttrNumber;
				fuzzystate->rsecond = NULL;
				fuzzystate->second = InvalidAttrNumber;
				return fuzzystate;
			}
		}

		pstate = pstate->parentParseState;
	}

	return fuzzystate;
}

/*
 * markRTEForSelectPriv
 *	   Mark the specified column of an RTE as requiring SELECT privilege
 *
 * col == InvalidAttrNumber means a "whole row" reference
 *
 * The caller should pass the actual RTE if it has it handy; otherwise pass
 * NULL, and we'll look it up here.  (This uglification of the API is
 * worthwhile because nearly all external callers have the RTE at hand.)
 */
static void
markRTEForSelectPriv(ParseState *pstate, RangeTblEntry *rte,
					 int rtindex, AttrNumber col)
{
	if (rte == NULL)
		rte = rt_fetch(rtindex, pstate->p_rtable);

	if (rte->rtekind == RTE_RELATION)
	{
		/* Make sure the rel as a whole is marked for SELECT access */
		rte->requiredPerms |= ACL_SELECT;
		/* Must offset the attnum to fit in a bitmapset */
		rte->selectedCols = bms_add_member(rte->selectedCols,
										   col - FirstLowInvalidHeapAttributeNumber);
	}
	else if (rte->rtekind == RTE_JOIN)
	{
		if (col == InvalidAttrNumber)
		{
			/*
			 * A whole-row reference to a join has to be treated as whole-row
			 * references to the two inputs.
			 */
			JoinExpr   *j;

			if (rtindex > 0 && rtindex <= list_length(pstate->p_joinexprs))
				j = list_nth_node(JoinExpr, pstate->p_joinexprs, rtindex - 1);
			else
				j = NULL;
			if (j == NULL)
				elog(ERROR, "could not find JoinExpr for whole-row reference");

			/* Note: we can't see FromExpr here */
			if (IsA(j->larg, RangeTblRef))
			{
				int			varno = ((RangeTblRef *) j->larg)->rtindex;

				markRTEForSelectPriv(pstate, NULL, varno, InvalidAttrNumber);
			}
			else if (IsA(j->larg, JoinExpr))
			{
				int			varno = ((JoinExpr *) j->larg)->rtindex;

				markRTEForSelectPriv(pstate, NULL, varno, InvalidAttrNumber);
			}
			else
				elog(ERROR, "unrecognized node type: %d",
					 (int) nodeTag(j->larg));
			if (IsA(j->rarg, RangeTblRef))
			{
				int			varno = ((RangeTblRef *) j->rarg)->rtindex;

				markRTEForSelectPriv(pstate, NULL, varno, InvalidAttrNumber);
			}
			else if (IsA(j->rarg, JoinExpr))
			{
				int			varno = ((JoinExpr *) j->rarg)->rtindex;

				markRTEForSelectPriv(pstate, NULL, varno, InvalidAttrNumber);
			}
			else
				elog(ERROR, "unrecognized node type: %d",
					 (int) nodeTag(j->rarg));
		}
		else
		{
			/*
			 * Regular join attribute, look at the alias-variable list.
			 *
			 * The aliasvar could be either a Var or a COALESCE expression,
			 * but in the latter case we should already have marked the two
			 * referent variables as being selected, due to their use in the
			 * JOIN clause.  So we need only be concerned with the Var case.
			 * But we do need to drill down through implicit coercions.
			 */
			Var		   *aliasvar;

			Assert(col > 0 && col <= list_length(rte->joinaliasvars));
			aliasvar = (Var *) list_nth(rte->joinaliasvars, col - 1);
			aliasvar = (Var *) strip_implicit_coercions((Node *) aliasvar);
			if (aliasvar && IsA(aliasvar, Var))
				markVarForSelectPriv(pstate, aliasvar, NULL);
		}
	}
	/* other RTE types don't require privilege marking */
}

/*
 * markVarForSelectPriv
 *	   Mark the RTE referenced by a Var as requiring SELECT privilege
 *
 * The caller should pass the Var's referenced RTE if it has it handy
 * (nearly all do); otherwise pass NULL.
 */
void
markVarForSelectPriv(ParseState *pstate, Var *var, RangeTblEntry *rte)
{
	Index		lv;

	Assert(IsA(var, Var));
	/* Find the appropriate pstate if it's an uplevel Var */
	for (lv = 0; lv < var->varlevelsup; lv++)
		pstate = pstate->parentParseState;
	markRTEForSelectPriv(pstate, rte, var->varno, var->varattno);
}

/*
 * buildRelationAliases
 *		Construct the eref column name list for a relation RTE.
 *		This code is also used for function RTEs.
 *
 * tupdesc: the physical column information
 * alias: the user-supplied alias, or NULL if none
 * eref: the eref Alias to store column names in
 *
 * eref->colnames is filled in.  Also, alias->colnames is rebuilt to insert
 * empty strings for any dropped columns, so that it will be one-to-one with
 * physical column numbers.
 *
 * It is an error for there to be more aliases present than required.
 */
static void
buildRelationAliases(TupleDesc tupdesc, Alias *alias, Alias *eref)
{
	int			maxattrs = tupdesc->natts;
	List	   *aliaslist;
	ListCell   *aliaslc;
	int			numaliases;
	int			varattno;
	int			numdropped = 0;

	Assert(eref->colnames == NIL);

	if (alias)
	{
		aliaslist = alias->colnames;
		aliaslc = list_head(aliaslist);
		numaliases = list_length(aliaslist);
		/* We'll rebuild the alias colname list */
		alias->colnames = NIL;
	}
	else
	{
		aliaslist = NIL;
		aliaslc = NULL;
		numaliases = 0;
	}

	for (varattno = 0; varattno < maxattrs; varattno++)
	{
		Form_pg_attribute attr = TupleDescAttr(tupdesc, varattno);
		Value	   *attrname;

		if (attr->attisdropped)
		{
			/* Always insert an empty string for a dropped column */
			attrname = makeString(pstrdup(""));
			if (aliaslc)
				alias->colnames = lappend(alias->colnames, attrname);
			numdropped++;
		}
		else if (aliaslc)
		{
			/* Use the next user-supplied alias */
			attrname = (Value *) lfirst(aliaslc);
			aliaslc = lnext(aliaslist, aliaslc);
			alias->colnames = lappend(alias->colnames, attrname);
		}
		else
		{
			attrname = makeString(pstrdup(NameStr(attr->attname)));
			/* we're done with the alias if any */
		}

		eref->colnames = lappend(eref->colnames, attrname);
	}

	/* Too many user-supplied aliases? */
	if (aliaslc)
		ereport(ERROR,
				(errcode(ERRCODE_INVALID_COLUMN_REFERENCE),
				 errmsg("table \"%s\" has %d columns available but %d columns specified",
						eref->aliasname, maxattrs - numdropped, numaliases)));
}

/*
 * chooseScalarFunctionAlias
 *		Select the column alias for a function in a function RTE,
 *		when the function returns a scalar type (not composite or RECORD).
 *
 * funcexpr: transformed expression tree for the function call
 * funcname: function name (as determined by FigureColname)
 * alias: the user-supplied alias for the RTE, or NULL if none
 * nfuncs: the number of functions appearing in the function RTE
 *
 * Note that the name we choose might be overridden later, if the user-given
 * alias includes column alias names.  That's of no concern here.
 */
static char *
chooseScalarFunctionAlias(Node *funcexpr, char *funcname,
						  Alias *alias, int nfuncs)
{
	char	   *pname;

	/*
	 * If the expression is a simple function call, and the function has a
	 * single OUT parameter that is named, use the parameter's name.
	 */
	if (funcexpr && IsA(funcexpr, FuncExpr))
	{
		pname = get_func_result_name(((FuncExpr *) funcexpr)->funcid);
		if (pname)
			return pname;
	}

	/*
	 * If there's just one function in the RTE, and the user gave an RTE alias
	 * name, use that name.  (This makes FROM func() AS foo use "foo" as the
	 * column name as well as the table alias.)
	 */
	if (nfuncs == 1 && alias)
		return alias->aliasname;

	/*
	 * Otherwise use the function name.
	 */
	return funcname;
}

/*
 * Open a table during parse analysis
 *
 * This is essentially just the same as table_openrv(), except that it caters
 * to some parser-specific error reporting needs, notably that it arranges
 * to include the RangeVar's parse location in any resulting error.
 *
 * Note: properly, lockmode should be declared LOCKMODE not int, but that
 * would require importing storage/lock.h into parse_relation.h.  Since
 * LOCKMODE is typedef'd as int anyway, that seems like overkill.
 */
Relation
parserOpenTable(ParseState *pstate, const RangeVar *relation, int lockmode)
{
	Relation	rel;
	ParseCallbackState pcbstate;

	setup_parser_errposition_callback(&pcbstate, pstate, relation->location);
	rel = table_openrv_extended(relation, lockmode, true);
	if (rel == NULL)
	{
		if (relation->schemaname)
			ereport(ERROR,
					(errcode(ERRCODE_UNDEFINED_TABLE),
					 errmsg("relation \"%s.%s\" does not exist",
							relation->schemaname, relation->relname)));
		else
		{
			/*
			 * An unqualified name might have been meant as a reference to
			 * some not-yet-in-scope CTE.  The bare "does not exist" message
			 * has proven remarkably unhelpful for figuring out such problems,
			 * so we take pains to offer a specific hint.
			 */
			if (isFutureCTE(pstate, relation->relname))
				ereport(ERROR,
						(errcode(ERRCODE_UNDEFINED_TABLE),
						 errmsg("relation \"%s\" does not exist",
								relation->relname),
						 errdetail("There is a WITH item named \"%s\", but it cannot be referenced from this part of the query.",
								   relation->relname),
						 errhint("Use WITH RECURSIVE, or re-order the WITH items to remove forward references.")));
			else
				ereport(ERROR,
						(errcode(ERRCODE_UNDEFINED_TABLE),
						 errmsg("relation \"%s\" does not exist",
								relation->relname)));
		}
	}
	cancel_parser_errposition_callback(&pcbstate);
	return rel;
}

/*
 * Add an entry for a relation to the pstate's range table (p_rtable).
 *
 * Note: formerly this checked for refname conflicts, but that's wrong.
 * Caller is responsible for checking for conflicts in the appropriate scope.
 */
RangeTblEntry *
addRangeTableEntry(ParseState *pstate,
				   RangeVar *relation,
				   Alias *alias,
				   bool inh,
				   bool inFromCl)
{
	RangeTblEntry *rte = makeNode(RangeTblEntry);
	char	   *refname = alias ? alias->aliasname : relation->relname;
	LOCKMODE	lockmode;
	Relation	rel;

	Assert(pstate != NULL);

	rte->rtekind = RTE_RELATION;
	rte->alias = alias;

	/*
	 * Identify the type of lock we'll need on this relation.  It's not the
	 * query's target table (that case is handled elsewhere), so we need
	 * either RowShareLock if it's locked by FOR UPDATE/SHARE, or plain
	 * AccessShareLock otherwise.
	 */
	lockmode = isLockedRefname(pstate, refname) ? RowShareLock : AccessShareLock;

	/*
	 * Get the rel's OID.  This access also ensures that we have an up-to-date
	 * relcache entry for the rel.  Since this is typically the first access
	 * to a rel in a statement, we must open the rel with the proper lockmode.
	 */
	rel = parserOpenTable(pstate, relation, lockmode);
	rte->relid = RelationGetRelid(rel);
	rte->relkind = rel->rd_rel->relkind;
	rte->rellockmode = lockmode;
	rte->relisivm = rel->rd_rel->relisivm;

	/*
	 * Build the list of effective column names using user-supplied aliases
	 * and/or actual column names.
	 */
	rte->eref = makeAlias(refname, NIL);
	buildRelationAliases(rel->rd_att, alias, rte->eref);

	/*
	 * Drop the rel refcount, but keep the access lock till end of transaction
	 * so that the table can't be deleted or have its schema modified
	 * underneath us.
	 */
	table_close(rel, NoLock);

	/*
	 * Set flags and access permissions.
	 *
	 * The initial default on access checks is always check-for-READ-access,
	 * which is the right thing for all except target tables.
	 */
	rte->lateral = false;
	rte->inh = inh;
	rte->inFromCl = inFromCl;

	rte->requiredPerms = ACL_SELECT;
	rte->checkAsUser = InvalidOid;	/* not set-uid by default, either */
	rte->selectedCols = NULL;
	rte->insertedCols = NULL;
	rte->updatedCols = NULL;
	rte->extraUpdatedCols = NULL;

	/*
	 * Add completed RTE to pstate's range table list, but not to join list
	 * nor namespace --- caller must do that if appropriate.
	 */
	pstate->p_rtable = lappend(pstate->p_rtable, rte);

	return rte;
}

/*
 * Add an entry for a relation to the pstate's range table (p_rtable).
 *
 * This is just like addRangeTableEntry() except that it makes an RTE
 * given an already-open relation instead of a RangeVar reference.
 *
 * lockmode is the lock type required for query execution; it must be one
 * of AccessShareLock, RowShareLock, or RowExclusiveLock depending on the
 * RTE's role within the query.  The caller must hold that lock mode
 * or a stronger one.
 *
 * Note: properly, lockmode should be declared LOCKMODE not int, but that
 * would require importing storage/lock.h into parse_relation.h.  Since
 * LOCKMODE is typedef'd as int anyway, that seems like overkill.
 */
RangeTblEntry *
addRangeTableEntryForRelation(ParseState *pstate,
							  Relation rel,
							  int lockmode,
							  Alias *alias,
							  bool inh,
							  bool inFromCl)
{
	RangeTblEntry *rte = makeNode(RangeTblEntry);
	char	   *refname = alias ? alias->aliasname : RelationGetRelationName(rel);

	Assert(pstate != NULL);

	Assert(lockmode == AccessShareLock ||
		   lockmode == RowShareLock ||
		   lockmode == RowExclusiveLock);
	Assert(CheckRelationLockedByMe(rel, lockmode, true));

	rte->rtekind = RTE_RELATION;
	rte->alias = alias;
	rte->relid = RelationGetRelid(rel);
	rte->relkind = rel->rd_rel->relkind;
	rte->rellockmode = lockmode;
	rte->relisivm = rel->rd_rel->relisivm;

	/*
	 * Build the list of effective column names using user-supplied aliases
	 * and/or actual column names.
	 */
	rte->eref = makeAlias(refname, NIL);
	buildRelationAliases(rel->rd_att, alias, rte->eref);

	/*
	 * Set flags and access permissions.
	 *
	 * The initial default on access checks is always check-for-READ-access,
	 * which is the right thing for all except target tables.
	 */
	rte->lateral = false;
	rte->inh = inh;
	rte->inFromCl = inFromCl;

	rte->requiredPerms = ACL_SELECT;
	rte->checkAsUser = InvalidOid;	/* not set-uid by default, either */
	rte->selectedCols = NULL;
	rte->insertedCols = NULL;
	rte->updatedCols = NULL;
	rte->extraUpdatedCols = NULL;

	/*
	 * Add completed RTE to pstate's range table list, but not to join list
	 * nor namespace --- caller must do that if appropriate.
	 */
	pstate->p_rtable = lappend(pstate->p_rtable, rte);

	return rte;
}

/*
 * Add an entry for a subquery to the pstate's range table (p_rtable).
 *
 * This is just like addRangeTableEntry() except that it makes a subquery RTE.
 * Note that an alias clause *must* be supplied.
 */
RangeTblEntry *
addRangeTableEntryForSubquery(ParseState *pstate,
							  Query *subquery,
							  Alias *alias,
							  bool lateral,
							  bool inFromCl)
{
	RangeTblEntry *rte = makeNode(RangeTblEntry);
	char	   *refname = alias->aliasname;
	Alias	   *eref;
	int			numaliases;
	int			varattno;
	ListCell   *tlistitem;

	Assert(pstate != NULL);

	rte->rtekind = RTE_SUBQUERY;
	rte->subquery = subquery;
	rte->alias = alias;

	eref = copyObject(alias);
	numaliases = list_length(eref->colnames);

	/* fill in any unspecified alias columns */
	varattno = 0;
	foreach(tlistitem, subquery->targetList)
	{
		TargetEntry *te = (TargetEntry *) lfirst(tlistitem);

		if (te->resjunk)
			continue;
		varattno++;
		Assert(varattno == te->resno);
		if (varattno > numaliases)
		{
			char	   *attrname;

			attrname = pstrdup(te->resname);
			eref->colnames = lappend(eref->colnames, makeString(attrname));
		}
	}
	if (varattno < numaliases)
		ereport(ERROR,
				(errcode(ERRCODE_INVALID_COLUMN_REFERENCE),
				 errmsg("table \"%s\" has %d columns available but %d columns specified",
						refname, varattno, numaliases)));

	rte->eref = eref;

	/*
	 * Set flags and access permissions.
	 *
	 * Subqueries are never checked for access rights.
	 */
	rte->lateral = lateral;
	rte->inh = false;			/* never true for subqueries */
	rte->inFromCl = inFromCl;

	rte->requiredPerms = 0;
	rte->checkAsUser = InvalidOid;
	rte->selectedCols = NULL;
	rte->insertedCols = NULL;
	rte->updatedCols = NULL;
	rte->extraUpdatedCols = NULL;

	/*
	 * Add completed RTE to pstate's range table list, but not to join list
	 * nor namespace --- caller must do that if appropriate.
	 */
	pstate->p_rtable = lappend(pstate->p_rtable, rte);

	return rte;
}

/*
 * Add an entry for a function (or functions) to the pstate's range table
 * (p_rtable).
 *
 * This is just like addRangeTableEntry() except that it makes a function RTE.
 */
RangeTblEntry *
addRangeTableEntryForFunction(ParseState *pstate,
							  List *funcnames,
							  List *funcexprs,
							  List *coldeflists,
							  RangeFunction *rangefunc,
							  bool lateral,
							  bool inFromCl)
{
	RangeTblEntry *rte = makeNode(RangeTblEntry);
	Alias	   *alias = rangefunc->alias;
	Alias	   *eref;
	char	   *aliasname;
	int			nfuncs = list_length(funcexprs);
	TupleDesc  *functupdescs;
	TupleDesc	tupdesc;
	ListCell   *lc1,
			   *lc2,
			   *lc3;
	int			i;
	int			j;
	int			funcno;
	int			natts,
				totalatts;

	Assert(pstate != NULL);

	rte->rtekind = RTE_FUNCTION;
	rte->relid = InvalidOid;
	rte->subquery = NULL;
	rte->functions = NIL;		/* we'll fill this list below */
	rte->funcordinality = rangefunc->ordinality;
	rte->alias = alias;

	/*
	 * Choose the RTE alias name.  We default to using the first function's
	 * name even when there's more than one; which is maybe arguable but beats
	 * using something constant like "table".
	 */
	if (alias)
		aliasname = alias->aliasname;
	else
		aliasname = linitial(funcnames);

	eref = makeAlias(aliasname, NIL);
	rte->eref = eref;

	/* Process each function ... */
	functupdescs = (TupleDesc *) palloc(nfuncs * sizeof(TupleDesc));

	totalatts = 0;
	funcno = 0;
	forthree(lc1, funcexprs, lc2, funcnames, lc3, coldeflists)
	{
		Node	   *funcexpr = (Node *) lfirst(lc1);
		char	   *funcname = (char *) lfirst(lc2);
		List	   *coldeflist = (List *) lfirst(lc3);
		RangeTblFunction *rtfunc = makeNode(RangeTblFunction);
		TypeFuncClass functypclass;
		Oid			funcrettype;

		/* Initialize RangeTblFunction node */
		rtfunc->funcexpr = funcexpr;
		rtfunc->funccolnames = NIL;
		rtfunc->funccoltypes = NIL;
		rtfunc->funccoltypmods = NIL;
		rtfunc->funccolcollations = NIL;
		rtfunc->funcparams = NULL;	/* not set until planning */

		/*
		 * Now determine if the function returns a simple or composite type.
		 */
		functypclass = get_expr_result_type(funcexpr,
											&funcrettype,
											&tupdesc);

		/*
		 * A coldeflist is required if the function returns RECORD and hasn't
		 * got a predetermined record type, and is prohibited otherwise.
		 */
		if (coldeflist != NIL)
		{
			if (functypclass != TYPEFUNC_RECORD)
				ereport(ERROR,
						(errcode(ERRCODE_SYNTAX_ERROR),
						 errmsg("a column definition list is only allowed for functions returning \"record\""),
						 parser_errposition(pstate,
											exprLocation((Node *) coldeflist))));
		}
		else
		{
			if (functypclass == TYPEFUNC_RECORD)
				ereport(ERROR,
						(errcode(ERRCODE_SYNTAX_ERROR),
						 errmsg("a column definition list is required for functions returning \"record\""),
						 parser_errposition(pstate, exprLocation(funcexpr))));
		}

		if (functypclass == TYPEFUNC_COMPOSITE ||
			functypclass == TYPEFUNC_COMPOSITE_DOMAIN)
		{
			/* Composite data type, e.g. a table's row type */
			Assert(tupdesc);
		}
		else if (functypclass == TYPEFUNC_SCALAR)
		{
			/* Base data type, i.e. scalar */
			tupdesc = CreateTemplateTupleDesc(1);
			TupleDescInitEntry(tupdesc,
							   (AttrNumber) 1,
							   chooseScalarFunctionAlias(funcexpr, funcname,
														 alias, nfuncs),
							   funcrettype,
							   -1,
							   0);
		}
		else if (functypclass == TYPEFUNC_RECORD)
		{
			ListCell   *col;

			/*
			 * Use the column definition list to construct a tupdesc and fill
			 * in the RangeTblFunction's lists.
			 */
			tupdesc = CreateTemplateTupleDesc(list_length(coldeflist));
			i = 1;
			foreach(col, coldeflist)
			{
				ColumnDef  *n = (ColumnDef *) lfirst(col);
				char	   *attrname;
				Oid			attrtype;
				int32		attrtypmod;
				Oid			attrcollation;

				attrname = n->colname;
				if (n->typeName->setof)
					ereport(ERROR,
							(errcode(ERRCODE_INVALID_TABLE_DEFINITION),
							 errmsg("column \"%s\" cannot be declared SETOF",
									attrname),
							 parser_errposition(pstate, n->location)));
				typenameTypeIdAndMod(pstate, n->typeName,
									 &attrtype, &attrtypmod);
				attrcollation = GetColumnDefCollation(pstate, n, attrtype);
				TupleDescInitEntry(tupdesc,
								   (AttrNumber) i,
								   attrname,
								   attrtype,
								   attrtypmod,
								   0);
				TupleDescInitEntryCollation(tupdesc,
											(AttrNumber) i,
											attrcollation);
				rtfunc->funccolnames = lappend(rtfunc->funccolnames,
											   makeString(pstrdup(attrname)));
				rtfunc->funccoltypes = lappend_oid(rtfunc->funccoltypes,
												   attrtype);
				rtfunc->funccoltypmods = lappend_int(rtfunc->funccoltypmods,
													 attrtypmod);
				rtfunc->funccolcollations = lappend_oid(rtfunc->funccolcollations,
														attrcollation);

				i++;
			}

			/*
			 * Ensure that the coldeflist defines a legal set of names (no
			 * duplicates, but we needn't worry about system column names) and
			 * datatypes.  Although we mostly can't allow pseudo-types, it
			 * seems safe to allow RECORD and RECORD[], since values within
			 * those type classes are self-identifying at runtime, and the
			 * coldeflist doesn't represent anything that will be visible to
			 * other sessions.
			 */
			CheckAttributeNamesTypes(tupdesc, RELKIND_COMPOSITE_TYPE,
									 CHKATYPE_ANYRECORD);
		}
		else
			ereport(ERROR,
					(errcode(ERRCODE_DATATYPE_MISMATCH),
					 errmsg("function \"%s\" in FROM has unsupported return type %s",
							funcname, format_type_be(funcrettype)),
					 parser_errposition(pstate, exprLocation(funcexpr))));

		/* Finish off the RangeTblFunction and add it to the RTE's list */
		rtfunc->funccolcount = tupdesc->natts;
		rte->functions = lappend(rte->functions, rtfunc);

		/* Save the tupdesc for use below */
		functupdescs[funcno] = tupdesc;
		totalatts += tupdesc->natts;
		funcno++;
	}

	/*
	 * If there's more than one function, or we want an ordinality column, we
	 * have to produce a merged tupdesc.
	 */
	if (nfuncs > 1 || rangefunc->ordinality)
	{
		if (rangefunc->ordinality)
			totalatts++;

		/* Merge the tuple descs of each function into a composite one */
		tupdesc = CreateTemplateTupleDesc(totalatts);
		natts = 0;
		for (i = 0; i < nfuncs; i++)
		{
			for (j = 1; j <= functupdescs[i]->natts; j++)
				TupleDescCopyEntry(tupdesc, ++natts, functupdescs[i], j);
		}

		/* Add the ordinality column if needed */
		if (rangefunc->ordinality)
			TupleDescInitEntry(tupdesc,
							   (AttrNumber) ++natts,
							   "ordinality",
							   INT8OID,
							   -1,
							   0);

		Assert(natts == totalatts);
	}
	else
	{
		/* We can just use the single function's tupdesc as-is */
		tupdesc = functupdescs[0];
	}

	/* Use the tupdesc while assigning column aliases for the RTE */
	buildRelationAliases(tupdesc, alias, eref);

	/*
	 * Set flags and access permissions.
	 *
	 * Functions are never checked for access rights (at least, not by the RTE
	 * permissions mechanism).
	 */
	rte->lateral = lateral;
	rte->inh = false;			/* never true for functions */
	rte->inFromCl = inFromCl;

	rte->requiredPerms = 0;
	rte->checkAsUser = InvalidOid;
	rte->selectedCols = NULL;
	rte->insertedCols = NULL;
	rte->updatedCols = NULL;
	rte->extraUpdatedCols = NULL;

	/*
	 * Add completed RTE to pstate's range table list, but not to join list
	 * nor namespace --- caller must do that if appropriate.
	 */
	pstate->p_rtable = lappend(pstate->p_rtable, rte);

	return rte;
}

/*
 * Add an entry for a table function to the pstate's range table (p_rtable).
 *
 * This is much like addRangeTableEntry() except that it makes a tablefunc RTE.
 */
RangeTblEntry *
addRangeTableEntryForTableFunc(ParseState *pstate,
							   TableFunc *tf,
							   Alias *alias,
							   bool lateral,
							   bool inFromCl)
{
	RangeTblEntry *rte = makeNode(RangeTblEntry);
	char	   *refname = alias ? alias->aliasname : pstrdup("xmltable");
	Alias	   *eref;
	int			numaliases;

	Assert(pstate != NULL);

	rte->rtekind = RTE_TABLEFUNC;
	rte->relid = InvalidOid;
	rte->subquery = NULL;
	rte->tablefunc = tf;
	rte->coltypes = tf->coltypes;
	rte->coltypmods = tf->coltypmods;
	rte->colcollations = tf->colcollations;
	rte->alias = alias;

	eref = alias ? copyObject(alias) : makeAlias(refname, NIL);
	numaliases = list_length(eref->colnames);

	/* fill in any unspecified alias columns */
	if (numaliases < list_length(tf->colnames))
		eref->colnames = list_concat(eref->colnames,
									 list_copy_tail(tf->colnames, numaliases));

	rte->eref = eref;

	/*
	 * Set flags and access permissions.
	 *
	 * Tablefuncs are never checked for access rights (at least, not by the
	 * RTE permissions mechanism).
	 */
	rte->lateral = lateral;
	rte->inh = false;			/* never true for tablefunc RTEs */
	rte->inFromCl = inFromCl;

	rte->requiredPerms = 0;
	rte->checkAsUser = InvalidOid;
	rte->selectedCols = NULL;
	rte->insertedCols = NULL;
	rte->updatedCols = NULL;
	rte->extraUpdatedCols = NULL;

	/*
	 * Add completed RTE to pstate's range table list, but not to join list
	 * nor namespace --- caller must do that if appropriate.
	 */
	pstate->p_rtable = lappend(pstate->p_rtable, rte);

	return rte;
}

/*
 * Add an entry for a VALUES list to the pstate's range table (p_rtable).
 *
 * This is much like addRangeTableEntry() except that it makes a values RTE.
 */
RangeTblEntry *
addRangeTableEntryForValues(ParseState *pstate,
							List *exprs,
							List *coltypes,
							List *coltypmods,
							List *colcollations,
							Alias *alias,
							bool lateral,
							bool inFromCl)
{
	RangeTblEntry *rte = makeNode(RangeTblEntry);
	char	   *refname = alias ? alias->aliasname : pstrdup("*VALUES*");
	Alias	   *eref;
	int			numaliases;
	int			numcolumns;

	Assert(pstate != NULL);

	rte->rtekind = RTE_VALUES;
	rte->relid = InvalidOid;
	rte->subquery = NULL;
	rte->values_lists = exprs;
	rte->coltypes = coltypes;
	rte->coltypmods = coltypmods;
	rte->colcollations = colcollations;
	rte->alias = alias;

	eref = alias ? copyObject(alias) : makeAlias(refname, NIL);

	/* fill in any unspecified alias columns */
	numcolumns = list_length((List *) linitial(exprs));
	numaliases = list_length(eref->colnames);
	while (numaliases < numcolumns)
	{
		char		attrname[64];

		numaliases++;
		snprintf(attrname, sizeof(attrname), "column%d", numaliases);
		eref->colnames = lappend(eref->colnames,
								 makeString(pstrdup(attrname)));
	}
	if (numcolumns < numaliases)
		ereport(ERROR,
				(errcode(ERRCODE_INVALID_COLUMN_REFERENCE),
				 errmsg("VALUES lists \"%s\" have %d columns available but %d columns specified",
						refname, numcolumns, numaliases)));

	rte->eref = eref;

	/*
	 * Set flags and access permissions.
	 *
	 * Subqueries are never checked for access rights.
	 */
	rte->lateral = lateral;
	rte->inh = false;			/* never true for values RTEs */
	rte->inFromCl = inFromCl;

	rte->requiredPerms = 0;
	rte->checkAsUser = InvalidOid;
	rte->selectedCols = NULL;
	rte->insertedCols = NULL;
	rte->updatedCols = NULL;
	rte->extraUpdatedCols = NULL;

	/*
	 * Add completed RTE to pstate's range table list, but not to join list
	 * nor namespace --- caller must do that if appropriate.
	 */
	pstate->p_rtable = lappend(pstate->p_rtable, rte);

	return rte;
}

/*
 * Add an entry for a join to the pstate's range table (p_rtable).
 *
 * This is much like addRangeTableEntry() except that it makes a join RTE.
 */
RangeTblEntry *
addRangeTableEntryForJoin(ParseState *pstate,
						  List *colnames,
						  JoinType jointype,
						  List *aliasvars,
						  Alias *alias,
						  bool inFromCl)
{
	RangeTblEntry *rte = makeNode(RangeTblEntry);
	Alias	   *eref;
	int			numaliases;

	Assert(pstate != NULL);

	/*
	 * Fail if join has too many columns --- we must be able to reference any
	 * of the columns with an AttrNumber.
	 */
	if (list_length(aliasvars) > MaxAttrNumber)
		ereport(ERROR,
				(errcode(ERRCODE_PROGRAM_LIMIT_EXCEEDED),
				 errmsg("joins can have at most %d columns",
						MaxAttrNumber)));

	rte->rtekind = RTE_JOIN;
	rte->relid = InvalidOid;
	rte->subquery = NULL;
	rte->jointype = jointype;
	rte->joinaliasvars = aliasvars;
	rte->alias = alias;

	eref = alias ? copyObject(alias) : makeAlias("unnamed_join", NIL);
	numaliases = list_length(eref->colnames);

	/* fill in any unspecified alias columns */
	if (numaliases < list_length(colnames))
		eref->colnames = list_concat(eref->colnames,
									 list_copy_tail(colnames, numaliases));

	rte->eref = eref;

	/*
	 * Set flags and access permissions.
	 *
	 * Joins are never checked for access rights.
	 */
	rte->lateral = false;
	rte->inh = false;			/* never true for joins */
	rte->inFromCl = inFromCl;

	rte->requiredPerms = 0;
	rte->checkAsUser = InvalidOid;
	rte->selectedCols = NULL;
	rte->insertedCols = NULL;
	rte->updatedCols = NULL;
	rte->extraUpdatedCols = NULL;

	/*
	 * Add completed RTE to pstate's range table list, but not to join list
	 * nor namespace --- caller must do that if appropriate.
	 */
	pstate->p_rtable = lappend(pstate->p_rtable, rte);

	return rte;
}

/*
 * Add an entry for a CTE reference to the pstate's range table (p_rtable).
 *
 * This is much like addRangeTableEntry() except that it makes a CTE RTE.
 */
RangeTblEntry *
addRangeTableEntryForCTE(ParseState *pstate,
						 CommonTableExpr *cte,
						 Index levelsup,
						 RangeVar *rv,
						 bool inFromCl)
{
	RangeTblEntry *rte = makeNode(RangeTblEntry);
	Alias	   *alias = rv->alias;
	char	   *refname = alias ? alias->aliasname : cte->ctename;
	Alias	   *eref;
	int			numaliases;
	int			varattno;
	ListCell   *lc;

	Assert(pstate != NULL);

	rte->rtekind = RTE_CTE;
	rte->ctename = cte->ctename;
	rte->ctelevelsup = levelsup;

	/* Self-reference if and only if CTE's parse analysis isn't completed */
	rte->self_reference = !IsA(cte->ctequery, Query);
	Assert(cte->cterecursive || !rte->self_reference);
	/* Bump the CTE's refcount if this isn't a self-reference */
	if (!rte->self_reference)
		cte->cterefcount++;

	/*
	 * We throw error if the CTE is INSERT/UPDATE/DELETE without RETURNING.
	 * This won't get checked in case of a self-reference, but that's OK
	 * because data-modifying CTEs aren't allowed to be recursive anyhow.
	 */
	if (IsA(cte->ctequery, Query))
	{
		Query	   *ctequery = (Query *) cte->ctequery;

		if (ctequery->commandType != CMD_SELECT &&
			ctequery->returningList == NIL)
			ereport(ERROR,
					(errcode(ERRCODE_FEATURE_NOT_SUPPORTED),
					 errmsg("WITH query \"%s\" does not have a RETURNING clause",
							cte->ctename),
					 parser_errposition(pstate, rv->location)));
	}

	rte->coltypes = cte->ctecoltypes;
	rte->coltypmods = cte->ctecoltypmods;
	rte->colcollations = cte->ctecolcollations;

	rte->alias = alias;
	if (alias)
		eref = copyObject(alias);
	else
		eref = makeAlias(refname, NIL);
	numaliases = list_length(eref->colnames);

	/* fill in any unspecified alias columns */
	varattno = 0;
	foreach(lc, cte->ctecolnames)
	{
		varattno++;
		if (varattno > numaliases)
			eref->colnames = lappend(eref->colnames, lfirst(lc));
	}
	if (varattno < numaliases)
		ereport(ERROR,
				(errcode(ERRCODE_INVALID_COLUMN_REFERENCE),
				 errmsg("table \"%s\" has %d columns available but %d columns specified",
						refname, varattno, numaliases)));

	rte->eref = eref;

	/*
	 * Set flags and access permissions.
	 *
	 * Subqueries are never checked for access rights.
	 */
	rte->lateral = false;
	rte->inh = false;			/* never true for subqueries */
	rte->inFromCl = inFromCl;

	rte->requiredPerms = 0;
	rte->checkAsUser = InvalidOid;
	rte->selectedCols = NULL;
	rte->insertedCols = NULL;
	rte->updatedCols = NULL;
	rte->extraUpdatedCols = NULL;

	/*
	 * Add completed RTE to pstate's range table list, but not to join list
	 * nor namespace --- caller must do that if appropriate.
	 */
	pstate->p_rtable = lappend(pstate->p_rtable, rte);

	return rte;
}

/*
 * Add an entry for an ephemeral named relation reference to the pstate's
 * range table (p_rtable).
 *
 * It is expected that the RangeVar, which up until now is only known to be an
 * ephemeral named relation, will (in conjunction with the QueryEnvironment in
 * the ParseState), create a RangeTblEntry for a specific *kind* of ephemeral
 * named relation, based on enrtype.
 *
 * This is much like addRangeTableEntry() except that it makes an RTE for an
 * ephemeral named relation.
 */
RangeTblEntry *
addRangeTableEntryForENR(ParseState *pstate,
						 RangeVar *rv,
						 bool inFromCl)
{
	RangeTblEntry *rte = makeNode(RangeTblEntry);
	Alias	   *alias = rv->alias;
	char	   *refname = alias ? alias->aliasname : rv->relname;
	EphemeralNamedRelationMetadata enrmd;
	TupleDesc	tupdesc;
	int			attno;

	Assert(pstate != NULL);
	enrmd = get_visible_ENR(pstate, rv->relname);
	Assert(enrmd != NULL);

	switch (enrmd->enrtype)
	{
		case ENR_NAMED_TUPLESTORE:
			rte->rtekind = RTE_NAMEDTUPLESTORE;
			break;

		default:
			elog(ERROR, "unexpected enrtype: %d", enrmd->enrtype);
			return NULL;		/* for fussy compilers */
	}

	/*
	 * Record dependency on a relation.  This allows plans to be invalidated
	 * if they access transition tables linked to a table that is altered.
	 */
	rte->relid = enrmd->reliddesc;

	/*
	 * Build the list of effective column names using user-supplied aliases
	 * and/or actual column names.
	 */
	tupdesc = ENRMetadataGetTupDesc(enrmd);
	rte->eref = makeAlias(refname, NIL);
	buildRelationAliases(tupdesc, alias, rte->eref);

	/* Record additional data for ENR, including column type info */
	rte->enrname = enrmd->name;
	rte->enrtuples = enrmd->enrtuples;
	rte->coltypes = NIL;
	rte->coltypmods = NIL;
	rte->colcollations = NIL;
	for (attno = 1; attno <= tupdesc->natts; ++attno)
	{
		Form_pg_attribute att = TupleDescAttr(tupdesc, attno - 1);

		if (att->attisdropped)
		{
			/* Record zeroes for a dropped column */
			rte->coltypes = lappend_oid(rte->coltypes, InvalidOid);
			rte->coltypmods = lappend_int(rte->coltypmods, 0);
			rte->colcollations = lappend_oid(rte->colcollations, InvalidOid);
		}
		else
		{
			/* Let's just make sure we can tell this isn't dropped */
			if (att->atttypid == InvalidOid)
				elog(ERROR, "atttypid is invalid for non-dropped column in \"%s\"",
					 rv->relname);
			rte->coltypes = lappend_oid(rte->coltypes, att->atttypid);
			rte->coltypmods = lappend_int(rte->coltypmods, att->atttypmod);
			rte->colcollations = lappend_oid(rte->colcollations,
											 att->attcollation);
		}
	}

	/*
	 * Set flags and access permissions.
	 *
	 * ENRs are never checked for access rights.
	 */
	rte->lateral = false;
	rte->inh = false;			/* never true for ENRs */
	rte->inFromCl = inFromCl;

	rte->requiredPerms = 0;
	rte->checkAsUser = InvalidOid;
	rte->selectedCols = NULL;

	/*
	 * Add completed RTE to pstate's range table list, but not to join list
	 * nor namespace --- caller must do that if appropriate.
	 */
	pstate->p_rtable = lappend(pstate->p_rtable, rte);

	return rte;
}


/*
 * Has the specified refname been selected FOR UPDATE/FOR SHARE?
 *
 * This is used when we have not yet done transformLockingClause, but need
 * to know the correct lock to take during initial opening of relations.
 *
 * Note: we pay no attention to whether it's FOR UPDATE vs FOR SHARE,
 * since the table-level lock is the same either way.
 */
bool
isLockedRefname(ParseState *pstate, const char *refname)
{
	ListCell   *l;

	/*
	 * If we are in a subquery specified as locked FOR UPDATE/SHARE from
	 * parent level, then act as though there's a generic FOR UPDATE here.
	 */
	if (pstate->p_locked_from_parent)
		return true;

	foreach(l, pstate->p_locking_clause)
	{
		LockingClause *lc = (LockingClause *) lfirst(l);

		if (lc->lockedRels == NIL)
		{
			/* all tables used in query */
			return true;
		}
		else
		{
			/* just the named tables */
			ListCell   *l2;

			foreach(l2, lc->lockedRels)
			{
				RangeVar   *thisrel = (RangeVar *) lfirst(l2);

				if (strcmp(refname, thisrel->relname) == 0)
					return true;
			}
		}
	}
	return false;
}

/*
 * Add the given RTE as a top-level entry in the pstate's join list
 * and/or namespace list.  (We assume caller has checked for any
 * namespace conflicts.)  The RTE is always marked as unconditionally
 * visible, that is, not LATERAL-only.
 *
 * Note: some callers know that they can find the new ParseNamespaceItem
 * at the end of the pstate->p_namespace list.  This is a bit ugly but not
 * worth complicating this function's signature for.
 */
void
addRTEtoQuery(ParseState *pstate, RangeTblEntry *rte,
			  bool addToJoinList,
			  bool addToRelNameSpace, bool addToVarNameSpace)
{
	if (addToJoinList)
	{
		int			rtindex = RTERangeTablePosn(pstate, rte, NULL);
		RangeTblRef *rtr = makeNode(RangeTblRef);

		rtr->rtindex = rtindex;
		pstate->p_joinlist = lappend(pstate->p_joinlist, rtr);
	}
	if (addToRelNameSpace || addToVarNameSpace)
	{
		ParseNamespaceItem *nsitem;

		nsitem = (ParseNamespaceItem *) palloc(sizeof(ParseNamespaceItem));
		nsitem->p_rte = rte;
		nsitem->p_rel_visible = addToRelNameSpace;
		nsitem->p_cols_visible = addToVarNameSpace;
		nsitem->p_lateral_only = false;
		nsitem->p_lateral_ok = true;
		pstate->p_namespace = lappend(pstate->p_namespace, nsitem);
	}
}

/*
 * expandRTE -- expand the columns of a rangetable entry
 *
 * This creates lists of an RTE's column names (aliases if provided, else
 * real names) and Vars for each column.  Only user columns are considered.
 * If include_dropped is false then dropped columns are omitted from the
 * results.  If include_dropped is true then empty strings and NULL constants
 * (not Vars!) are returned for dropped columns.
 *
 * rtindex, sublevels_up, and location are the varno, varlevelsup, and location
 * values to use in the created Vars.  Ordinarily rtindex should match the
 * actual position of the RTE in its rangetable.
 *
 * The output lists go into *colnames and *colvars.
 * If only one of the two kinds of output list is needed, pass NULL for the
 * output pointer for the unwanted one.
 */
void
expandRTE(RangeTblEntry *rte, int rtindex, int sublevels_up,
		  int location, bool include_dropped,
		  List **colnames, List **colvars)
{
	int			varattno;

	if (colnames)
		*colnames = NIL;
	if (colvars)
		*colvars = NIL;

	switch (rte->rtekind)
	{
		case RTE_RELATION:
			/* Ordinary relation RTE */
			expandRelation(rte->relid, rte->eref,
						   rtindex, sublevels_up, location,
						   include_dropped, colnames, colvars);
			break;
		case RTE_SUBQUERY:
			{
				/* Subquery RTE */
				ListCell   *aliasp_item = list_head(rte->eref->colnames);
				ListCell   *tlistitem;

				varattno = 0;
				foreach(tlistitem, rte->subquery->targetList)
				{
					TargetEntry *te = (TargetEntry *) lfirst(tlistitem);

					if (te->resjunk)
						continue;
					varattno++;
					Assert(varattno == te->resno);

					/*
					 * In scenarios where columns have been added to a view
					 * since the outer query was originally parsed, there can
					 * be more items in the subquery tlist than the outer
					 * query expects.  We should ignore such extra column(s)
					 * --- compare the behavior for composite-returning
					 * functions, in the RTE_FUNCTION case below.
					 */
					if (!aliasp_item)
						break;

					if (colnames)
					{
						char	   *label = strVal(lfirst(aliasp_item));

						*colnames = lappend(*colnames, makeString(pstrdup(label)));
					}

					if (colvars)
					{
						Var		   *varnode;

						varnode = makeVar(rtindex, varattno,
										  exprType((Node *) te->expr),
										  exprTypmod((Node *) te->expr),
										  exprCollation((Node *) te->expr),
										  sublevels_up);
						varnode->location = location;

						*colvars = lappend(*colvars, varnode);
					}

					aliasp_item = lnext(rte->eref->colnames, aliasp_item);
				}
			}
			break;
		case RTE_FUNCTION:
			{
				/* Function RTE */
				int			atts_done = 0;
				ListCell   *lc;

				foreach(lc, rte->functions)
				{
					RangeTblFunction *rtfunc = (RangeTblFunction *) lfirst(lc);
					TypeFuncClass functypclass;
					Oid			funcrettype;
					TupleDesc	tupdesc;

					functypclass = get_expr_result_type(rtfunc->funcexpr,
														&funcrettype,
														&tupdesc);
					if (functypclass == TYPEFUNC_COMPOSITE ||
						functypclass == TYPEFUNC_COMPOSITE_DOMAIN)
					{
						/* Composite data type, e.g. a table's row type */
						Assert(tupdesc);
						expandTupleDesc(tupdesc, rte->eref,
										rtfunc->funccolcount, atts_done,
										rtindex, sublevels_up, location,
										include_dropped, colnames, colvars, false);
					}
					else if (functypclass == TYPEFUNC_SCALAR)
					{
						/* Base data type, i.e. scalar */
						if (colnames)
							*colnames = lappend(*colnames,
												list_nth(rte->eref->colnames,
														 atts_done));

						if (colvars)
						{
							Var		   *varnode;

							varnode = makeVar(rtindex, atts_done + 1,
											  funcrettype, -1,
											  exprCollation(rtfunc->funcexpr),
											  sublevels_up);
							varnode->location = location;

							*colvars = lappend(*colvars, varnode);
						}
					}
					else if (functypclass == TYPEFUNC_RECORD)
					{
						if (colnames)
						{
							List	   *namelist;

							/* extract appropriate subset of column list */
							namelist = list_copy_tail(rte->eref->colnames,
													  atts_done);
							namelist = list_truncate(namelist,
													 rtfunc->funccolcount);
							*colnames = list_concat(*colnames, namelist);
						}

						if (colvars)
						{
							ListCell   *l1;
							ListCell   *l2;
							ListCell   *l3;
							int			attnum = atts_done;

							forthree(l1, rtfunc->funccoltypes,
									 l2, rtfunc->funccoltypmods,
									 l3, rtfunc->funccolcollations)
							{
								Oid			attrtype = lfirst_oid(l1);
								int32		attrtypmod = lfirst_int(l2);
								Oid			attrcollation = lfirst_oid(l3);
								Var		   *varnode;

								attnum++;
								varnode = makeVar(rtindex,
												  attnum,
												  attrtype,
												  attrtypmod,
												  attrcollation,
												  sublevels_up);
								varnode->location = location;
								*colvars = lappend(*colvars, varnode);
							}
						}
					}
					else
					{
						/* addRangeTableEntryForFunction should've caught this */
						elog(ERROR, "function in FROM has unsupported return type");
					}
					atts_done += rtfunc->funccolcount;
				}

				/* Append the ordinality column if any */
				if (rte->funcordinality)
				{
					if (colnames)
						*colnames = lappend(*colnames,
											llast(rte->eref->colnames));

					if (colvars)
					{
						Var		   *varnode = makeVar(rtindex,
													  atts_done + 1,
													  INT8OID,
													  -1,
													  InvalidOid,
													  sublevels_up);

						*colvars = lappend(*colvars, varnode);
					}
				}
			}
			break;
		case RTE_JOIN:
			{
				/* Join RTE */
				ListCell   *colname;
				ListCell   *aliasvar;

				Assert(list_length(rte->eref->colnames) == list_length(rte->joinaliasvars));

				varattno = 0;
				forboth(colname, rte->eref->colnames, aliasvar, rte->joinaliasvars)
				{
					Node	   *avar = (Node *) lfirst(aliasvar);

					varattno++;

					/*
					 * During ordinary parsing, there will never be any
					 * deleted columns in the join; but we have to check since
					 * this routine is also used by the rewriter, and joins
					 * found in stored rules might have join columns for
					 * since-deleted columns.  This will be signaled by a null
					 * pointer in the alias-vars list.
					 */
					if (avar == NULL)
					{
						if (include_dropped)
						{
							if (colnames)
								*colnames = lappend(*colnames,
													makeString(pstrdup("")));
							if (colvars)
							{
								/*
								 * Can't use join's column type here (it might
								 * be dropped!); but it doesn't really matter
								 * what type the Const claims to be.
								 */
								*colvars = lappend(*colvars,
												   makeNullConst(INT4OID, -1,
																 InvalidOid));
							}
						}
						continue;
					}

					if (colnames)
					{
						char	   *label = strVal(lfirst(colname));

						*colnames = lappend(*colnames,
											makeString(pstrdup(label)));
					}

					if (colvars)
					{
						Var		   *varnode;

						varnode = makeVar(rtindex, varattno,
										  exprType(avar),
										  exprTypmod(avar),
										  exprCollation(avar),
										  sublevels_up);
						varnode->location = location;

						*colvars = lappend(*colvars, varnode);
					}
				}
			}
			break;
		case RTE_TABLEFUNC:
		case RTE_VALUES:
		case RTE_CTE:
		case RTE_NAMEDTUPLESTORE:
			{
				/* Tablefunc, Values, CTE, or ENR RTE */
				ListCell   *aliasp_item = list_head(rte->eref->colnames);
				ListCell   *lct;
				ListCell   *lcm;
				ListCell   *lcc;

				varattno = 0;
				forthree(lct, rte->coltypes,
						 lcm, rte->coltypmods,
						 lcc, rte->colcollations)
				{
					Oid			coltype = lfirst_oid(lct);
					int32		coltypmod = lfirst_int(lcm);
					Oid			colcoll = lfirst_oid(lcc);

					varattno++;

					if (colnames)
					{
						/* Assume there is one alias per output column */
						if (OidIsValid(coltype))
						{
							char	   *label = strVal(lfirst(aliasp_item));

							*colnames = lappend(*colnames,
												makeString(pstrdup(label)));
						}
						else if (include_dropped)
							*colnames = lappend(*colnames,
												makeString(pstrdup("")));

						aliasp_item = lnext(rte->eref->colnames, aliasp_item);
					}

					if (colvars)
					{
						if (OidIsValid(coltype))
						{
							Var		   *varnode;

							varnode = makeVar(rtindex, varattno,
											  coltype, coltypmod, colcoll,
											  sublevels_up);
							varnode->location = location;

							*colvars = lappend(*colvars, varnode);
						}
						else if (include_dropped)
						{
							/*
							 * It doesn't really matter what type the Const
							 * claims to be.
							 */
							*colvars = lappend(*colvars,
											   makeNullConst(INT4OID, -1,
															 InvalidOid));
						}
					}
				}
			}
			break;
		case RTE_RESULT:
			/* These expose no columns, so nothing to do */
			break;
		default:
			elog(ERROR, "unrecognized RTE kind: %d", (int) rte->rtekind);
	}
}

/*
 * expandRelation -- expandRTE subroutine
 */
static void
expandRelation(Oid relid, Alias *eref, int rtindex, int sublevels_up,
			   int location, bool include_dropped,
			   List **colnames, List **colvars)
{
	Relation	rel;

	/* Get the tupledesc and turn it over to expandTupleDesc */
	rel = relation_open(relid, AccessShareLock);
	expandTupleDesc(rel->rd_att, eref, rel->rd_att->natts, 0,
					rtindex, sublevels_up,
					location, include_dropped,
					colnames, colvars, RelationIsIVM(rel));
	relation_close(rel, AccessShareLock);
}

static bool
isIvmColumn(const char *s)
{
	return (strncmp(s, "__ivm_", 6) == 0); 
}

/*
 * expandTupleDesc -- expandRTE subroutine
 *
 * Generate names and/or Vars for the first "count" attributes of the tupdesc,
 * and append them to colnames/colvars.  "offset" is added to the varattno
 * that each Var would otherwise have, and we also skip the first "offset"
 * entries in eref->colnames.  (These provisions allow use of this code for
 * an individual composite-returning function in an RTE_FUNCTION RTE.)
 */
static void
expandTupleDesc(TupleDesc tupdesc, Alias *eref, int count, int offset,
				int rtindex, int sublevels_up,
				int location, bool include_dropped,
				List **colnames, List **colvars, bool is_ivm)
{
	ListCell   *aliascell;
	int			varattno;

	aliascell = (offset < list_length(eref->colnames)) ?
		list_nth_cell(eref->colnames, offset) : NULL;

	Assert(count <= tupdesc->natts);
	for (varattno = 0; varattno < count; varattno++)
	{
		Form_pg_attribute attr = TupleDescAttr(tupdesc, varattno);

		if (is_ivm && isIvmColumn(NameStr(attr->attname)) && !MatViewIncrementalMaintenanceIsEnabled())
			continue;

		if (attr->attisdropped)
		{
			if (include_dropped)
			{
				if (colnames)
					*colnames = lappend(*colnames, makeString(pstrdup("")));
				if (colvars)
				{
					/*
					 * can't use atttypid here, but it doesn't really matter
					 * what type the Const claims to be.
					 */
					*colvars = lappend(*colvars,
									   makeNullConst(INT4OID, -1, InvalidOid));
				}
			}
			if (aliascell)
				aliascell = lnext(eref->colnames, aliascell);
			continue;
		}

		if (colnames)
		{
			char	   *label;

			if (aliascell)
			{
				label = strVal(lfirst(aliascell));
				aliascell = lnext(eref->colnames, aliascell);
			}
			else
			{
				/* If we run out of aliases, use the underlying name */
				label = NameStr(attr->attname);
			}
			*colnames = lappend(*colnames, makeString(pstrdup(label)));
		}

		if (colvars)
		{
			Var		   *varnode;

			varnode = makeVar(rtindex, varattno + offset + 1,
							  attr->atttypid, attr->atttypmod,
							  attr->attcollation,
							  sublevels_up);
			varnode->location = location;

			*colvars = lappend(*colvars, varnode);
		}
	}
}

/*
 * expandRelAttrs -
 *	  Workhorse for "*" expansion: produce a list of targetentries
 *	  for the attributes of the RTE
 *
 * As with expandRTE, rtindex/sublevels_up determine the varno/varlevelsup
 * fields of the Vars produced, and location sets their location.
 * pstate->p_next_resno determines the resnos assigned to the TLEs.
 * The referenced columns are marked as requiring SELECT access.
 */
List *
expandRelAttrs(ParseState *pstate, RangeTblEntry *rte,
			   int rtindex, int sublevels_up, int location)
{
	List	   *names,
			   *vars;
	ListCell   *name,
			   *var;
	List	   *te_list = NIL;

	expandRTE(rte, rtindex, sublevels_up, location, false,
			  &names, &vars);

	/*
	 * Require read access to the table.  This is normally redundant with the
	 * markVarForSelectPriv calls below, but not if the table has zero
	 * columns.
	 */
	rte->requiredPerms |= ACL_SELECT;

	forboth(name, names, var, vars)
	{
		char	   *label = strVal(lfirst(name));
		Var		   *varnode = (Var *) lfirst(var);
		TargetEntry *te;

		te = makeTargetEntry((Expr *) varnode,
							 (AttrNumber) pstate->p_next_resno++,
							 label,
							 false);
		te_list = lappend(te_list, te);

		/* Require read access to each column */
		markVarForSelectPriv(pstate, varnode, rte);
	}

	Assert(name == NULL && var == NULL);	/* lists not the same length? */

	return te_list;
}

/*
 * get_rte_attribute_name
 *		Get an attribute name from a RangeTblEntry
 *
 * This is unlike get_attname() because we use aliases if available.
 * In particular, it will work on an RTE for a subselect or join, whereas
 * get_attname() only works on real relations.
 *
 * "*" is returned if the given attnum is InvalidAttrNumber --- this case
 * occurs when a Var represents a whole tuple of a relation.
 */
char *
get_rte_attribute_name(RangeTblEntry *rte, AttrNumber attnum)
{
	if (attnum == InvalidAttrNumber)
		return "*";

	/*
	 * If there is a user-written column alias, use it.
	 */
	if (rte->alias &&
		attnum > 0 && attnum <= list_length(rte->alias->colnames))
		return strVal(list_nth(rte->alias->colnames, attnum - 1));

	/*
	 * If the RTE is a relation, go to the system catalogs not the
	 * eref->colnames list.  This is a little slower but it will give the
	 * right answer if the column has been renamed since the eref list was
	 * built (which can easily happen for rules).
	 */
	if (rte->rtekind == RTE_RELATION)
		return get_attname(rte->relid, attnum, false);

	/*
	 * Otherwise use the column name from eref.  There should always be one.
	 */
	if (attnum > 0 && attnum <= list_length(rte->eref->colnames))
		return strVal(list_nth(rte->eref->colnames, attnum - 1));

	/* else caller gave us a bogus attnum */
	elog(ERROR, "invalid attnum %d for rangetable entry %s",
		 attnum, rte->eref->aliasname);
	return NULL;				/* keep compiler quiet */
}

/*
 * get_rte_attribute_type
 *		Get attribute type/typmod/collation information from a RangeTblEntry
 */
void
get_rte_attribute_type(RangeTblEntry *rte, AttrNumber attnum,
					   Oid *vartype, int32 *vartypmod, Oid *varcollid)
{
	switch (rte->rtekind)
	{
		case RTE_RELATION:
			{
				/* Plain relation RTE --- get the attribute's type info */
				HeapTuple	tp;
				Form_pg_attribute att_tup;

				tp = SearchSysCache2(ATTNUM,
									 ObjectIdGetDatum(rte->relid),
									 Int16GetDatum(attnum));
				if (!HeapTupleIsValid(tp))	/* shouldn't happen */
					elog(ERROR, "cache lookup failed for attribute %d of relation %u",
						 attnum, rte->relid);
				att_tup = (Form_pg_attribute) GETSTRUCT(tp);

				/*
				 * If dropped column, pretend it ain't there.  See notes in
				 * scanRTEForColumn.
				 */
				if (att_tup->attisdropped)
					ereport(ERROR,
							(errcode(ERRCODE_UNDEFINED_COLUMN),
							 errmsg("column \"%s\" of relation \"%s\" does not exist",
									NameStr(att_tup->attname),
									get_rel_name(rte->relid))));
				*vartype = att_tup->atttypid;
				*vartypmod = att_tup->atttypmod;
				*varcollid = att_tup->attcollation;
				ReleaseSysCache(tp);
			}
			break;
		case RTE_SUBQUERY:
			{
				/* Subselect RTE --- get type info from subselect's tlist */
				TargetEntry *te = get_tle_by_resno(rte->subquery->targetList,
												   attnum);

				if (te == NULL || te->resjunk)
					elog(ERROR, "subquery %s does not have attribute %d",
						 rte->eref->aliasname, attnum);
				*vartype = exprType((Node *) te->expr);
				*vartypmod = exprTypmod((Node *) te->expr);
				*varcollid = exprCollation((Node *) te->expr);
			}
			break;
		case RTE_FUNCTION:
			{
				/* Function RTE */
				ListCell   *lc;
				int			atts_done = 0;

				/* Identify which function covers the requested column */
				foreach(lc, rte->functions)
				{
					RangeTblFunction *rtfunc = (RangeTblFunction *) lfirst(lc);

					if (attnum > atts_done &&
						attnum <= atts_done + rtfunc->funccolcount)
					{
						TypeFuncClass functypclass;
						Oid			funcrettype;
						TupleDesc	tupdesc;

						attnum -= atts_done;	/* now relative to this func */
						functypclass = get_expr_result_type(rtfunc->funcexpr,
															&funcrettype,
															&tupdesc);

						if (functypclass == TYPEFUNC_COMPOSITE ||
							functypclass == TYPEFUNC_COMPOSITE_DOMAIN)
						{
							/* Composite data type, e.g. a table's row type */
							Form_pg_attribute att_tup;

							Assert(tupdesc);
							Assert(attnum <= tupdesc->natts);
							att_tup = TupleDescAttr(tupdesc, attnum - 1);

							/*
							 * If dropped column, pretend it ain't there.  See
							 * notes in scanRTEForColumn.
							 */
							if (att_tup->attisdropped)
								ereport(ERROR,
										(errcode(ERRCODE_UNDEFINED_COLUMN),
										 errmsg("column \"%s\" of relation \"%s\" does not exist",
												NameStr(att_tup->attname),
												rte->eref->aliasname)));
							*vartype = att_tup->atttypid;
							*vartypmod = att_tup->atttypmod;
							*varcollid = att_tup->attcollation;
						}
						else if (functypclass == TYPEFUNC_SCALAR)
						{
							/* Base data type, i.e. scalar */
							*vartype = funcrettype;
							*vartypmod = -1;
							*varcollid = exprCollation(rtfunc->funcexpr);
						}
						else if (functypclass == TYPEFUNC_RECORD)
						{
							*vartype = list_nth_oid(rtfunc->funccoltypes,
													attnum - 1);
							*vartypmod = list_nth_int(rtfunc->funccoltypmods,
													  attnum - 1);
							*varcollid = list_nth_oid(rtfunc->funccolcollations,
													  attnum - 1);
						}
						else
						{
							/*
							 * addRangeTableEntryForFunction should've caught
							 * this
							 */
							elog(ERROR, "function in FROM has unsupported return type");
						}
						return;
					}
					atts_done += rtfunc->funccolcount;
				}

				/* If we get here, must be looking for the ordinality column */
				if (rte->funcordinality && attnum == atts_done + 1)
				{
					*vartype = INT8OID;
					*vartypmod = -1;
					*varcollid = InvalidOid;
					return;
				}

				/* this probably can't happen ... */
				ereport(ERROR,
						(errcode(ERRCODE_UNDEFINED_COLUMN),
						 errmsg("column %d of relation \"%s\" does not exist",
								attnum,
								rte->eref->aliasname)));
			}
			break;
		case RTE_JOIN:
			{
				/*
				 * Join RTE --- get type info from join RTE's alias variable
				 */
				Node	   *aliasvar;

				Assert(attnum > 0 && attnum <= list_length(rte->joinaliasvars));
				aliasvar = (Node *) list_nth(rte->joinaliasvars, attnum - 1);
				Assert(aliasvar != NULL);
				*vartype = exprType(aliasvar);
				*vartypmod = exprTypmod(aliasvar);
				*varcollid = exprCollation(aliasvar);
			}
			break;
		case RTE_TABLEFUNC:
		case RTE_VALUES:
		case RTE_CTE:
		case RTE_NAMEDTUPLESTORE:
			{
				/*
				 * tablefunc, VALUES, CTE, or ENR RTE --- get type info from
				 * lists in the RTE
				 */
				Assert(attnum > 0 && attnum <= list_length(rte->coltypes));
				*vartype = list_nth_oid(rte->coltypes, attnum - 1);
				*vartypmod = list_nth_int(rte->coltypmods, attnum - 1);
				*varcollid = list_nth_oid(rte->colcollations, attnum - 1);

				/* For ENR, better check for dropped column */
				if (!OidIsValid(*vartype))
					ereport(ERROR,
							(errcode(ERRCODE_UNDEFINED_COLUMN),
							 errmsg("column %d of relation \"%s\" does not exist",
									attnum,
									rte->eref->aliasname)));
			}
			break;
		case RTE_RESULT:
			/* this probably can't happen ... */
			ereport(ERROR,
					(errcode(ERRCODE_UNDEFINED_COLUMN),
					 errmsg("column %d of relation \"%s\" does not exist",
							attnum,
							rte->eref->aliasname)));
			break;
		default:
			elog(ERROR, "unrecognized RTE kind: %d", (int) rte->rtekind);
	}
}

/*
 * get_rte_attribute_is_dropped
 *		Check whether attempted attribute ref is to a dropped column
 */
bool
get_rte_attribute_is_dropped(RangeTblEntry *rte, AttrNumber attnum)
{
	bool		result;

	switch (rte->rtekind)
	{
		case RTE_RELATION:
			{
				/*
				 * Plain relation RTE --- get the attribute's catalog entry
				 */
				HeapTuple	tp;
				Form_pg_attribute att_tup;

				tp = SearchSysCache2(ATTNUM,
									 ObjectIdGetDatum(rte->relid),
									 Int16GetDatum(attnum));
				if (!HeapTupleIsValid(tp))	/* shouldn't happen */
					elog(ERROR, "cache lookup failed for attribute %d of relation %u",
						 attnum, rte->relid);
				att_tup = (Form_pg_attribute) GETSTRUCT(tp);
				result = att_tup->attisdropped;
				ReleaseSysCache(tp);
			}
			break;
		case RTE_SUBQUERY:
		case RTE_TABLEFUNC:
		case RTE_VALUES:
		case RTE_CTE:

			/*
			 * Subselect, Table Functions, Values, CTE RTEs never have dropped
			 * columns
			 */
			result = false;
			break;
		case RTE_NAMEDTUPLESTORE:
			{
				/* Check dropped-ness by testing for valid coltype */
				if (attnum <= 0 ||
					attnum > list_length(rte->coltypes))
					elog(ERROR, "invalid varattno %d", attnum);
				result = !OidIsValid((list_nth_oid(rte->coltypes, attnum - 1)));
			}
			break;
		case RTE_JOIN:
			{
				/*
				 * A join RTE would not have dropped columns when constructed,
				 * but one in a stored rule might contain columns that were
				 * dropped from the underlying tables, if said columns are
				 * nowhere explicitly referenced in the rule.  This will be
				 * signaled to us by a null pointer in the joinaliasvars list.
				 */
				Var		   *aliasvar;

				if (attnum <= 0 ||
					attnum > list_length(rte->joinaliasvars))
					elog(ERROR, "invalid varattno %d", attnum);
				aliasvar = (Var *) list_nth(rte->joinaliasvars, attnum - 1);

				result = (aliasvar == NULL);
			}
			break;
		case RTE_FUNCTION:
			{
				/* Function RTE */
				ListCell   *lc;
				int			atts_done = 0;

				/*
				 * Dropped attributes are only possible with functions that
				 * return named composite types.  In such a case we have to
				 * look up the result type to see if it currently has this
				 * column dropped.  So first, loop over the funcs until we
				 * find the one that covers the requested column.
				 */
				foreach(lc, rte->functions)
				{
					RangeTblFunction *rtfunc = (RangeTblFunction *) lfirst(lc);

					if (attnum > atts_done &&
						attnum <= atts_done + rtfunc->funccolcount)
					{
						TupleDesc	tupdesc;

						tupdesc = get_expr_result_tupdesc(rtfunc->funcexpr,
														  true);
						if (tupdesc)
						{
							/* Composite data type, e.g. a table's row type */
							Form_pg_attribute att_tup;

							Assert(tupdesc);
							Assert(attnum - atts_done <= tupdesc->natts);
							att_tup = TupleDescAttr(tupdesc,
													attnum - atts_done - 1);
							return att_tup->attisdropped;
						}
						/* Otherwise, it can't have any dropped columns */
						return false;
					}
					atts_done += rtfunc->funccolcount;
				}

				/* If we get here, must be looking for the ordinality column */
				if (rte->funcordinality && attnum == atts_done + 1)
					return false;

				/* this probably can't happen ... */
				ereport(ERROR,
						(errcode(ERRCODE_UNDEFINED_COLUMN),
						 errmsg("column %d of relation \"%s\" does not exist",
								attnum,
								rte->eref->aliasname)));
				result = false; /* keep compiler quiet */
			}
			break;
		case RTE_RESULT:
			/* this probably can't happen ... */
			ereport(ERROR,
					(errcode(ERRCODE_UNDEFINED_COLUMN),
					 errmsg("column %d of relation \"%s\" does not exist",
							attnum,
							rte->eref->aliasname)));
			result = false;		/* keep compiler quiet */
			break;
		default:
			elog(ERROR, "unrecognized RTE kind: %d", (int) rte->rtekind);
			result = false;		/* keep compiler quiet */
	}

	return result;
}

/*
 * Given a targetlist and a resno, return the matching TargetEntry
 *
 * Returns NULL if resno is not present in list.
 *
 * Note: we need to search, rather than just indexing with list_nth(),
 * because not all tlists are sorted by resno.
 */
TargetEntry *
get_tle_by_resno(List *tlist, AttrNumber resno)
{
	ListCell   *l;

	foreach(l, tlist)
	{
		TargetEntry *tle = (TargetEntry *) lfirst(l);

		if (tle->resno == resno)
			return tle;
	}
	return NULL;
}

/*
 * Given a Query and rangetable index, return relation's RowMarkClause if any
 *
 * Returns NULL if relation is not selected FOR UPDATE/SHARE
 */
RowMarkClause *
get_parse_rowmark(Query *qry, Index rtindex)
{
	ListCell   *l;

	foreach(l, qry->rowMarks)
	{
		RowMarkClause *rc = (RowMarkClause *) lfirst(l);

		if (rc->rti == rtindex)
			return rc;
	}
	return NULL;
}

/*
 *	given relation and att name, return attnum of variable
 *
 *	Returns InvalidAttrNumber if the attr doesn't exist (or is dropped).
 *
 *	This should only be used if the relation is already
 *	table_open()'ed.  Use the cache version get_attnum()
 *	for access to non-opened relations.
 */
int
attnameAttNum(Relation rd, const char *attname, bool sysColOK)
{
	int			i;

	for (i = 0; i < RelationGetNumberOfAttributes(rd); i++)
	{
		Form_pg_attribute att = TupleDescAttr(rd->rd_att, i);

		if (namestrcmp(&(att->attname), attname) == 0 && !att->attisdropped)
			return i + 1;
	}

	if (sysColOK)
	{
		if ((i = specialAttNum(attname)) != InvalidAttrNumber)
			return i;
	}

	/* on failure */
	return InvalidAttrNumber;
}

/* specialAttNum()
 *
 * Check attribute name to see if it is "special", e.g. "xmin".
 * - thomas 2000-02-07
 *
 * Note: this only discovers whether the name could be a system attribute.
 * Caller needs to ensure that it really is an attribute of the rel.
 */
static int
specialAttNum(const char *attname)
{
	const FormData_pg_attribute *sysatt;

	sysatt = SystemAttributeByName(attname);
	if (sysatt != NULL)
		return sysatt->attnum;
	return InvalidAttrNumber;
}


/*
 * given attribute id, return name of that attribute
 *
 *	This should only be used if the relation is already
 *	table_open()'ed.  Use the cache version get_atttype()
 *	for access to non-opened relations.
 */
const NameData *
attnumAttName(Relation rd, int attid)
{
	if (attid <= 0)
	{
		const FormData_pg_attribute *sysatt;

		sysatt = SystemAttributeDefinition(attid);
		return &sysatt->attname;
	}
	if (attid > rd->rd_att->natts)
		elog(ERROR, "invalid attribute number %d", attid);
	return &TupleDescAttr(rd->rd_att, attid - 1)->attname;
}

/*
 * given attribute id, return type of that attribute
 *
 *	This should only be used if the relation is already
 *	table_open()'ed.  Use the cache version get_atttype()
 *	for access to non-opened relations.
 */
Oid
attnumTypeId(Relation rd, int attid)
{
	if (attid <= 0)
	{
		const FormData_pg_attribute *sysatt;

		sysatt = SystemAttributeDefinition(attid);
		return sysatt->atttypid;
	}
	if (attid > rd->rd_att->natts)
		elog(ERROR, "invalid attribute number %d", attid);
	return TupleDescAttr(rd->rd_att, attid - 1)->atttypid;
}

/*
 * given attribute id, return collation of that attribute
 *
 *	This should only be used if the relation is already table_open()'ed.
 */
Oid
attnumCollationId(Relation rd, int attid)
{
	if (attid <= 0)
	{
		/* All system attributes are of noncollatable types. */
		return InvalidOid;
	}
	if (attid > rd->rd_att->natts)
		elog(ERROR, "invalid attribute number %d", attid);
	return TupleDescAttr(rd->rd_att, attid - 1)->attcollation;
}

/*
 * Generate a suitable error about a missing RTE.
 *
 * Since this is a very common type of error, we work rather hard to
 * produce a helpful message.
 */
void
errorMissingRTE(ParseState *pstate, RangeVar *relation)
{
	RangeTblEntry *rte;
	int			sublevels_up;
	const char *badAlias = NULL;

	/*
	 * Check to see if there are any potential matches in the query's
	 * rangetable.  (Note: cases involving a bad schema name in the RangeVar
	 * will throw error immediately here.  That seems OK.)
	 */
	rte = searchRangeTableForRel(pstate, relation);

	/*
	 * If we found a match that has an alias and the alias is visible in the
	 * namespace, then the problem is probably use of the relation's real name
	 * instead of its alias, ie "SELECT foo.* FROM foo f". This mistake is
	 * common enough to justify a specific hint.
	 *
	 * If we found a match that doesn't meet those criteria, assume the
	 * problem is illegal use of a relation outside its scope, as in the
	 * MySQL-ism "SELECT ... FROM a, b LEFT JOIN c ON (a.x = c.y)".
	 */
	if (rte && rte->alias &&
		strcmp(rte->eref->aliasname, relation->relname) != 0 &&
		refnameRangeTblEntry(pstate, NULL, rte->eref->aliasname,
							 relation->location,
							 &sublevels_up) == rte)
		badAlias = rte->eref->aliasname;

	if (rte)
		ereport(ERROR,
				(errcode(ERRCODE_UNDEFINED_TABLE),
				 errmsg("invalid reference to FROM-clause entry for table \"%s\"",
						relation->relname),
				 (badAlias ?
				  errhint("Perhaps you meant to reference the table alias \"%s\".",
						  badAlias) :
				  errhint("There is an entry for table \"%s\", but it cannot be referenced from this part of the query.",
						  rte->eref->aliasname)),
				 parser_errposition(pstate, relation->location)));
	else
		ereport(ERROR,
				(errcode(ERRCODE_UNDEFINED_TABLE),
				 errmsg("missing FROM-clause entry for table \"%s\"",
						relation->relname),
				 parser_errposition(pstate, relation->location)));
}

/*
 * Generate a suitable error about a missing column.
 *
 * Since this is a very common type of error, we work rather hard to
 * produce a helpful message.
 */
void
errorMissingColumn(ParseState *pstate,
				   const char *relname, const char *colname, int location)
{
	FuzzyAttrMatchState *state;
	char	   *closestfirst = NULL;

	/*
	 * Search the entire rtable looking for possible matches.  If we find one,
	 * emit a hint about it.
	 *
	 * TODO: improve this code (and also errorMissingRTE) to mention using
	 * LATERAL if appropriate.
	 */
	state = searchRangeTableForCol(pstate, relname, colname, location);

	/*
	 * Extract closest col string for best match, if any.
	 *
	 * Infer an exact match referenced despite not being visible from the fact
	 * that an attribute number was not present in state passed back -- this
	 * is what is reported when !closestfirst.  There might also be an exact
	 * match that was qualified with an incorrect alias, in which case
	 * closestfirst will be set (so hint is the same as generic fuzzy case).
	 */
	if (state->rfirst && AttributeNumberIsValid(state->first))
		closestfirst = strVal(list_nth(state->rfirst->eref->colnames,
									   state->first - 1));

	if (!state->rsecond)
	{
		/*
		 * Handle case where there is zero or one column suggestions to hint,
		 * including exact matches referenced but not visible.
		 */
		ereport(ERROR,
				(errcode(ERRCODE_UNDEFINED_COLUMN),
				 relname ?
				 errmsg("column %s.%s does not exist", relname, colname) :
				 errmsg("column \"%s\" does not exist", colname),
				 state->rfirst ? closestfirst ?
				 errhint("Perhaps you meant to reference the column \"%s.%s\".",
						 state->rfirst->eref->aliasname, closestfirst) :
				 errhint("There is a column named \"%s\" in table \"%s\", but it cannot be referenced from this part of the query.",
						 colname, state->rfirst->eref->aliasname) : 0,
				 parser_errposition(pstate, location)));
	}
	else
	{
		/* Handle case where there are two equally useful column hints */
		char	   *closestsecond;

		closestsecond = strVal(list_nth(state->rsecond->eref->colnames,
										state->second - 1));

		ereport(ERROR,
				(errcode(ERRCODE_UNDEFINED_COLUMN),
				 relname ?
				 errmsg("column %s.%s does not exist", relname, colname) :
				 errmsg("column \"%s\" does not exist", colname),
				 errhint("Perhaps you meant to reference the column \"%s.%s\" or the column \"%s.%s\".",
						 state->rfirst->eref->aliasname, closestfirst,
						 state->rsecond->eref->aliasname, closestsecond),
				 parser_errposition(pstate, location)));
	}
}


/*
 * Examine a fully-parsed query, and return true iff any relation underlying
 * the query is a temporary relation (table, view, or materialized view).
 */
bool
isQueryUsingTempRelation(Query *query)
{
	return isQueryUsingTempRelation_walker((Node *) query, NULL);
}

static bool
isQueryUsingTempRelation_walker(Node *node, void *context)
{
	if (node == NULL)
		return false;

	if (IsA(node, Query))
	{
		Query	   *query = (Query *) node;
		ListCell   *rtable;

		foreach(rtable, query->rtable)
		{
			RangeTblEntry *rte = lfirst(rtable);

			if (rte->rtekind == RTE_RELATION)
			{
				Relation	rel = table_open(rte->relid, AccessShareLock);
				char		relpersistence = rel->rd_rel->relpersistence;

				table_close(rel, AccessShareLock);
				if (relpersistence == RELPERSISTENCE_TEMP)
					return true;
			}
		}

		return query_tree_walker(query,
								 isQueryUsingTempRelation_walker,
								 context,
								 QTW_IGNORE_JOINALIASES);
	}

	return expression_tree_walker(node,
								  isQueryUsingTempRelation_walker,
								  context);
}<|MERGE_RESOLUTION|>--- conflicted
+++ resolved
@@ -37,11 +37,8 @@
 #include "utils/syscache.h"
 #include "utils/varlena.h"
 
-<<<<<<< HEAD
 #include "commands/matview.h"
 
-=======
->>>>>>> 112caf90
 #define MAX_FUZZY_DISTANCE				3
 
 static RangeTblEntry *scanNameSpaceForRefname(ParseState *pstate,
