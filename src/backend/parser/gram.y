--- conflicted
+++ resolved
@@ -4130,15 +4130,9 @@
 		CREATE OptNoLog incremental MATERIALIZED VIEW create_mv_target AS SelectStmt opt_with_data
 				{
 					CreateTableAsStmt *ctas = makeNode(CreateTableAsStmt);
-<<<<<<< HEAD
 					ctas->query = $8;
 					ctas->into = $6;
-					ctas->relkind = OBJECT_MATVIEW;
-=======
-					ctas->query = $7;
-					ctas->into = $5;
 					ctas->objtype = OBJECT_MATVIEW;
->>>>>>> 45fdc973
 					ctas->is_select_into = false;
 					ctas->if_not_exists = false;
 					/* cram additional flags into the IntoClause */
@@ -4150,15 +4144,9 @@
 		| CREATE OptNoLog incremental MATERIALIZED VIEW IF_P NOT EXISTS create_mv_target AS SelectStmt opt_with_data
 				{
 					CreateTableAsStmt *ctas = makeNode(CreateTableAsStmt);
-<<<<<<< HEAD
 					ctas->query = $11;
 					ctas->into = $9;
-					ctas->relkind = OBJECT_MATVIEW;
-=======
-					ctas->query = $10;
-					ctas->into = $8;
 					ctas->objtype = OBJECT_MATVIEW;
->>>>>>> 45fdc973
 					ctas->is_select_into = false;
 					ctas->if_not_exists = true;
 					/* cram additional flags into the IntoClause */
