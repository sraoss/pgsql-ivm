--- conflicted
+++ resolved
@@ -10718,17 +10718,6 @@
 
 		datadirpathlen = strlen(DataDir);
 
-<<<<<<< HEAD
-		/*
-		 * Report that we are now estimating the total backup size if we're
-		 * streaming base backup as requested by pg_basebackup
-		 */
-		if (tablespaces)
-			pgstat_progress_update_param(PROGRESS_BASEBACKUP_PHASE,
-										 PROGRESS_BASEBACKUP_PHASE_ESTIMATE_BACKUP_SIZE);
-
-=======
->>>>>>> 45fdc973
 		/* Collect information about all tablespaces */
 		tblspcdir = AllocateDir("pg_tblspc");
 		while ((de = ReadDir(tblspcdir, "pg_tblspc")) != NULL)
