--- conflicted
+++ resolved
@@ -1687,11 +1687,7 @@
 				 * To avoid deadlocks, we'd better drop the leaf page lock
 				 * before going further.
 				 */
-<<<<<<< HEAD
-				LockBuffer(leafbuf, BUFFER_LOCK_UNLOCK);
-=======
 				_bt_unlockbuf(rel, leafbuf);
->>>>>>> 45fdc973
 
 				/*
 				 * Check that the left sibling of leafbuf (if any) is not
@@ -1710,11 +1706,6 @@
 				itup_key->pivotsearch = true;
 				stack = _bt_search(rel, itup_key, &sleafbuf, BT_READ, NULL);
 				/* won't need a second lock or pin on leafbuf */
-<<<<<<< HEAD
-				Assert(leafblkno == BufferGetBlockNumber(sleafbuf) ||
-					   !itup_key->heapkeyspace);
-=======
->>>>>>> 45fdc973
 				_bt_relbuf(rel, sleafbuf);
 
 				/*
@@ -1722,10 +1713,6 @@
 				 * within _bt_mark_page_halfdead.  We must do it that way
 				 * because it's possible that leafbuf can no longer be
 				 * deleted.  We need to recheck.
-<<<<<<< HEAD
-				 */
-				LockBuffer(leafbuf, BT_WRITE);
-=======
 				 *
 				 * Note: We can't simply hold on to the sleafbuf lock instead,
 				 * because it's barely possible that sleafbuf is not the same
@@ -1737,7 +1724,6 @@
 				 * leafbuf, but not to the right of leafbuf.)
 				 */
 				_bt_lockbuf(rel, leafbuf, BT_WRITE);
->>>>>>> 45fdc973
 				continue;
 			}
 
@@ -1863,14 +1849,8 @@
 	 * Before attempting to lock the parent page, check that the right sibling
 	 * is not in half-dead state.  A half-dead right sibling would have no
 	 * downlink in the parent, which would be highly confusing later when we
-<<<<<<< HEAD
-	 * delete the downlink that follows the leafbuf page's downlink.  It would
-	 * fail the "right sibling of target page is also the next child in parent
-	 * page" cross-check below.
-=======
 	 * delete the downlink.  It would fail the "right sibling of target page
 	 * is also the next child in parent page" cross-check below.
->>>>>>> 45fdc973
 	 */
 	if (_bt_rightsib_halfdeadflag(rel, leafrightsib))
 	{
@@ -2029,7 +2009,6 @@
 
 /*
  * Second stage of page deletion.
-<<<<<<< HEAD
  *
  * Unlinks a single page (in the subtree undergoing deletion) from its
  * siblings.  Also marks the page deleted.
@@ -2040,18 +2019,6 @@
  * leaf page is deleted in the last call here.  Note that the leaf page itself
  * is often the initial top parent page.
  *
-=======
- *
- * Unlinks a single page (in the subtree undergoing deletion) from its
- * siblings.  Also marks the page deleted.
- *
- * To get rid of the whole subtree, including the leaf page itself, call here
- * until the leaf page is deleted.  The original "top parent" established in
- * the first stage of deletion is deleted in the first call here, while the
- * leaf page is deleted in the last call here.  Note that the leaf page itself
- * is often the initial top parent page.
- *
->>>>>>> 45fdc973
  * Returns 'false' if the page could not be unlinked (shouldn't happen).  If
  * the right sibling of the current target page is empty, *rightsib_empty is
  * set to true, allowing caller to delete the target's right sibling page in
