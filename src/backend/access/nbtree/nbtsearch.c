/*-------------------------------------------------------------------------
 *
 * nbtsearch.c
 *	  Search code for postgres btrees.
 *
 *
 * Portions Copyright (c) 1996-2020, PostgreSQL Global Development Group
 * Portions Copyright (c) 1994, Regents of the University of California
 *
 * IDENTIFICATION
 *	  src/backend/access/nbtree/nbtsearch.c
 *
 *-------------------------------------------------------------------------
 */

#include "postgres.h"

#include "access/nbtree.h"
#include "access/relscan.h"
#include "miscadmin.h"
#include "pgstat.h"
#include "storage/predicate.h"
#include "utils/lsyscache.h"
#include "utils/rel.h"


static void _bt_drop_lock_and_maybe_pin(IndexScanDesc scan, BTScanPos sp);
static OffsetNumber _bt_binsrch(Relation rel, BTScanInsert key, Buffer buf);
static int	_bt_binsrch_posting(BTScanInsert key, Page page,
								OffsetNumber offnum);
static bool _bt_readpage(IndexScanDesc scan, ScanDirection dir,
						 OffsetNumber offnum);
static void _bt_saveitem(BTScanOpaque so, int itemIndex,
						 OffsetNumber offnum, IndexTuple itup);
static int	_bt_setuppostingitems(BTScanOpaque so, int itemIndex,
								  OffsetNumber offnum, ItemPointer heapTid,
								  IndexTuple itup);
static inline void _bt_savepostingitem(BTScanOpaque so, int itemIndex,
									   OffsetNumber offnum,
									   ItemPointer heapTid, int tupleOffset);
static bool _bt_steppage(IndexScanDesc scan, ScanDirection dir);
static bool _bt_readnextpage(IndexScanDesc scan, BlockNumber blkno, ScanDirection dir);
static bool _bt_parallel_readpage(IndexScanDesc scan, BlockNumber blkno,
								  ScanDirection dir);
static Buffer _bt_walk_left(Relation rel, Buffer buf, Snapshot snapshot);
static bool _bt_endpoint(IndexScanDesc scan, ScanDirection dir);
static inline void _bt_initialize_more_data(BTScanOpaque so, ScanDirection dir);


/*
 *	_bt_drop_lock_and_maybe_pin()
 *
 * Unlock the buffer; and if it is safe to release the pin, do that, too.  It
 * is safe if the scan is using an MVCC snapshot and the index is WAL-logged.
 * This will prevent vacuum from stalling in a blocked state trying to read a
 * page when a cursor is sitting on it -- at least in many important cases.
 *
 * Set the buffer to invalid if the pin is released, since the buffer may be
 * re-used.  If we need to go back to this block (for example, to apply
 * LP_DEAD hints) we must get a fresh reference to the buffer.  Hopefully it
 * will remain in shared memory for as long as it takes to scan the index
 * buffer page.
 */
static void
_bt_drop_lock_and_maybe_pin(IndexScanDesc scan, BTScanPos sp)
{
	_bt_unlockbuf(scan->indexRelation, sp->buf);

	if (IsMVCCSnapshot(scan->xs_snapshot) &&
		RelationNeedsWAL(scan->indexRelation) &&
		!scan->xs_want_itup)
	{
		ReleaseBuffer(sp->buf);
		sp->buf = InvalidBuffer;
	}
}

/*
 *	_bt_search() -- Search the tree for a particular scankey,
 *		or more precisely for the first leaf page it could be on.
 *
 * The passed scankey is an insertion-type scankey (see nbtree/README),
 * but it can omit the rightmost column(s) of the index.
 *
 * Return value is a stack of parent-page pointers (i.e. there is no entry for
 * the leaf level/page).  *bufP is set to the address of the leaf-page buffer,
 * which is locked and pinned.  No locks are held on the parent pages,
 * however!
 *
 * If the snapshot parameter is not NULL, "old snapshot" checking will take
 * place during the descent through the tree.  This is not needed when
 * positioning for an insert or delete, so NULL is used for those cases.
 *
 * The returned buffer is locked according to access parameter.  Additionally,
 * access = BT_WRITE will allow an empty root page to be created and returned.
 * When access = BT_READ, an empty index will result in *bufP being set to
 * InvalidBuffer.  Also, in BT_WRITE mode, any incomplete splits encountered
 * during the search will be finished.
 */
BTStack
_bt_search(Relation rel, BTScanInsert key, Buffer *bufP, int access,
		   Snapshot snapshot)
{
	BTStack		stack_in = NULL;
	int			page_access = BT_READ;

	/* Get the root page to start with */
	*bufP = _bt_getroot(rel, access);

	/* If index is empty and access = BT_READ, no root page is created. */
	if (!BufferIsValid(*bufP))
		return (BTStack) NULL;

	/* Loop iterates once per level descended in the tree */
	for (;;)
	{
		Page		page;
		BTPageOpaque opaque;
		OffsetNumber offnum;
		ItemId		itemid;
		IndexTuple	itup;
		BlockNumber child;
		BTStack		new_stack;

		/*
		 * Race -- the page we just grabbed may have split since we read its
		 * downlink in its parent page (or the metapage).  If it has, we may
		 * need to move right to its new sibling.  Do that.
		 *
		 * In write-mode, allow _bt_moveright to finish any incomplete splits
		 * along the way.  Strictly speaking, we'd only need to finish an
		 * incomplete split on the leaf page we're about to insert to, not on
		 * any of the upper levels (internal pages with incomplete splits are
		 * also taken care of in _bt_getstackbuf).  But this is a good
		 * opportunity to finish splits of internal pages too.
		 */
		*bufP = _bt_moveright(rel, key, *bufP, (access == BT_WRITE), stack_in,
							  page_access, snapshot);

		/* if this is a leaf page, we're done */
		page = BufferGetPage(*bufP);
		opaque = (BTPageOpaque) PageGetSpecialPointer(page);
		if (P_ISLEAF(opaque))
			break;

		/*
		 * Find the appropriate pivot tuple on this page.  Its downlink points
		 * to the child page that we're about to descend to.
		 */
		offnum = _bt_binsrch(rel, key, *bufP);
		itemid = PageGetItemId(page, offnum);
		itup = (IndexTuple) PageGetItem(page, itemid);
		Assert(BTreeTupleIsPivot(itup) || !key->heapkeyspace);
		child = BTreeTupleGetDownLink(itup);

		/*
<<<<<<< HEAD
		 * We need to save the location of the pivot tuple we chose in the
		 * parent page on a stack.  If we need to split a page, we'll use the
		 * stack to work back up to its parent page.  If caller ends up
		 * splitting a page one level down, it usually ends up inserting a new
		 * pivot tuple/downlink immediately after the location recorded here.
=======
		 * We need to save the location of the pivot tuple we chose in a new
		 * stack entry for this page/level.  If caller ends up splitting a
		 * page one level down, it usually ends up inserting a new pivot
		 * tuple/downlink immediately after the location recorded here.
>>>>>>> 45fdc973
		 */
		new_stack = (BTStack) palloc(sizeof(BTStackData));
		new_stack->bts_blkno = BufferGetBlockNumber(*bufP);
		new_stack->bts_offset = offnum;
		new_stack->bts_parent = stack_in;

		/*
		 * Page level 1 is lowest non-leaf page level prior to leaves.  So, if
		 * we're on the level 1 and asked to lock leaf page in write mode,
		 * then lock next page in write mode, because it must be a leaf.
		 */
		if (opaque->btpo.level == 1 && access == BT_WRITE)
			page_access = BT_WRITE;

		/* drop the read lock on the page, then acquire one on its child */
		*bufP = _bt_relandgetbuf(rel, *bufP, child, page_access);

		/* okay, all set to move down a level */
		stack_in = new_stack;
	}

	/*
	 * If we're asked to lock leaf in write mode, but didn't manage to, then
	 * relock.  This should only happen when the root page is a leaf page (and
	 * the only page in the index other than the metapage).
	 */
	if (access == BT_WRITE && page_access == BT_READ)
	{
		/* trade in our read lock for a write lock */
		_bt_unlockbuf(rel, *bufP);
		_bt_lockbuf(rel, *bufP, BT_WRITE);

		/*
		 * Race -- the leaf page may have split after we dropped the read lock
		 * but before we acquired a write lock.  If it has, we may need to
		 * move right to its new sibling.  Do that.
		 */
		*bufP = _bt_moveright(rel, key, *bufP, true, stack_in, BT_WRITE,
							  snapshot);
	}

	return stack_in;
}

/*
 *	_bt_moveright() -- move right in the btree if necessary.
 *
 * When we follow a pointer to reach a page, it is possible that
 * the page has changed in the meanwhile.  If this happens, we're
 * guaranteed that the page has "split right" -- that is, that any
 * data that appeared on the page originally is either on the page
 * or strictly to the right of it.
 *
 * This routine decides whether or not we need to move right in the
 * tree by examining the high key entry on the page.  If that entry is
 * strictly less than the scankey, or <= the scankey in the
 * key.nextkey=true case, then we followed the wrong link and we need
 * to move right.
 *
 * The passed insertion-type scankey can omit the rightmost column(s) of the
 * index. (see nbtree/README)
 *
 * When key.nextkey is false (the usual case), we are looking for the first
 * item >= key.  When key.nextkey is true, we are looking for the first item
 * strictly greater than key.
 *
 * If forupdate is true, we will attempt to finish any incomplete splits
 * that we encounter.  This is required when locking a target page for an
 * insertion, because we don't allow inserting on a page before the split
 * is completed.  'stack' is only used if forupdate is true.
 *
 * On entry, we have the buffer pinned and a lock of the type specified by
 * 'access'.  If we move right, we release the buffer and lock and acquire
 * the same on the right sibling.  Return value is the buffer we stop at.
 *
 * If the snapshot parameter is not NULL, "old snapshot" checking will take
 * place during the descent through the tree.  This is not needed when
 * positioning for an insert or delete, so NULL is used for those cases.
 */
Buffer
_bt_moveright(Relation rel,
			  BTScanInsert key,
			  Buffer buf,
			  bool forupdate,
			  BTStack stack,
			  int access,
			  Snapshot snapshot)
{
	Page		page;
	BTPageOpaque opaque;
	int32		cmpval;

	/*
	 * When nextkey = false (normal case): if the scan key that brought us to
	 * this page is > the high key stored on the page, then the page has split
	 * and we need to move right.  (pg_upgrade'd !heapkeyspace indexes could
	 * have some duplicates to the right as well as the left, but that's
	 * something that's only ever dealt with on the leaf level, after
	 * _bt_search has found an initial leaf page.)
	 *
	 * When nextkey = true: move right if the scan key is >= page's high key.
	 * (Note that key.scantid cannot be set in this case.)
	 *
	 * The page could even have split more than once, so scan as far as
	 * needed.
	 *
	 * We also have to move right if we followed a link that brought us to a
	 * dead page.
	 */
	cmpval = key->nextkey ? 0 : 1;

	for (;;)
	{
		page = BufferGetPage(buf);
		TestForOldSnapshot(snapshot, rel, page);
		opaque = (BTPageOpaque) PageGetSpecialPointer(page);

		if (P_RIGHTMOST(opaque))
			break;

		/*
		 * Finish any incomplete splits we encounter along the way.
		 */
		if (forupdate && P_INCOMPLETE_SPLIT(opaque))
		{
			BlockNumber blkno = BufferGetBlockNumber(buf);

			/* upgrade our lock if necessary */
			if (access == BT_READ)
			{
				_bt_unlockbuf(rel, buf);
				_bt_lockbuf(rel, buf, BT_WRITE);
			}

			if (P_INCOMPLETE_SPLIT(opaque))
				_bt_finish_split(rel, buf, stack);
			else
				_bt_relbuf(rel, buf);

			/* re-acquire the lock in the right mode, and re-check */
			buf = _bt_getbuf(rel, blkno, access);
			continue;
		}

		if (P_IGNORE(opaque) || _bt_compare(rel, key, page, P_HIKEY) >= cmpval)
		{
			/* step right one page */
			buf = _bt_relandgetbuf(rel, buf, opaque->btpo_next, access);
			continue;
		}
		else
			break;
	}

	if (P_IGNORE(opaque))
		elog(ERROR, "fell off the end of index \"%s\"",
			 RelationGetRelationName(rel));

	return buf;
}

/*
 *	_bt_binsrch() -- Do a binary search for a key on a particular page.
 *
 * On a leaf page, _bt_binsrch() returns the OffsetNumber of the first
 * key >= given scankey, or > scankey if nextkey is true.  (NOTE: in
 * particular, this means it is possible to return a value 1 greater than the
 * number of keys on the page, if the scankey is > all keys on the page.)
 *
 * On an internal (non-leaf) page, _bt_binsrch() returns the OffsetNumber
 * of the last key < given scankey, or last key <= given scankey if nextkey
 * is true.  (Since _bt_compare treats the first data key of such a page as
 * minus infinity, there will be at least one key < scankey, so the result
 * always points at one of the keys on the page.)  This key indicates the
 * right place to descend to be sure we find all leaf keys >= given scankey
 * (or leaf keys > given scankey when nextkey is true).
 *
 * This procedure is not responsible for walking right, it just examines
 * the given page.  _bt_binsrch() has no lock or refcount side effects
 * on the buffer.
 */
static OffsetNumber
_bt_binsrch(Relation rel,
			BTScanInsert key,
			Buffer buf)
{
	Page		page;
	BTPageOpaque opaque;
	OffsetNumber low,
				high;
	int32		result,
				cmpval;

	page = BufferGetPage(buf);
	opaque = (BTPageOpaque) PageGetSpecialPointer(page);

	/* Requesting nextkey semantics while using scantid seems nonsensical */
	Assert(!key->nextkey || key->scantid == NULL);
	/* scantid-set callers must use _bt_binsrch_insert() on leaf pages */
	Assert(!P_ISLEAF(opaque) || key->scantid == NULL);

	low = P_FIRSTDATAKEY(opaque);
	high = PageGetMaxOffsetNumber(page);

	/*
	 * If there are no keys on the page, return the first available slot. Note
	 * this covers two cases: the page is really empty (no keys), or it
	 * contains only a high key.  The latter case is possible after vacuuming.
	 * This can never happen on an internal page, however, since they are
	 * never empty (an internal page must have children).
	 */
	if (unlikely(high < low))
		return low;

	/*
	 * Binary search to find the first key on the page >= scan key, or first
	 * key > scankey when nextkey is true.
	 *
	 * For nextkey=false (cmpval=1), the loop invariant is: all slots before
	 * 'low' are < scan key, all slots at or after 'high' are >= scan key.
	 *
	 * For nextkey=true (cmpval=0), the loop invariant is: all slots before
	 * 'low' are <= scan key, all slots at or after 'high' are > scan key.
	 *
	 * We can fall out when high == low.
	 */
	high++;						/* establish the loop invariant for high */

	cmpval = key->nextkey ? 0 : 1;	/* select comparison value */

	while (high > low)
	{
		OffsetNumber mid = low + ((high - low) / 2);

		/* We have low <= mid < high, so mid points at a real slot */

		result = _bt_compare(rel, key, page, mid);

		if (result >= cmpval)
			low = mid + 1;
		else
			high = mid;
	}

	/*
	 * At this point we have high == low, but be careful: they could point
	 * past the last slot on the page.
	 *
	 * On a leaf page, we always return the first key >= scan key (resp. >
	 * scan key), which could be the last slot + 1.
	 */
	if (P_ISLEAF(opaque))
		return low;

	/*
	 * On a non-leaf page, return the last key < scan key (resp. <= scan key).
	 * There must be one if _bt_compare() is playing by the rules.
	 */
	Assert(low > P_FIRSTDATAKEY(opaque));

	return OffsetNumberPrev(low);
}

/*
 *
 *	_bt_binsrch_insert() -- Cacheable, incremental leaf page binary search.
 *
 * Like _bt_binsrch(), but with support for caching the binary search
 * bounds.  Only used during insertion, and only on the leaf page that it
 * looks like caller will insert tuple on.  Exclusive-locked and pinned
 * leaf page is contained within insertstate.
 *
 * Caches the bounds fields in insertstate so that a subsequent call can
 * reuse the low and strict high bounds of original binary search.  Callers
 * that use these fields directly must be prepared for the case where low
 * and/or stricthigh are not on the same page (one or both exceed maxoff
 * for the page).  The case where there are no items on the page (high <
 * low) makes bounds invalid.
 *
 * Caller is responsible for invalidating bounds when it modifies the page
 * before calling here a second time, and for dealing with posting list
 * tuple matches (callers can use insertstate's postingoff field to
 * determine which existing heap TID will need to be replaced by a posting
 * list split).
 */
OffsetNumber
_bt_binsrch_insert(Relation rel, BTInsertState insertstate)
{
	BTScanInsert key = insertstate->itup_key;
	Page		page;
	BTPageOpaque opaque;
	OffsetNumber low,
				high,
				stricthigh;
	int32		result,
				cmpval;

	page = BufferGetPage(insertstate->buf);
	opaque = (BTPageOpaque) PageGetSpecialPointer(page);

	Assert(P_ISLEAF(opaque));
	Assert(!key->nextkey);
	Assert(insertstate->postingoff == 0);

	if (!insertstate->bounds_valid)
	{
		/* Start new binary search */
		low = P_FIRSTDATAKEY(opaque);
		high = PageGetMaxOffsetNumber(page);
	}
	else
	{
		/* Restore result of previous binary search against same page */
		low = insertstate->low;
		high = insertstate->stricthigh;
	}

	/* If there are no keys on the page, return the first available slot */
	if (unlikely(high < low))
	{
		/* Caller can't reuse bounds */
		insertstate->low = InvalidOffsetNumber;
		insertstate->stricthigh = InvalidOffsetNumber;
		insertstate->bounds_valid = false;
		return low;
	}

	/*
	 * Binary search to find the first key on the page >= scan key. (nextkey
	 * is always false when inserting).
	 *
	 * The loop invariant is: all slots before 'low' are < scan key, all slots
	 * at or after 'high' are >= scan key.  'stricthigh' is > scan key, and is
	 * maintained to save additional search effort for caller.
	 *
	 * We can fall out when high == low.
	 */
	if (!insertstate->bounds_valid)
		high++;					/* establish the loop invariant for high */
	stricthigh = high;			/* high initially strictly higher */

	cmpval = 1;					/* !nextkey comparison value */

	while (high > low)
	{
		OffsetNumber mid = low + ((high - low) / 2);

		/* We have low <= mid < high, so mid points at a real slot */

		result = _bt_compare(rel, key, page, mid);

		if (result >= cmpval)
			low = mid + 1;
		else
		{
			high = mid;
			if (result != 0)
				stricthigh = high;
		}

		/*
		 * If tuple at offset located by binary search is a posting list whose
		 * TID range overlaps with caller's scantid, perform posting list
		 * binary search to set postingoff for caller.  Caller must split the
		 * posting list when postingoff is set.  This should happen
		 * infrequently.
		 */
		if (unlikely(result == 0 && key->scantid != NULL))
			insertstate->postingoff = _bt_binsrch_posting(key, page, mid);
	}

	/*
	 * On a leaf page, a binary search always returns the first key >= scan
	 * key (at least in !nextkey case), which could be the last slot + 1. This
	 * is also the lower bound of cached search.
	 *
	 * stricthigh may also be the last slot + 1, which prevents caller from
	 * using bounds directly, but is still useful to us if we're called a
	 * second time with cached bounds (cached low will be < stricthigh when
	 * that happens).
	 */
	insertstate->low = low;
	insertstate->stricthigh = stricthigh;
	insertstate->bounds_valid = true;

	return low;
}

/*----------
 *	_bt_binsrch_posting() -- posting list binary search.
 *
 * Helper routine for _bt_binsrch_insert().
 *
 * Returns offset into posting list where caller's scantid belongs.
 *----------
 */
static int
_bt_binsrch_posting(BTScanInsert key, Page page, OffsetNumber offnum)
{
	IndexTuple	itup;
	ItemId		itemid;
	int			low,
				high,
				mid,
				res;

	/*
	 * If this isn't a posting tuple, then the index must be corrupt (if it is
	 * an ordinary non-pivot tuple then there must be an existing tuple with a
	 * heap TID that equals inserter's new heap TID/scantid).  Defensively
	 * check that tuple is a posting list tuple whose posting list range
	 * includes caller's scantid.
	 *
	 * (This is also needed because contrib/amcheck's rootdescend option needs
	 * to be able to relocate a non-pivot tuple using _bt_binsrch_insert().)
	 */
	itemid = PageGetItemId(page, offnum);
	itup = (IndexTuple) PageGetItem(page, itemid);
	if (!BTreeTupleIsPosting(itup))
		return 0;

	Assert(key->heapkeyspace && key->allequalimage);

	/*
	 * In the event that posting list tuple has LP_DEAD bit set, indicate this
	 * to _bt_binsrch_insert() caller by returning -1, a sentinel value.  A
	 * second call to _bt_binsrch_insert() can take place when its caller has
	 * removed the dead item.
	 */
	if (ItemIdIsDead(itemid))
		return -1;

	/* "high" is past end of posting list for loop invariant */
	low = 0;
	high = BTreeTupleGetNPosting(itup);
	Assert(high >= 2);

	while (high > low)
	{
		mid = low + ((high - low) / 2);
		res = ItemPointerCompare(key->scantid,
								 BTreeTupleGetPostingN(itup, mid));

		if (res > 0)
			low = mid + 1;
		else if (res < 0)
			high = mid;
		else
			return mid;
	}

	/* Exact match not found */
	return low;
}

/*----------
 *	_bt_compare() -- Compare insertion-type scankey to tuple on a page.
 *
 *	page/offnum: location of btree item to be compared to.
 *
 *		This routine returns:
 *			<0 if scankey < tuple at offnum;
 *			 0 if scankey == tuple at offnum;
 *			>0 if scankey > tuple at offnum.
 *
 * NULLs in the keys are treated as sortable values.  Therefore
 * "equality" does not necessarily mean that the item should be returned
 * to the caller as a matching key.  Similarly, an insertion scankey
 * with its scantid set is treated as equal to a posting tuple whose TID
 * range overlaps with their scantid.  There generally won't be a
 * matching TID in the posting tuple, which caller must handle
 * themselves (e.g., by splitting the posting list tuple).
 *
 * CRUCIAL NOTE: on a non-leaf page, the first data key is assumed to be
 * "minus infinity": this routine will always claim it is less than the
 * scankey.  The actual key value stored is explicitly truncated to 0
 * attributes (explicitly minus infinity) with version 3+ indexes, but
 * that isn't relied upon.  This allows us to implement the Lehman and
 * Yao convention that the first down-link pointer is before the first
 * key.  See backend/access/nbtree/README for details.
 *----------
 */
int32
_bt_compare(Relation rel,
			BTScanInsert key,
			Page page,
			OffsetNumber offnum)
{
	TupleDesc	itupdesc = RelationGetDescr(rel);
	BTPageOpaque opaque = (BTPageOpaque) PageGetSpecialPointer(page);
	IndexTuple	itup;
	ItemPointer heapTid;
	ScanKey		scankey;
	int			ncmpkey;
	int			ntupatts;
	int32		result;

	Assert(_bt_check_natts(rel, key->heapkeyspace, page, offnum));
	Assert(key->keysz <= IndexRelationGetNumberOfKeyAttributes(rel));
	Assert(key->heapkeyspace || key->scantid == NULL);

	/*
	 * Force result ">" if target item is first data item on an internal page
	 * --- see NOTE above.
	 */
	if (!P_ISLEAF(opaque) && offnum == P_FIRSTDATAKEY(opaque))
		return 1;

	itup = (IndexTuple) PageGetItem(page, PageGetItemId(page, offnum));
	ntupatts = BTreeTupleGetNAtts(itup, rel);

	/*
	 * The scan key is set up with the attribute number associated with each
	 * term in the key.  It is important that, if the index is multi-key, the
	 * scan contain the first k key attributes, and that they be in order.  If
	 * you think about how multi-key ordering works, you'll understand why
	 * this is.
	 *
	 * We don't test for violation of this condition here, however.  The
	 * initial setup for the index scan had better have gotten it right (see
	 * _bt_first).
	 */

	ncmpkey = Min(ntupatts, key->keysz);
	Assert(key->heapkeyspace || ncmpkey == key->keysz);
	Assert(!BTreeTupleIsPosting(itup) || key->allequalimage);
	scankey = key->scankeys;
	for (int i = 1; i <= ncmpkey; i++)
	{
		Datum		datum;
		bool		isNull;

		datum = index_getattr(itup, scankey->sk_attno, itupdesc, &isNull);

		if (scankey->sk_flags & SK_ISNULL)	/* key is NULL */
		{
			if (isNull)
				result = 0;		/* NULL "=" NULL */
			else if (scankey->sk_flags & SK_BT_NULLS_FIRST)
				result = -1;	/* NULL "<" NOT_NULL */
			else
				result = 1;		/* NULL ">" NOT_NULL */
		}
		else if (isNull)		/* key is NOT_NULL and item is NULL */
		{
			if (scankey->sk_flags & SK_BT_NULLS_FIRST)
				result = 1;		/* NOT_NULL ">" NULL */
			else
				result = -1;	/* NOT_NULL "<" NULL */
		}
		else
		{
			/*
			 * The sk_func needs to be passed the index value as left arg and
			 * the sk_argument as right arg (they might be of different
			 * types).  Since it is convenient for callers to think of
			 * _bt_compare as comparing the scankey to the index item, we have
			 * to flip the sign of the comparison result.  (Unless it's a DESC
			 * column, in which case we *don't* flip the sign.)
			 */
			result = DatumGetInt32(FunctionCall2Coll(&scankey->sk_func,
													 scankey->sk_collation,
													 datum,
													 scankey->sk_argument));

			if (!(scankey->sk_flags & SK_BT_DESC))
				INVERT_COMPARE_RESULT(result);
		}

		/* if the keys are unequal, return the difference */
		if (result != 0)
			return result;

		scankey++;
	}

	/*
	 * All non-truncated attributes (other than heap TID) were found to be
	 * equal.  Treat truncated attributes as minus infinity when scankey has a
	 * key attribute value that would otherwise be compared directly.
	 *
	 * Note: it doesn't matter if ntupatts includes non-key attributes;
	 * scankey won't, so explicitly excluding non-key attributes isn't
	 * necessary.
	 */
	if (key->keysz > ntupatts)
		return 1;

	/*
	 * Use the heap TID attribute and scantid to try to break the tie.  The
	 * rules are the same as any other key attribute -- only the
	 * representation differs.
	 */
	heapTid = BTreeTupleGetHeapTID(itup);
	if (key->scantid == NULL)
	{
		/*
		 * Most searches have a scankey that is considered greater than a
		 * truncated pivot tuple if and when the scankey has equal values for
		 * attributes up to and including the least significant untruncated
		 * attribute in tuple.
		 *
		 * For example, if an index has the minimum two attributes (single
		 * user key attribute, plus heap TID attribute), and a page's high key
		 * is ('foo', -inf), and scankey is ('foo', <omitted>), the search
		 * will not descend to the page to the left.  The search will descend
		 * right instead.  The truncated attribute in pivot tuple means that
		 * all non-pivot tuples on the page to the left are strictly < 'foo',
		 * so it isn't necessary to descend left.  In other words, search
		 * doesn't have to descend left because it isn't interested in a match
		 * that has a heap TID value of -inf.
		 *
		 * However, some searches (pivotsearch searches) actually require that
		 * we descend left when this happens.  -inf is treated as a possible
		 * match for omitted scankey attribute(s).  This is needed by page
		 * deletion, which must re-find leaf pages that are targets for
		 * deletion using their high keys.
		 *
		 * Note: the heap TID part of the test ensures that scankey is being
		 * compared to a pivot tuple with one or more truncated key
		 * attributes.
		 *
		 * Note: pg_upgrade'd !heapkeyspace indexes must always descend to the
		 * left here, since they have no heap TID attribute (and cannot have
		 * any -inf key values in any case, since truncation can only remove
		 * non-key attributes).  !heapkeyspace searches must always be
		 * prepared to deal with matches on both sides of the pivot once the
		 * leaf level is reached.
		 */
		if (key->heapkeyspace && !key->pivotsearch &&
			key->keysz == ntupatts && heapTid == NULL)
			return 1;

		/* All provided scankey arguments found to be equal */
		return 0;
	}

	/*
	 * Treat truncated heap TID as minus infinity, since scankey has a key
	 * attribute value (scantid) that would otherwise be compared directly
	 */
	Assert(key->keysz == IndexRelationGetNumberOfKeyAttributes(rel));
	if (heapTid == NULL)
		return 1;

	/*
	 * Scankey must be treated as equal to a posting list tuple if its scantid
	 * value falls within the range of the posting list.  In all other cases
	 * there can only be a single heap TID value, which is compared directly
	 * with scantid.
	 */
	Assert(ntupatts >= IndexRelationGetNumberOfKeyAttributes(rel));
	result = ItemPointerCompare(key->scantid, heapTid);
	if (result <= 0 || !BTreeTupleIsPosting(itup))
		return result;
	else
	{
		result = ItemPointerCompare(key->scantid,
									BTreeTupleGetMaxHeapTID(itup));
		if (result > 0)
			return 1;
	}

	return 0;
}

/*
 *	_bt_first() -- Find the first item in a scan.
 *
 *		We need to be clever about the direction of scan, the search
 *		conditions, and the tree ordering.  We find the first item (or,
 *		if backwards scan, the last item) in the tree that satisfies the
 *		qualifications in the scan key.  On success exit, the page containing
 *		the current index tuple is pinned but not locked, and data about
 *		the matching tuple(s) on the page has been loaded into so->currPos.
 *		scan->xs_ctup.t_self is set to the heap TID of the current tuple,
 *		and if requested, scan->xs_itup points to a copy of the index tuple.
 *
 * If there are no matching items in the index, we return false, with no
 * pins or locks held.
 *
 * Note that scan->keyData[], and the so->keyData[] scankey built from it,
 * are both search-type scankeys (see nbtree/README for more about this).
 * Within this routine, we build a temporary insertion-type scankey to use
 * in locating the scan start position.
 */
bool
_bt_first(IndexScanDesc scan, ScanDirection dir)
{
	Relation	rel = scan->indexRelation;
	BTScanOpaque so = (BTScanOpaque) scan->opaque;
	Buffer		buf;
	BTStack		stack;
	OffsetNumber offnum;
	StrategyNumber strat;
	bool		nextkey;
	bool		goback;
	BTScanInsertData inskey;
	ScanKey		startKeys[INDEX_MAX_KEYS];
	ScanKeyData notnullkeys[INDEX_MAX_KEYS];
	int			keysCount = 0;
	int			i;
	bool		status = true;
	StrategyNumber strat_total;
	BTScanPosItem *currItem;
	BlockNumber blkno;

	Assert(!BTScanPosIsValid(so->currPos));

	pgstat_count_index_scan(rel);

	/*
	 * Examine the scan keys and eliminate any redundant keys; also mark the
	 * keys that must be matched to continue the scan.
	 */
	_bt_preprocess_keys(scan);

	/*
	 * Quit now if _bt_preprocess_keys() discovered that the scan keys can
	 * never be satisfied (eg, x == 1 AND x > 2).
	 */
	if (!so->qual_ok)
		return false;

	/*
	 * For parallel scans, get the starting page from shared state. If the
	 * scan has not started, proceed to find out first leaf page in the usual
	 * way while keeping other participating processes waiting.  If the scan
	 * has already begun, use the page number from the shared structure.
	 */
	if (scan->parallel_scan != NULL)
	{
		status = _bt_parallel_seize(scan, &blkno);
		if (!status)
			return false;
		else if (blkno == P_NONE)
		{
			_bt_parallel_done(scan);
			return false;
		}
		else if (blkno != InvalidBlockNumber)
		{
			if (!_bt_parallel_readpage(scan, blkno, dir))
				return false;
			goto readcomplete;
		}
	}

	/*----------
	 * Examine the scan keys to discover where we need to start the scan.
	 *
	 * We want to identify the keys that can be used as starting boundaries;
	 * these are =, >, or >= keys for a forward scan or =, <, <= keys for
	 * a backwards scan.  We can use keys for multiple attributes so long as
	 * the prior attributes had only =, >= (resp. =, <=) keys.  Once we accept
	 * a > or < boundary or find an attribute with no boundary (which can be
	 * thought of as the same as "> -infinity"), we can't use keys for any
	 * attributes to its right, because it would break our simplistic notion
	 * of what initial positioning strategy to use.
	 *
	 * When the scan keys include cross-type operators, _bt_preprocess_keys
	 * may not be able to eliminate redundant keys; in such cases we will
	 * arbitrarily pick a usable one for each attribute.  This is correct
	 * but possibly not optimal behavior.  (For example, with keys like
	 * "x >= 4 AND x >= 5" we would elect to scan starting at x=4 when
	 * x=5 would be more efficient.)  Since the situation only arises given
	 * a poorly-worded query plus an incomplete opfamily, live with it.
	 *
	 * When both equality and inequality keys appear for a single attribute
	 * (again, only possible when cross-type operators appear), we *must*
	 * select one of the equality keys for the starting point, because
	 * _bt_checkkeys() will stop the scan as soon as an equality qual fails.
	 * For example, if we have keys like "x >= 4 AND x = 10" and we elect to
	 * start at x=4, we will fail and stop before reaching x=10.  If multiple
	 * equality quals survive preprocessing, however, it doesn't matter which
	 * one we use --- by definition, they are either redundant or
	 * contradictory.
	 *
	 * Any regular (not SK_SEARCHNULL) key implies a NOT NULL qualifier.
	 * If the index stores nulls at the end of the index we'll be starting
	 * from, and we have no boundary key for the column (which means the key
	 * we deduced NOT NULL from is an inequality key that constrains the other
	 * end of the index), then we cons up an explicit SK_SEARCHNOTNULL key to
	 * use as a boundary key.  If we didn't do this, we might find ourselves
	 * traversing a lot of null entries at the start of the scan.
	 *
	 * In this loop, row-comparison keys are treated the same as keys on their
	 * first (leftmost) columns.  We'll add on lower-order columns of the row
	 * comparison below, if possible.
	 *
	 * The selected scan keys (at most one per index column) are remembered by
	 * storing their addresses into the local startKeys[] array.
	 *----------
	 */
	strat_total = BTEqualStrategyNumber;
	if (so->numberOfKeys > 0)
	{
		AttrNumber	curattr;
		ScanKey		chosen;
		ScanKey		impliesNN;
		ScanKey		cur;

		/*
		 * chosen is the so-far-chosen key for the current attribute, if any.
		 * We don't cast the decision in stone until we reach keys for the
		 * next attribute.
		 */
		curattr = 1;
		chosen = NULL;
		/* Also remember any scankey that implies a NOT NULL constraint */
		impliesNN = NULL;

		/*
		 * Loop iterates from 0 to numberOfKeys inclusive; we use the last
		 * pass to handle after-last-key processing.  Actual exit from the
		 * loop is at one of the "break" statements below.
		 */
		for (cur = so->keyData, i = 0;; cur++, i++)
		{
			if (i >= so->numberOfKeys || cur->sk_attno != curattr)
			{
				/*
				 * Done looking at keys for curattr.  If we didn't find a
				 * usable boundary key, see if we can deduce a NOT NULL key.
				 */
				if (chosen == NULL && impliesNN != NULL &&
					((impliesNN->sk_flags & SK_BT_NULLS_FIRST) ?
					 ScanDirectionIsForward(dir) :
					 ScanDirectionIsBackward(dir)))
				{
					/* Yes, so build the key in notnullkeys[keysCount] */
					chosen = &notnullkeys[keysCount];
					ScanKeyEntryInitialize(chosen,
										   (SK_SEARCHNOTNULL | SK_ISNULL |
											(impliesNN->sk_flags &
											 (SK_BT_DESC | SK_BT_NULLS_FIRST))),
										   curattr,
										   ((impliesNN->sk_flags & SK_BT_NULLS_FIRST) ?
											BTGreaterStrategyNumber :
											BTLessStrategyNumber),
										   InvalidOid,
										   InvalidOid,
										   InvalidOid,
										   (Datum) 0);
				}

				/*
				 * If we still didn't find a usable boundary key, quit; else
				 * save the boundary key pointer in startKeys.
				 */
				if (chosen == NULL)
					break;
				startKeys[keysCount++] = chosen;

				/*
				 * Adjust strat_total, and quit if we have stored a > or <
				 * key.
				 */
				strat = chosen->sk_strategy;
				if (strat != BTEqualStrategyNumber)
				{
					strat_total = strat;
					if (strat == BTGreaterStrategyNumber ||
						strat == BTLessStrategyNumber)
						break;
				}

				/*
				 * Done if that was the last attribute, or if next key is not
				 * in sequence (implying no boundary key is available for the
				 * next attribute).
				 */
				if (i >= so->numberOfKeys ||
					cur->sk_attno != curattr + 1)
					break;

				/*
				 * Reset for next attr.
				 */
				curattr = cur->sk_attno;
				chosen = NULL;
				impliesNN = NULL;
			}

			/*
			 * Can we use this key as a starting boundary for this attr?
			 *
			 * If not, does it imply a NOT NULL constraint?  (Because
			 * SK_SEARCHNULL keys are always assigned BTEqualStrategyNumber,
			 * *any* inequality key works for that; we need not test.)
			 */
			switch (cur->sk_strategy)
			{
				case BTLessStrategyNumber:
				case BTLessEqualStrategyNumber:
					if (chosen == NULL)
					{
						if (ScanDirectionIsBackward(dir))
							chosen = cur;
						else
							impliesNN = cur;
					}
					break;
				case BTEqualStrategyNumber:
					/* override any non-equality choice */
					chosen = cur;
					break;
				case BTGreaterEqualStrategyNumber:
				case BTGreaterStrategyNumber:
					if (chosen == NULL)
					{
						if (ScanDirectionIsForward(dir))
							chosen = cur;
						else
							impliesNN = cur;
					}
					break;
			}
		}
	}

	/*
	 * If we found no usable boundary keys, we have to start from one end of
	 * the tree.  Walk down that edge to the first or last key, and scan from
	 * there.
	 */
	if (keysCount == 0)
	{
		bool		match;

		match = _bt_endpoint(scan, dir);

		if (!match)
		{
			/* No match, so mark (parallel) scan finished */
			_bt_parallel_done(scan);
		}

		return match;
	}

	/*
	 * We want to start the scan somewhere within the index.  Set up an
	 * insertion scankey we can use to search for the boundary point we
	 * identified above.  The insertion scankey is built using the keys
	 * identified by startKeys[].  (Remaining insertion scankey fields are
	 * initialized after initial-positioning strategy is finalized.)
	 */
	Assert(keysCount <= INDEX_MAX_KEYS);
	for (i = 0; i < keysCount; i++)
	{
		ScanKey		cur = startKeys[i];

		Assert(cur->sk_attno == i + 1);

		if (cur->sk_flags & SK_ROW_HEADER)
		{
			/*
			 * Row comparison header: look to the first row member instead.
			 *
			 * The member scankeys are already in insertion format (ie, they
			 * have sk_func = 3-way-comparison function), but we have to watch
			 * out for nulls, which _bt_preprocess_keys didn't check. A null
			 * in the first row member makes the condition unmatchable, just
			 * like qual_ok = false.
			 */
			ScanKey		subkey = (ScanKey) DatumGetPointer(cur->sk_argument);

			Assert(subkey->sk_flags & SK_ROW_MEMBER);
			if (subkey->sk_flags & SK_ISNULL)
			{
				_bt_parallel_done(scan);
				return false;
			}
			memcpy(inskey.scankeys + i, subkey, sizeof(ScanKeyData));

			/*
			 * If the row comparison is the last positioning key we accepted,
			 * try to add additional keys from the lower-order row members.
			 * (If we accepted independent conditions on additional index
			 * columns, we use those instead --- doesn't seem worth trying to
			 * determine which is more restrictive.)  Note that this is OK
			 * even if the row comparison is of ">" or "<" type, because the
			 * condition applied to all but the last row member is effectively
			 * ">=" or "<=", and so the extra keys don't break the positioning
			 * scheme.  But, by the same token, if we aren't able to use all
			 * the row members, then the part of the row comparison that we
			 * did use has to be treated as just a ">=" or "<=" condition, and
			 * so we'd better adjust strat_total accordingly.
			 */
			if (i == keysCount - 1)
			{
				bool		used_all_subkeys = false;

				Assert(!(subkey->sk_flags & SK_ROW_END));
				for (;;)
				{
					subkey++;
					Assert(subkey->sk_flags & SK_ROW_MEMBER);
					if (subkey->sk_attno != keysCount + 1)
						break;	/* out-of-sequence, can't use it */
					if (subkey->sk_strategy != cur->sk_strategy)
						break;	/* wrong direction, can't use it */
					if (subkey->sk_flags & SK_ISNULL)
						break;	/* can't use null keys */
					Assert(keysCount < INDEX_MAX_KEYS);
					memcpy(inskey.scankeys + keysCount, subkey,
						   sizeof(ScanKeyData));
					keysCount++;
					if (subkey->sk_flags & SK_ROW_END)
					{
						used_all_subkeys = true;
						break;
					}
				}
				if (!used_all_subkeys)
				{
					switch (strat_total)
					{
						case BTLessStrategyNumber:
							strat_total = BTLessEqualStrategyNumber;
							break;
						case BTGreaterStrategyNumber:
							strat_total = BTGreaterEqualStrategyNumber;
							break;
					}
				}
				break;			/* done with outer loop */
			}
		}
		else
		{
			/*
			 * Ordinary comparison key.  Transform the search-style scan key
			 * to an insertion scan key by replacing the sk_func with the
			 * appropriate btree comparison function.
			 *
			 * If scankey operator is not a cross-type comparison, we can use
			 * the cached comparison function; otherwise gotta look it up in
			 * the catalogs.  (That can't lead to infinite recursion, since no
			 * indexscan initiated by syscache lookup will use cross-data-type
			 * operators.)
			 *
			 * We support the convention that sk_subtype == InvalidOid means
			 * the opclass input type; this is a hack to simplify life for
			 * ScanKeyInit().
			 */
			if (cur->sk_subtype == rel->rd_opcintype[i] ||
				cur->sk_subtype == InvalidOid)
			{
				FmgrInfo   *procinfo;

				procinfo = index_getprocinfo(rel, cur->sk_attno, BTORDER_PROC);
				ScanKeyEntryInitializeWithInfo(inskey.scankeys + i,
											   cur->sk_flags,
											   cur->sk_attno,
											   InvalidStrategy,
											   cur->sk_subtype,
											   cur->sk_collation,
											   procinfo,
											   cur->sk_argument);
			}
			else
			{
				RegProcedure cmp_proc;

				cmp_proc = get_opfamily_proc(rel->rd_opfamily[i],
											 rel->rd_opcintype[i],
											 cur->sk_subtype,
											 BTORDER_PROC);
				if (!RegProcedureIsValid(cmp_proc))
					elog(ERROR, "missing support function %d(%u,%u) for attribute %d of index \"%s\"",
						 BTORDER_PROC, rel->rd_opcintype[i], cur->sk_subtype,
						 cur->sk_attno, RelationGetRelationName(rel));
				ScanKeyEntryInitialize(inskey.scankeys + i,
									   cur->sk_flags,
									   cur->sk_attno,
									   InvalidStrategy,
									   cur->sk_subtype,
									   cur->sk_collation,
									   cmp_proc,
									   cur->sk_argument);
			}
		}
	}

	/*----------
	 * Examine the selected initial-positioning strategy to determine exactly
	 * where we need to start the scan, and set flag variables to control the
	 * code below.
	 *
	 * If nextkey = false, _bt_search and _bt_binsrch will locate the first
	 * item >= scan key.  If nextkey = true, they will locate the first
	 * item > scan key.
	 *
	 * If goback = true, we will then step back one item, while if
	 * goback = false, we will start the scan on the located item.
	 *----------
	 */
	switch (strat_total)
	{
		case BTLessStrategyNumber:

			/*
			 * Find first item >= scankey, then back up one to arrive at last
			 * item < scankey.  (Note: this positioning strategy is only used
			 * for a backward scan, so that is always the correct starting
			 * position.)
			 */
			nextkey = false;
			goback = true;
			break;

		case BTLessEqualStrategyNumber:

			/*
			 * Find first item > scankey, then back up one to arrive at last
			 * item <= scankey.  (Note: this positioning strategy is only used
			 * for a backward scan, so that is always the correct starting
			 * position.)
			 */
			nextkey = true;
			goback = true;
			break;

		case BTEqualStrategyNumber:

			/*
			 * If a backward scan was specified, need to start with last equal
			 * item not first one.
			 */
			if (ScanDirectionIsBackward(dir))
			{
				/*
				 * This is the same as the <= strategy.  We will check at the
				 * end whether the found item is actually =.
				 */
				nextkey = true;
				goback = true;
			}
			else
			{
				/*
				 * This is the same as the >= strategy.  We will check at the
				 * end whether the found item is actually =.
				 */
				nextkey = false;
				goback = false;
			}
			break;

		case BTGreaterEqualStrategyNumber:

			/*
			 * Find first item >= scankey.  (This is only used for forward
			 * scans.)
			 */
			nextkey = false;
			goback = false;
			break;

		case BTGreaterStrategyNumber:

			/*
			 * Find first item > scankey.  (This is only used for forward
			 * scans.)
			 */
			nextkey = true;
			goback = false;
			break;

		default:
			/* can't get here, but keep compiler quiet */
			elog(ERROR, "unrecognized strat_total: %d", (int) strat_total);
			return false;
	}

	/* Initialize remaining insertion scan key fields */
	_bt_metaversion(rel, &inskey.heapkeyspace, &inskey.allequalimage);
	inskey.anynullkeys = false; /* unused */
	inskey.nextkey = nextkey;
	inskey.pivotsearch = false;
	inskey.scantid = NULL;
	inskey.keysz = keysCount;

	/*
	 * Use the manufactured insertion scan key to descend the tree and
	 * position ourselves on the target leaf page.
	 */
	stack = _bt_search(rel, &inskey, &buf, BT_READ, scan->xs_snapshot);

	/* don't need to keep the stack around... */
	_bt_freestack(stack);

	if (!BufferIsValid(buf))
	{
		/*
		 * We only get here if the index is completely empty. Lock relation
		 * because nothing finer to lock exists.
		 */
		PredicateLockRelation(rel, scan->xs_snapshot);

		/*
		 * mark parallel scan as done, so that all the workers can finish
		 * their scan
		 */
		_bt_parallel_done(scan);
		BTScanPosInvalidate(so->currPos);

		return false;
	}
	else
		PredicateLockPage(rel, BufferGetBlockNumber(buf),
						  scan->xs_snapshot);

	_bt_initialize_more_data(so, dir);

	/* position to the precise item on the page */
	offnum = _bt_binsrch(rel, &inskey, buf);

	/*
	 * If nextkey = false, we are positioned at the first item >= scan key, or
	 * possibly at the end of a page on which all the existing items are less
	 * than the scan key and we know that everything on later pages is greater
	 * than or equal to scan key.
	 *
	 * If nextkey = true, we are positioned at the first item > scan key, or
	 * possibly at the end of a page on which all the existing items are less
	 * than or equal to the scan key and we know that everything on later
	 * pages is greater than scan key.
	 *
	 * The actually desired starting point is either this item or the prior
	 * one, or in the end-of-page case it's the first item on the next page or
	 * the last item on this page.  Adjust the starting offset if needed. (If
	 * this results in an offset before the first item or after the last one,
	 * _bt_readpage will report no items found, and then we'll step to the
	 * next page as needed.)
	 */
	if (goback)
		offnum = OffsetNumberPrev(offnum);

	/* remember which buffer we have pinned, if any */
	Assert(!BTScanPosIsValid(so->currPos));
	so->currPos.buf = buf;

	/*
	 * Now load data from the first page of the scan.
	 */
	if (!_bt_readpage(scan, dir, offnum))
	{
		/*
		 * There's no actually-matching data on this page.  Try to advance to
		 * the next page.  Return false if there's no matching data at all.
		 */
		_bt_unlockbuf(scan->indexRelation, so->currPos.buf);
		if (!_bt_steppage(scan, dir))
			return false;
	}
	else
	{
		/* Drop the lock, and maybe the pin, on the current page */
		_bt_drop_lock_and_maybe_pin(scan, &so->currPos);
	}

readcomplete:
	/* OK, itemIndex says what to return */
	currItem = &so->currPos.items[so->currPos.itemIndex];
	scan->xs_heaptid = currItem->heapTid;
	if (scan->xs_want_itup)
		scan->xs_itup = (IndexTuple) (so->currTuples + currItem->tupleOffset);

	return true;
}

/*
 *	_bt_next() -- Get the next item in a scan.
 *
 *		On entry, so->currPos describes the current page, which may be pinned
 *		but is not locked, and so->currPos.itemIndex identifies which item was
 *		previously returned.
 *
 *		On successful exit, scan->xs_ctup.t_self is set to the TID of the
 *		next heap tuple, and if requested, scan->xs_itup points to a copy of
 *		the index tuple.  so->currPos is updated as needed.
 *
 *		On failure exit (no more tuples), we release pin and set
 *		so->currPos.buf to InvalidBuffer.
 */
bool
_bt_next(IndexScanDesc scan, ScanDirection dir)
{
	BTScanOpaque so = (BTScanOpaque) scan->opaque;
	BTScanPosItem *currItem;

	/*
	 * Advance to next tuple on current page; or if there's no more, try to
	 * step to the next page with data.
	 */
	if (ScanDirectionIsForward(dir))
	{
		if (++so->currPos.itemIndex > so->currPos.lastItem)
		{
			if (!_bt_steppage(scan, dir))
				return false;
		}
	}
	else
	{
		if (--so->currPos.itemIndex < so->currPos.firstItem)
		{
			if (!_bt_steppage(scan, dir))
				return false;
		}
	}

	/* OK, itemIndex says what to return */
	currItem = &so->currPos.items[so->currPos.itemIndex];
	scan->xs_heaptid = currItem->heapTid;
	if (scan->xs_want_itup)
		scan->xs_itup = (IndexTuple) (so->currTuples + currItem->tupleOffset);

	return true;
}

/*
 *	_bt_readpage() -- Load data from current index page into so->currPos
 *
 * Caller must have pinned and read-locked so->currPos.buf; the buffer's state
 * is not changed here.  Also, currPos.moreLeft and moreRight must be valid;
 * they are updated as appropriate.  All other fields of so->currPos are
 * initialized from scratch here.
 *
 * We scan the current page starting at offnum and moving in the indicated
 * direction.  All items matching the scan keys are loaded into currPos.items.
 * moreLeft or moreRight (as appropriate) is cleared if _bt_checkkeys reports
 * that there can be no more matching tuples in the current scan direction.
 *
 * In the case of a parallel scan, caller must have called _bt_parallel_seize
 * prior to calling this function; this function will invoke
 * _bt_parallel_release before returning.
 *
 * Returns true if any matching items found on the page, false if none.
 */
static bool
_bt_readpage(IndexScanDesc scan, ScanDirection dir, OffsetNumber offnum)
{
	BTScanOpaque so = (BTScanOpaque) scan->opaque;
	Page		page;
	BTPageOpaque opaque;
	OffsetNumber minoff;
	OffsetNumber maxoff;
	int			itemIndex;
	bool		continuescan;
	int			indnatts;

	/*
	 * We must have the buffer pinned and locked, but the usual macro can't be
	 * used here; this function is what makes it good for currPos.
	 */
	Assert(BufferIsValid(so->currPos.buf));

	page = BufferGetPage(so->currPos.buf);
	opaque = (BTPageOpaque) PageGetSpecialPointer(page);

	/* allow next page be processed by parallel worker */
	if (scan->parallel_scan)
	{
		if (ScanDirectionIsForward(dir))
			_bt_parallel_release(scan, opaque->btpo_next);
		else
			_bt_parallel_release(scan, BufferGetBlockNumber(so->currPos.buf));
	}

	continuescan = true;		/* default assumption */
	indnatts = IndexRelationGetNumberOfAttributes(scan->indexRelation);
	minoff = P_FIRSTDATAKEY(opaque);
	maxoff = PageGetMaxOffsetNumber(page);

	/*
	 * We note the buffer's block number so that we can release the pin later.
	 * This allows us to re-read the buffer if it is needed again for hinting.
	 */
	so->currPos.currPage = BufferGetBlockNumber(so->currPos.buf);

	/*
	 * We save the LSN of the page as we read it, so that we know whether it
	 * safe to apply LP_DEAD hints to the page later.  This allows us to drop
	 * the pin for MVCC scans, which allows vacuum to avoid blocking.
	 */
	so->currPos.lsn = BufferGetLSNAtomic(so->currPos.buf);

	/*
	 * we must save the page's right-link while scanning it; this tells us
	 * where to step right to after we're done with these items.  There is no
	 * corresponding need for the left-link, since splits always go right.
	 */
	so->currPos.nextPage = opaque->btpo_next;

	/* initialize tuple workspace to empty */
	so->currPos.nextTupleOffset = 0;

	/*
	 * Now that the current page has been made consistent, the macro should be
	 * good.
	 */
	Assert(BTScanPosIsPinned(so->currPos));

	if (ScanDirectionIsForward(dir))
	{
		/* load items[] in ascending order */
		itemIndex = 0;

		offnum = Max(offnum, minoff);

		while (offnum <= maxoff)
		{
			ItemId		iid = PageGetItemId(page, offnum);
			IndexTuple	itup;

			/*
			 * If the scan specifies not to return killed tuples, then we
			 * treat a killed tuple as not passing the qual
			 */
			if (scan->ignore_killed_tuples && ItemIdIsDead(iid))
			{
				offnum = OffsetNumberNext(offnum);
				continue;
			}

			itup = (IndexTuple) PageGetItem(page, iid);

			if (_bt_checkkeys(scan, itup, indnatts, dir, &continuescan))
			{
				/* tuple passes all scan key conditions */
				if (!BTreeTupleIsPosting(itup))
				{
					/* Remember it */
					_bt_saveitem(so, itemIndex, offnum, itup);
					itemIndex++;
				}
				else
				{
					int			tupleOffset;

					/*
					 * Set up state to return posting list, and remember first
					 * TID
					 */
					tupleOffset =
						_bt_setuppostingitems(so, itemIndex, offnum,
											  BTreeTupleGetPostingN(itup, 0),
											  itup);
					itemIndex++;
					/* Remember additional TIDs */
					for (int i = 1; i < BTreeTupleGetNPosting(itup); i++)
					{
						_bt_savepostingitem(so, itemIndex, offnum,
											BTreeTupleGetPostingN(itup, i),
											tupleOffset);
						itemIndex++;
					}
				}
			}
			/* When !continuescan, there can't be any more matches, so stop */
			if (!continuescan)
				break;

			offnum = OffsetNumberNext(offnum);
		}

		/*
		 * We don't need to visit page to the right when the high key
		 * indicates that no more matches will be found there.
		 *
		 * Checking the high key like this works out more often than you might
		 * think.  Leaf page splits pick a split point between the two most
		 * dissimilar tuples (this is weighed against the need to evenly share
		 * free space).  Leaf pages with high key attribute values that can
		 * only appear on non-pivot tuples on the right sibling page are
		 * common.
		 */
		if (continuescan && !P_RIGHTMOST(opaque))
		{
			ItemId		iid = PageGetItemId(page, P_HIKEY);
			IndexTuple	itup = (IndexTuple) PageGetItem(page, iid);
			int			truncatt;

			truncatt = BTreeTupleGetNAtts(itup, scan->indexRelation);
			_bt_checkkeys(scan, itup, truncatt, dir, &continuescan);
		}

		if (!continuescan)
			so->currPos.moreRight = false;

		Assert(itemIndex <= MaxTIDsPerBTreePage);
		so->currPos.firstItem = 0;
		so->currPos.lastItem = itemIndex - 1;
		so->currPos.itemIndex = 0;
	}
	else
	{
		/* load items[] in descending order */
		itemIndex = MaxTIDsPerBTreePage;

		offnum = Min(offnum, maxoff);

		while (offnum >= minoff)
		{
			ItemId		iid = PageGetItemId(page, offnum);
			IndexTuple	itup;
			bool		tuple_alive;
			bool		passes_quals;

			/*
			 * If the scan specifies not to return killed tuples, then we
			 * treat a killed tuple as not passing the qual.  Most of the
			 * time, it's a win to not bother examining the tuple's index
			 * keys, but just skip to the next tuple (previous, actually,
			 * since we're scanning backwards).  However, if this is the first
			 * tuple on the page, we do check the index keys, to prevent
			 * uselessly advancing to the page to the left.  This is similar
			 * to the high key optimization used by forward scans.
			 */
			if (scan->ignore_killed_tuples && ItemIdIsDead(iid))
			{
				Assert(offnum >= P_FIRSTDATAKEY(opaque));
				if (offnum > P_FIRSTDATAKEY(opaque))
				{
					offnum = OffsetNumberPrev(offnum);
					continue;
				}

				tuple_alive = false;
			}
			else
				tuple_alive = true;

			itup = (IndexTuple) PageGetItem(page, iid);

			passes_quals = _bt_checkkeys(scan, itup, indnatts, dir,
										 &continuescan);
			if (passes_quals && tuple_alive)
			{
				/* tuple passes all scan key conditions */
				if (!BTreeTupleIsPosting(itup))
				{
					/* Remember it */
					itemIndex--;
					_bt_saveitem(so, itemIndex, offnum, itup);
				}
				else
				{
					int			tupleOffset;

					/*
					 * Set up state to return posting list, and remember first
					 * TID.
					 *
					 * Note that we deliberately save/return items from
					 * posting lists in ascending heap TID order for backwards
					 * scans.  This allows _bt_killitems() to make a
					 * consistent assumption about the order of items
					 * associated with the same posting list tuple.
					 */
					itemIndex--;
					tupleOffset =
						_bt_setuppostingitems(so, itemIndex, offnum,
											  BTreeTupleGetPostingN(itup, 0),
											  itup);
					/* Remember additional TIDs */
					for (int i = 1; i < BTreeTupleGetNPosting(itup); i++)
					{
						itemIndex--;
						_bt_savepostingitem(so, itemIndex, offnum,
											BTreeTupleGetPostingN(itup, i),
											tupleOffset);
					}
				}
			}
			if (!continuescan)
			{
				/* there can't be any more matches, so stop */
				so->currPos.moreLeft = false;
				break;
			}

			offnum = OffsetNumberPrev(offnum);
		}

		Assert(itemIndex >= 0);
		so->currPos.firstItem = itemIndex;
		so->currPos.lastItem = MaxTIDsPerBTreePage - 1;
		so->currPos.itemIndex = MaxTIDsPerBTreePage - 1;
	}

	return (so->currPos.firstItem <= so->currPos.lastItem);
}

/* Save an index item into so->currPos.items[itemIndex] */
static void
_bt_saveitem(BTScanOpaque so, int itemIndex,
			 OffsetNumber offnum, IndexTuple itup)
{
	BTScanPosItem *currItem = &so->currPos.items[itemIndex];

	Assert(!BTreeTupleIsPivot(itup) && !BTreeTupleIsPosting(itup));

	currItem->heapTid = itup->t_tid;
	currItem->indexOffset = offnum;
	if (so->currTuples)
	{
		Size		itupsz = IndexTupleSize(itup);

		currItem->tupleOffset = so->currPos.nextTupleOffset;
		memcpy(so->currTuples + so->currPos.nextTupleOffset, itup, itupsz);
		so->currPos.nextTupleOffset += MAXALIGN(itupsz);
	}
}

/*
 * Setup state to save TIDs/items from a single posting list tuple.
 *
 * Saves an index item into so->currPos.items[itemIndex] for TID that is
 * returned to scan first.  Second or subsequent TIDs for posting list should
 * be saved by calling _bt_savepostingitem().
 *
 * Returns an offset into tuple storage space that main tuple is stored at if
 * needed.
 */
static int
_bt_setuppostingitems(BTScanOpaque so, int itemIndex, OffsetNumber offnum,
					  ItemPointer heapTid, IndexTuple itup)
{
	BTScanPosItem *currItem = &so->currPos.items[itemIndex];

	Assert(BTreeTupleIsPosting(itup));

	currItem->heapTid = *heapTid;
	currItem->indexOffset = offnum;
	if (so->currTuples)
	{
		/* Save base IndexTuple (truncate posting list) */
		IndexTuple	base;
		Size		itupsz = BTreeTupleGetPostingOffset(itup);

		itupsz = MAXALIGN(itupsz);
		currItem->tupleOffset = so->currPos.nextTupleOffset;
		base = (IndexTuple) (so->currTuples + so->currPos.nextTupleOffset);
		memcpy(base, itup, itupsz);
		/* Defensively reduce work area index tuple header size */
		base->t_info &= ~INDEX_SIZE_MASK;
		base->t_info |= itupsz;
		so->currPos.nextTupleOffset += itupsz;

		return currItem->tupleOffset;
	}

	return 0;
}

/*
 * Save an index item into so->currPos.items[itemIndex] for current posting
 * tuple.
 *
 * Assumes that _bt_setuppostingitems() has already been called for current
 * posting list tuple.  Caller passes its return value as tupleOffset.
 */
static inline void
_bt_savepostingitem(BTScanOpaque so, int itemIndex, OffsetNumber offnum,
					ItemPointer heapTid, int tupleOffset)
{
	BTScanPosItem *currItem = &so->currPos.items[itemIndex];

	currItem->heapTid = *heapTid;
	currItem->indexOffset = offnum;

	/*
	 * Have index-only scans return the same base IndexTuple for every TID
	 * that originates from the same posting list
	 */
	if (so->currTuples)
		currItem->tupleOffset = tupleOffset;
}

/*
 *	_bt_steppage() -- Step to next page containing valid data for scan
 *
 * On entry, if so->currPos.buf is valid the buffer is pinned but not locked;
 * if pinned, we'll drop the pin before moving to next page.  The buffer is
 * not locked on entry.
 *
 * For success on a scan using a non-MVCC snapshot we hold a pin, but not a
 * read lock, on that page.  If we do not hold the pin, we set so->currPos.buf
 * to InvalidBuffer.  We return true to indicate success.
 */
static bool
_bt_steppage(IndexScanDesc scan, ScanDirection dir)
{
	BTScanOpaque so = (BTScanOpaque) scan->opaque;
	BlockNumber blkno = InvalidBlockNumber;
	bool		status = true;

	Assert(BTScanPosIsValid(so->currPos));

	/* Before leaving current page, deal with any killed items */
	if (so->numKilled > 0)
		_bt_killitems(scan);

	/*
	 * Before we modify currPos, make a copy of the page data if there was a
	 * mark position that needs it.
	 */
	if (so->markItemIndex >= 0)
	{
		/* bump pin on current buffer for assignment to mark buffer */
		if (BTScanPosIsPinned(so->currPos))
			IncrBufferRefCount(so->currPos.buf);
		memcpy(&so->markPos, &so->currPos,
			   offsetof(BTScanPosData, items[1]) +
			   so->currPos.lastItem * sizeof(BTScanPosItem));
		if (so->markTuples)
			memcpy(so->markTuples, so->currTuples,
				   so->currPos.nextTupleOffset);
		so->markPos.itemIndex = so->markItemIndex;
		so->markItemIndex = -1;
	}

	if (ScanDirectionIsForward(dir))
	{
		/* Walk right to the next page with data */
		if (scan->parallel_scan != NULL)
		{
			/*
			 * Seize the scan to get the next block number; if the scan has
			 * ended already, bail out.
			 */
			status = _bt_parallel_seize(scan, &blkno);
			if (!status)
			{
				/* release the previous buffer, if pinned */
				BTScanPosUnpinIfPinned(so->currPos);
				BTScanPosInvalidate(so->currPos);
				return false;
			}
		}
		else
		{
			/* Not parallel, so use the previously-saved nextPage link. */
			blkno = so->currPos.nextPage;
		}

		/* Remember we left a page with data */
		so->currPos.moreLeft = true;

		/* release the previous buffer, if pinned */
		BTScanPosUnpinIfPinned(so->currPos);
	}
	else
	{
		/* Remember we left a page with data */
		so->currPos.moreRight = true;

		if (scan->parallel_scan != NULL)
		{
			/*
			 * Seize the scan to get the current block number; if the scan has
			 * ended already, bail out.
			 */
			status = _bt_parallel_seize(scan, &blkno);
			BTScanPosUnpinIfPinned(so->currPos);
			if (!status)
			{
				BTScanPosInvalidate(so->currPos);
				return false;
			}
		}
		else
		{
			/* Not parallel, so just use our own notion of the current page */
			blkno = so->currPos.currPage;
		}
	}

	if (!_bt_readnextpage(scan, blkno, dir))
		return false;

	/* Drop the lock, and maybe the pin, on the current page */
	_bt_drop_lock_and_maybe_pin(scan, &so->currPos);

	return true;
}

/*
 *	_bt_readnextpage() -- Read next page containing valid data for scan
 *
 * On success exit, so->currPos is updated to contain data from the next
 * interesting page.  Caller is responsible to release lock and pin on
 * buffer on success.  We return true to indicate success.
 *
 * If there are no more matching records in the given direction, we drop all
 * locks and pins, set so->currPos.buf to InvalidBuffer, and return false.
 */
static bool
_bt_readnextpage(IndexScanDesc scan, BlockNumber blkno, ScanDirection dir)
{
	BTScanOpaque so = (BTScanOpaque) scan->opaque;
	Relation	rel;
	Page		page;
	BTPageOpaque opaque;
	bool		status = true;

	rel = scan->indexRelation;

	if (ScanDirectionIsForward(dir))
	{
		for (;;)
		{
			/*
			 * if we're at end of scan, give up and mark parallel scan as
			 * done, so that all the workers can finish their scan
			 */
			if (blkno == P_NONE || !so->currPos.moreRight)
			{
				_bt_parallel_done(scan);
				BTScanPosInvalidate(so->currPos);
				return false;
			}
			/* check for interrupts while we're not holding any buffer lock */
			CHECK_FOR_INTERRUPTS();
			/* step right one page */
			so->currPos.buf = _bt_getbuf(rel, blkno, BT_READ);
			page = BufferGetPage(so->currPos.buf);
			TestForOldSnapshot(scan->xs_snapshot, rel, page);
			opaque = (BTPageOpaque) PageGetSpecialPointer(page);
			/* check for deleted page */
			if (!P_IGNORE(opaque))
			{
				PredicateLockPage(rel, blkno, scan->xs_snapshot);
				/* see if there are any matches on this page */
				/* note that this will clear moreRight if we can stop */
				if (_bt_readpage(scan, dir, P_FIRSTDATAKEY(opaque)))
					break;
			}
			else if (scan->parallel_scan != NULL)
			{
				/* allow next page be processed by parallel worker */
				_bt_parallel_release(scan, opaque->btpo_next);
			}

			/* nope, keep going */
			if (scan->parallel_scan != NULL)
			{
				_bt_relbuf(rel, so->currPos.buf);
				status = _bt_parallel_seize(scan, &blkno);
				if (!status)
				{
					BTScanPosInvalidate(so->currPos);
					return false;
				}
			}
			else
			{
				blkno = opaque->btpo_next;
				_bt_relbuf(rel, so->currPos.buf);
			}
		}
	}
	else
	{
		/*
		 * Should only happen in parallel cases, when some other backend
		 * advanced the scan.
		 */
		if (so->currPos.currPage != blkno)
		{
			BTScanPosUnpinIfPinned(so->currPos);
			so->currPos.currPage = blkno;
		}

		/*
		 * Walk left to the next page with data.  This is much more complex
		 * than the walk-right case because of the possibility that the page
		 * to our left splits while we are in flight to it, plus the
		 * possibility that the page we were on gets deleted after we leave
		 * it.  See nbtree/README for details.
		 *
		 * It might be possible to rearrange this code to have less overhead
		 * in pinning and locking, but that would require capturing the left
		 * pointer when the page is initially read, and using it here, along
		 * with big changes to _bt_walk_left() and the code below.  It is not
		 * clear whether this would be a win, since if the page immediately to
		 * the left splits after we read this page and before we step left, we
		 * would need to visit more pages than with the current code.
		 *
		 * Note that if we change the code so that we drop the pin for a scan
		 * which uses a non-MVCC snapshot, we will need to modify the code for
		 * walking left, to allow for the possibility that a referenced page
		 * has been deleted.  As long as the buffer is pinned or the snapshot
		 * is MVCC the page cannot move past the half-dead state to fully
		 * deleted.
		 */
		if (BTScanPosIsPinned(so->currPos))
			_bt_lockbuf(rel, so->currPos.buf, BT_READ);
		else
			so->currPos.buf = _bt_getbuf(rel, so->currPos.currPage, BT_READ);

		for (;;)
		{
			/* Done if we know there are no matching keys to the left */
			if (!so->currPos.moreLeft)
			{
				_bt_relbuf(rel, so->currPos.buf);
				_bt_parallel_done(scan);
				BTScanPosInvalidate(so->currPos);
				return false;
			}

			/* Step to next physical page */
			so->currPos.buf = _bt_walk_left(rel, so->currPos.buf,
											scan->xs_snapshot);

			/* if we're physically at end of index, return failure */
			if (so->currPos.buf == InvalidBuffer)
			{
				_bt_parallel_done(scan);
				BTScanPosInvalidate(so->currPos);
				return false;
			}

			/*
			 * Okay, we managed to move left to a non-deleted page. Done if
			 * it's not half-dead and contains matching tuples. Else loop back
			 * and do it all again.
			 */
			page = BufferGetPage(so->currPos.buf);
			TestForOldSnapshot(scan->xs_snapshot, rel, page);
			opaque = (BTPageOpaque) PageGetSpecialPointer(page);
			if (!P_IGNORE(opaque))
			{
				PredicateLockPage(rel, BufferGetBlockNumber(so->currPos.buf), scan->xs_snapshot);
				/* see if there are any matches on this page */
				/* note that this will clear moreLeft if we can stop */
				if (_bt_readpage(scan, dir, PageGetMaxOffsetNumber(page)))
					break;
			}
			else if (scan->parallel_scan != NULL)
			{
				/* allow next page be processed by parallel worker */
				_bt_parallel_release(scan, BufferGetBlockNumber(so->currPos.buf));
			}

			/*
			 * For parallel scans, get the last page scanned as it is quite
			 * possible that by the time we try to seize the scan, some other
			 * worker has already advanced the scan to a different page.  We
			 * must continue based on the latest page scanned by any worker.
			 */
			if (scan->parallel_scan != NULL)
			{
				_bt_relbuf(rel, so->currPos.buf);
				status = _bt_parallel_seize(scan, &blkno);
				if (!status)
				{
					BTScanPosInvalidate(so->currPos);
					return false;
				}
				so->currPos.buf = _bt_getbuf(rel, blkno, BT_READ);
			}
		}
	}

	return true;
}

/*
 *	_bt_parallel_readpage() -- Read current page containing valid data for scan
 *
 * On success, release lock and maybe pin on buffer.  We return true to
 * indicate success.
 */
static bool
_bt_parallel_readpage(IndexScanDesc scan, BlockNumber blkno, ScanDirection dir)
{
	BTScanOpaque so = (BTScanOpaque) scan->opaque;

	_bt_initialize_more_data(so, dir);

	if (!_bt_readnextpage(scan, blkno, dir))
		return false;

	/* Drop the lock, and maybe the pin, on the current page */
	_bt_drop_lock_and_maybe_pin(scan, &so->currPos);

	return true;
}

/*
 * _bt_walk_left() -- step left one page, if possible
 *
 * The given buffer must be pinned and read-locked.  This will be dropped
 * before stepping left.  On return, we have pin and read lock on the
 * returned page, instead.
 *
 * Returns InvalidBuffer if there is no page to the left (no lock is held
 * in that case).
 *
 * When working on a non-leaf level, it is possible for the returned page
 * to be half-dead; the caller should check that condition and step left
 * again if it's important.
 */
static Buffer
_bt_walk_left(Relation rel, Buffer buf, Snapshot snapshot)
{
	Page		page;
	BTPageOpaque opaque;

	page = BufferGetPage(buf);
	opaque = (BTPageOpaque) PageGetSpecialPointer(page);

	for (;;)
	{
		BlockNumber obknum;
		BlockNumber lblkno;
		BlockNumber blkno;
		int			tries;

		/* if we're at end of tree, release buf and return failure */
		if (P_LEFTMOST(opaque))
		{
			_bt_relbuf(rel, buf);
			break;
		}
		/* remember original page we are stepping left from */
		obknum = BufferGetBlockNumber(buf);
		/* step left */
		blkno = lblkno = opaque->btpo_prev;
		_bt_relbuf(rel, buf);
		/* check for interrupts while we're not holding any buffer lock */
		CHECK_FOR_INTERRUPTS();
		buf = _bt_getbuf(rel, blkno, BT_READ);
		page = BufferGetPage(buf);
		TestForOldSnapshot(snapshot, rel, page);
		opaque = (BTPageOpaque) PageGetSpecialPointer(page);

		/*
		 * If this isn't the page we want, walk right till we find what we
		 * want --- but go no more than four hops (an arbitrary limit). If we
		 * don't find the correct page by then, the most likely bet is that
		 * the original page got deleted and isn't in the sibling chain at all
		 * anymore, not that its left sibling got split more than four times.
		 *
		 * Note that it is correct to test P_ISDELETED not P_IGNORE here,
		 * because half-dead pages are still in the sibling chain.  Caller
		 * must reject half-dead pages if wanted.
		 */
		tries = 0;
		for (;;)
		{
			if (!P_ISDELETED(opaque) && opaque->btpo_next == obknum)
			{
				/* Found desired page, return it */
				return buf;
			}
			if (P_RIGHTMOST(opaque) || ++tries > 4)
				break;
			blkno = opaque->btpo_next;
			buf = _bt_relandgetbuf(rel, buf, blkno, BT_READ);
			page = BufferGetPage(buf);
			TestForOldSnapshot(snapshot, rel, page);
			opaque = (BTPageOpaque) PageGetSpecialPointer(page);
		}

		/* Return to the original page to see what's up */
		buf = _bt_relandgetbuf(rel, buf, obknum, BT_READ);
		page = BufferGetPage(buf);
		TestForOldSnapshot(snapshot, rel, page);
		opaque = (BTPageOpaque) PageGetSpecialPointer(page);
		if (P_ISDELETED(opaque))
		{
			/*
			 * It was deleted.  Move right to first nondeleted page (there
			 * must be one); that is the page that has acquired the deleted
			 * one's keyspace, so stepping left from it will take us where we
			 * want to be.
			 */
			for (;;)
			{
				if (P_RIGHTMOST(opaque))
					elog(ERROR, "fell off the end of index \"%s\"",
						 RelationGetRelationName(rel));
				blkno = opaque->btpo_next;
				buf = _bt_relandgetbuf(rel, buf, blkno, BT_READ);
				page = BufferGetPage(buf);
				TestForOldSnapshot(snapshot, rel, page);
				opaque = (BTPageOpaque) PageGetSpecialPointer(page);
				if (!P_ISDELETED(opaque))
					break;
			}

			/*
			 * Now return to top of loop, resetting obknum to point to this
			 * nondeleted page, and try again.
			 */
		}
		else
		{
			/*
			 * It wasn't deleted; the explanation had better be that the page
			 * to the left got split or deleted. Without this check, we'd go
			 * into an infinite loop if there's anything wrong.
			 */
			if (opaque->btpo_prev == lblkno)
				elog(ERROR, "could not find left sibling of block %u in index \"%s\"",
					 obknum, RelationGetRelationName(rel));
			/* Okay to try again with new lblkno value */
		}
	}

	return InvalidBuffer;
}

/*
 * _bt_get_endpoint() -- Find the first or last page on a given tree level
 *
 * If the index is empty, we will return InvalidBuffer; any other failure
 * condition causes ereport().  We will not return a dead page.
 *
 * The returned buffer is pinned and read-locked.
 */
Buffer
_bt_get_endpoint(Relation rel, uint32 level, bool rightmost,
				 Snapshot snapshot)
{
	Buffer		buf;
	Page		page;
	BTPageOpaque opaque;
	OffsetNumber offnum;
	BlockNumber blkno;
	IndexTuple	itup;

	/*
	 * If we are looking for a leaf page, okay to descend from fast root;
	 * otherwise better descend from true root.  (There is no point in being
	 * smarter about intermediate levels.)
	 */
	if (level == 0)
		buf = _bt_getroot(rel, BT_READ);
	else
		buf = _bt_gettrueroot(rel);

	if (!BufferIsValid(buf))
		return InvalidBuffer;

	page = BufferGetPage(buf);
	TestForOldSnapshot(snapshot, rel, page);
	opaque = (BTPageOpaque) PageGetSpecialPointer(page);

	for (;;)
	{
		/*
		 * If we landed on a deleted page, step right to find a live page
		 * (there must be one).  Also, if we want the rightmost page, step
		 * right if needed to get to it (this could happen if the page split
		 * since we obtained a pointer to it).
		 */
		while (P_IGNORE(opaque) ||
			   (rightmost && !P_RIGHTMOST(opaque)))
		{
			blkno = opaque->btpo_next;
			if (blkno == P_NONE)
				elog(ERROR, "fell off the end of index \"%s\"",
					 RelationGetRelationName(rel));
			buf = _bt_relandgetbuf(rel, buf, blkno, BT_READ);
			page = BufferGetPage(buf);
			TestForOldSnapshot(snapshot, rel, page);
			opaque = (BTPageOpaque) PageGetSpecialPointer(page);
		}

		/* Done? */
		if (opaque->btpo.level == level)
			break;
		if (opaque->btpo.level < level)
			ereport(ERROR,
					(errcode(ERRCODE_INDEX_CORRUPTED),
					 errmsg_internal("btree level %u not found in index \"%s\"",
									 level, RelationGetRelationName(rel))));

		/* Descend to leftmost or rightmost child page */
		if (rightmost)
			offnum = PageGetMaxOffsetNumber(page);
		else
			offnum = P_FIRSTDATAKEY(opaque);

		itup = (IndexTuple) PageGetItem(page, PageGetItemId(page, offnum));
		blkno = BTreeTupleGetDownLink(itup);

		buf = _bt_relandgetbuf(rel, buf, blkno, BT_READ);
		page = BufferGetPage(buf);
		opaque = (BTPageOpaque) PageGetSpecialPointer(page);
	}

	return buf;
}

/*
 *	_bt_endpoint() -- Find the first or last page in the index, and scan
 * from there to the first key satisfying all the quals.
 *
 * This is used by _bt_first() to set up a scan when we've determined
 * that the scan must start at the beginning or end of the index (for
 * a forward or backward scan respectively).  Exit conditions are the
 * same as for _bt_first().
 */
static bool
_bt_endpoint(IndexScanDesc scan, ScanDirection dir)
{
	Relation	rel = scan->indexRelation;
	BTScanOpaque so = (BTScanOpaque) scan->opaque;
	Buffer		buf;
	Page		page;
	BTPageOpaque opaque;
	OffsetNumber start;
	BTScanPosItem *currItem;

	/*
	 * Scan down to the leftmost or rightmost leaf page.  This is a simplified
	 * version of _bt_search().  We don't maintain a stack since we know we
	 * won't need it.
	 */
	buf = _bt_get_endpoint(rel, 0, ScanDirectionIsBackward(dir), scan->xs_snapshot);

	if (!BufferIsValid(buf))
	{
		/*
		 * Empty index. Lock the whole relation, as nothing finer to lock
		 * exists.
		 */
		PredicateLockRelation(rel, scan->xs_snapshot);
		BTScanPosInvalidate(so->currPos);
		return false;
	}

	PredicateLockPage(rel, BufferGetBlockNumber(buf), scan->xs_snapshot);
	page = BufferGetPage(buf);
	opaque = (BTPageOpaque) PageGetSpecialPointer(page);
	Assert(P_ISLEAF(opaque));

	if (ScanDirectionIsForward(dir))
	{
		/* There could be dead pages to the left, so not this: */
		/* Assert(P_LEFTMOST(opaque)); */

		start = P_FIRSTDATAKEY(opaque);
	}
	else if (ScanDirectionIsBackward(dir))
	{
		Assert(P_RIGHTMOST(opaque));

		start = PageGetMaxOffsetNumber(page);
	}
	else
	{
		elog(ERROR, "invalid scan direction: %d", (int) dir);
		start = 0;				/* keep compiler quiet */
	}

	/* remember which buffer we have pinned */
	so->currPos.buf = buf;

	_bt_initialize_more_data(so, dir);

	/*
	 * Now load data from the first page of the scan.
	 */
	if (!_bt_readpage(scan, dir, start))
	{
		/*
		 * There's no actually-matching data on this page.  Try to advance to
		 * the next page.  Return false if there's no matching data at all.
		 */
		_bt_unlockbuf(scan->indexRelation, so->currPos.buf);
		if (!_bt_steppage(scan, dir))
			return false;
	}
	else
	{
		/* Drop the lock, and maybe the pin, on the current page */
		_bt_drop_lock_and_maybe_pin(scan, &so->currPos);
	}

	/* OK, itemIndex says what to return */
	currItem = &so->currPos.items[so->currPos.itemIndex];
	scan->xs_heaptid = currItem->heapTid;
	if (scan->xs_want_itup)
		scan->xs_itup = (IndexTuple) (so->currTuples + currItem->tupleOffset);

	return true;
}

/*
 * _bt_initialize_more_data() -- initialize moreLeft/moreRight appropriately
 * for scan direction
 */
static inline void
_bt_initialize_more_data(BTScanOpaque so, ScanDirection dir)
{
	/* initialize moreLeft/moreRight appropriately for scan direction */
	if (ScanDirectionIsForward(dir))
	{
		so->currPos.moreLeft = false;
		so->currPos.moreRight = true;
	}
	else
	{
		so->currPos.moreLeft = true;
		so->currPos.moreRight = false;
	}
	so->numKilled = 0;			/* just paranoia */
	so->markItemIndex = -1;		/* ditto */
}<|MERGE_RESOLUTION|>--- conflicted
+++ resolved
@@ -154,18 +154,10 @@
 		child = BTreeTupleGetDownLink(itup);
 
 		/*
-<<<<<<< HEAD
-		 * We need to save the location of the pivot tuple we chose in the
-		 * parent page on a stack.  If we need to split a page, we'll use the
-		 * stack to work back up to its parent page.  If caller ends up
-		 * splitting a page one level down, it usually ends up inserting a new
-		 * pivot tuple/downlink immediately after the location recorded here.
-=======
 		 * We need to save the location of the pivot tuple we chose in a new
 		 * stack entry for this page/level.  If caller ends up splitting a
 		 * page one level down, it usually ends up inserting a new pivot
 		 * tuple/downlink immediately after the location recorded here.
->>>>>>> 45fdc973
 		 */
 		new_stack = (BTStack) palloc(sizeof(BTStackData));
 		new_stack->bts_blkno = BufferGetBlockNumber(*bufP);
