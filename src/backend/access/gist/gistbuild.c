--- conflicted
+++ resolved
@@ -467,8 +467,6 @@
 
 	pfree(levelstate->pages[0]);
 	pfree(levelstate);
-<<<<<<< HEAD
-=======
 
 	/*
 	 * When we WAL-logged index pages, we must nonetheless fsync index files.
@@ -481,7 +479,6 @@
 	 */
 	if (RelationNeedsWAL(state->indexrel))
 		smgrimmedsync(RelationGetSmgr(state->indexrel), MAIN_FORKNUM);
->>>>>>> 9028cce4
 }
 
 /*
@@ -502,7 +499,6 @@
 		Page		newPage;
 		Page		old_page = levelstate->pages[levelstate->current_page];
 		uint16		old_page_flags = GistPageGetOpaque(old_page)->flags;
-<<<<<<< HEAD
 
 		if (levelstate->current_page + 1 == GIST_SORTED_BUILD_PAGE_NUM)
 		{
@@ -518,23 +514,6 @@
 		gistinitpage(newPage, old_page_flags);
 	}
 
-=======
-
-		if (levelstate->current_page + 1 == GIST_SORTED_BUILD_PAGE_NUM)
-		{
-			gist_indexsortbuild_levelstate_flush(state, levelstate);
-		}
-		else
-			levelstate->current_page++;
-
-		if (levelstate->pages[levelstate->current_page] == NULL)
-			levelstate->pages[levelstate->current_page] = palloc(BLCKSZ);
-
-		newPage = levelstate->pages[levelstate->current_page];
-		gistinitpage(newPage, old_page_flags);
-	}
-
->>>>>>> 9028cce4
 	gistfillbuffer(levelstate->pages[levelstate->current_page], &itup, 1, InvalidOffsetNumber);
 }
 
