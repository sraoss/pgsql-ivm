--- conflicted
+++ resolved
@@ -541,80 +541,7 @@
 			char *resname = (colNames == NIL ? tle->resname : strVal(list_nth(colNames, tle->resno - 1)));
 
 			if (IsA(tle->expr, Aggref))
-<<<<<<< HEAD
 				makeIvmAggColumn(pstate, (Aggref *)tle->expr, resname, &next_resno, &aggs);
-=======
-			{
-				Aggref *aggref = (Aggref *) tle->expr;
-				const char *aggname = get_func_name(aggref->aggfnoid);
-
-				/*
-				 * For aggregate functions except to count, add count() func with the same arg parameters.
-				 * This count result is used for determining if the aggregate value should be NULL or not.
-				 * Also, add sum() func for avg because we need to calculate an average value as sum/count.
-				 *
-				 * XXX: If there are same expressions explicitly in the target list, we can use this instead
-				 * of adding new duplicated one.
-				 */
-				if (strcmp(aggname, "count") != 0)
-				{
-					Const	*dmy_arg = makeConst(INT4OID,
-												-1,
-												InvalidOid,
-												sizeof(int32),
-												Int32GetDatum(1),
-												false,
-												true); /* pass by value */
-
-					fn = makeFuncCall(list_make1(makeString("count")), NIL, COERCE_EXPLICIT_CALL, -1);
-
-					/* Make a Func with a dummy arg, and then override this by the original agg's args. */
-					node = ParseFuncOrColumn(pstate, fn->funcname, list_make1(dmy_arg), NULL, fn, false, -1);
-					((Aggref *) node)->args = aggref->args;
-
-					tle_count = makeTargetEntry((Expr *) node,
-												next_resno,
-												pstrdup(makeObjectName("__ivm_count",resname, "_")),
-												false);
-					agg_counts = lappend(agg_counts, tle_count);
-					next_resno++;
-				}
-				if (strcmp(aggname, "avg") == 0)
-				{
-					List *dmy_args = NIL;
-					ListCell *lc;
-					foreach(lc, aggref->aggargtypes)
-					{
-						Oid		typeid = lfirst_oid(lc);
-						Type	type = typeidType(typeid);
-
-						Const *con = makeConst(typeid,
-											   -1,
-											   typeTypeCollation(type),
-											   typeLen(type),
-											   (Datum) 0,
-											   true,
-											   typeByVal(type));
-						dmy_args = lappend(dmy_args, con);
-						ReleaseSysCache(type);
-
-					}
-					fn = makeFuncCall(list_make1(makeString("sum")), NIL, COERCE_EXPLICIT_CALL, -1);
-
-					/* Make a Func with dummy args, and then override this by the original agg's args. */
-					node = ParseFuncOrColumn(pstate, fn->funcname, dmy_args, NULL, fn, false, -1);
-					((Aggref *) node)->args = aggref->args;
-
-					tle_count = makeTargetEntry((Expr *) node,
-												next_resno,
-												pstrdup(makeObjectName("__ivm_sum",resname, "_")),
-												false);
-					agg_counts = lappend(agg_counts, tle_count);
-					next_resno++;
-				}
-
-			}
->>>>>>> f35a76af
 		}
 		rewritten->targetList = list_concat(rewritten->targetList, aggs);
 	}
