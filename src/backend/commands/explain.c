--- conflicted
+++ resolved
@@ -1947,14 +1947,8 @@
 	if (es->buffers && planstate->instrument)
 		show_buffer_usage(es, &planstate->instrument->bufusage);
 
-<<<<<<< HEAD
-	/* Show worker detail */
-	if (es->analyze && es->verbose && !es->hide_workers &&
-		planstate->worker_instrument)
-=======
 	/* Prepare per-worker buffer usage */
 	if (es->workers_state && es->buffers && es->verbose)
->>>>>>> 1c7a0b38
 	{
 		WorkerInstrumentation *w = planstate->worker_instrument;
 
@@ -2610,14 +2604,10 @@
 	 * You might think we should just skip this stanza entirely when
 	 * es->hide_workers is true, but then we'd get no sort-method output at
 	 * all.  We have to make it look like worker 0's data is top-level data.
-<<<<<<< HEAD
-	 * Currently, we only bother with that for text-format output.
-=======
 	 * This is easily done by just skipping the OpenWorker/CloseWorker calls.
 	 * Currently, we don't worry about the possibility that there are multiple
 	 * workers in such a case; if there are, duplicate output fields will be
 	 * emitted.
->>>>>>> 1c7a0b38
 	 */
 	if (sortstate->shared_info != NULL)
 	{
@@ -2642,13 +2632,7 @@
 
 			if (es->format == EXPLAIN_FORMAT_TEXT)
 			{
-<<<<<<< HEAD
-				appendStringInfoSpaces(es->str, es->indent * 2);
-				if (n > 0 || !es->hide_workers)
-					appendStringInfo(es->str, "Worker %d:  ", n);
-=======
 				ExplainIndentText(es);
->>>>>>> 1c7a0b38
 				appendStringInfo(es->str,
 								 "Sort Method: %s  %s: %ldkB\n",
 								 sortMethod, spaceType, spaceUsed);
