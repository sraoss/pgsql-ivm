--- conflicted
+++ resolved
@@ -3051,11 +3051,6 @@
 {
 	Agg		   *agg = (Agg *) aggstate->ss.ps.plan;
 	int64		memPeakKb = (aggstate->hash_mem_peak + 1023) / 1024;
-<<<<<<< HEAD
-
-	Assert(IsA(aggstate, AggState));
-=======
->>>>>>> 45fdc973
 
 	if (agg->aggstrategy != AGG_HASHED &&
 		agg->aggstrategy != AGG_MIXED)
