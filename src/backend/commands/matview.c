--- conflicted
+++ resolved
@@ -292,12 +292,8 @@
 static void mv_HashPreparedPlan(MV_QueryKey *key, SPIPlanPtr plan);
 static void mv_BuildQueryKey(MV_QueryKey *key, Oid matview_id, int32 query_type);
 static void clean_up_IVM_hash_entry(MV_TriggerHashEntry *entry);
-<<<<<<< HEAD
-
-=======
-static void clean_up_IVM_temptable(Oid tempOid_old, Oid tempOid_new);
+
 static List *get_securityQuals(Oid relId, int rt_index, Query *query);
->>>>>>> 8e3eb6e5
 
 /*
  * SetMatViewPopulatedState
@@ -1548,23 +1544,7 @@
 	/* Rewrite for counting algorithm and aggregates functions */
 	rewritten = rewrite_query_for_counting_and_aggregates(rewritten, pstate);
 
-<<<<<<< HEAD
-	/*
-	 * Switch to the owner's userid, so that any functions are run as that
-	 * user.  Also arrange to make GUC variable changes local to this command.
-	 * We will switch modes when we are about to execute user code.
-	 */
-	relowner = matviewRel->rd_rel->relowner;
-	GetUserIdAndSecContext(&save_userid, &save_sec_context);
-	SetUserIdAndSecContext(relowner,
-						   save_sec_context | SECURITY_LOCAL_USERID_CHANGE);
-	save_nestlevel = NewGUCNestLevel();
-
 	/* Create tuplestores to store view deltas */
-=======
-	/* Create temporary tables to store view deltas */
-	tableSpace = GetDefaultTablespace(RELPERSISTENCE_TEMP, false);
->>>>>>> 8e3eb6e5
 	if (entry->has_old)
 	{
 		oldcxt = MemoryContextSwitchTo(TopTransactionContext);
