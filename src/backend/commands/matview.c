--- conflicted
+++ resolved
@@ -70,12 +70,8 @@
 static void transientrel_shutdown(DestReceiver *self);
 static void transientrel_destroy(DestReceiver *self);
 static uint64 refresh_matview_datafill(DestReceiver *dest, Query *query,
-<<<<<<< HEAD
 						 QueryEnvironment *queryEnv,
 						 const char *queryString);
-=======
-									   const char *queryString);
->>>>>>> 8b21b416
 static char *make_temptable_name_n(char *tempname, int n);
 static void refresh_by_match_merge(Oid matviewOid, Oid tempOid, Oid relowner,
 								   int save_sec_context);
