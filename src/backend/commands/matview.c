/*-------------------------------------------------------------------------
 *
 * matview.c
 *	  materialized view support
 *
 * Portions Copyright (c) 1996-2020, PostgreSQL Global Development Group
 * Portions Copyright (c) 1994, Regents of the University of California
 *
 *
 * IDENTIFICATION
 *	  src/backend/commands/matview.c
 *
 *-------------------------------------------------------------------------
 */
#include "postgres.h"

#include "access/genam.h"
#include "access/heapam.h"
#include "access/htup_details.h"
#include "access/multixact.h"
#include "access/tableam.h"
#include "access/xact.h"
#include "access/xlog.h"
#include "catalog/catalog.h"
#include "catalog/indexing.h"
#include "catalog/namespace.h"
#include "catalog/pg_am.h"
#include "catalog/pg_opclass.h"
#include "catalog/pg_operator.h"
#include "commands/cluster.h"
#include "commands/matview.h"
#include "commands/tablecmds.h"
#include "commands/tablespace.h"
#include "commands/createas.h"
#include "executor/executor.h"
#include "executor/spi.h"
#include "miscadmin.h"
#include "parser/parse_relation.h"
#include "pgstat.h"
#include "rewrite/rewriteHandler.h"
#include "storage/lmgr.h"
#include "storage/smgr.h"
#include "tcop/tcopprot.h"
#include "utils/builtins.h"
#include "utils/lsyscache.h"
#include "utils/rel.h"
#include "utils/snapmgr.h"
#include "utils/syscache.h"

#include "utils/regproc.h"
#include "nodes/makefuncs.h"
#include "parser/analyze.h"
#include "parser/parser.h"
#include "parser/parse_clause.h"
#include "parser/parse_func.h"
#include "parser/parse_type.h"
#include "nodes/print.h"
#include "nodes/nodeFuncs.h"
#include "catalog/pg_type_d.h"
#include "optimizer/optimizer.h"
#include "commands/defrem.h"
#include "rewrite/rewriteManip.h"
#include "rewrite/rowsecurity.h"
#include "nodes/pathnodes.h"
#include "parser/parsetree.h"
#include "parser/parse_coerce.h"
#include "catalog/pg_collation_d.h"
#include "parser/parse_collate.h"
#include "catalog/pg_depend.h"
#include "catalog/pg_trigger.h"
#include "utils/fmgroids.h"


typedef struct
{
	DestReceiver pub;			/* publicly-known function pointers */
	Oid			transientoid;	/* OID of new heap into which to store */
	/* These fields are filled by transientrel_startup: */
	Relation	transientrel;	/* relation to write to */
	CommandId	output_cid;		/* cmin to insert in output tuples */
	int			ti_options;		/* table_tuple_insert performance options */
	BulkInsertState bistate;	/* bulk insert state */
} DR_transientrel;

#define MV_INIT_QUERYHASHSIZE	16

/* MV query type codes */
#define MV_PLAN_RECALC			1
#define MV_PLAN_SET_VALUE		2

/*
 * MI_QueryKey
 *
 * The key identifying a prepared SPI plan in our query hashtable
 */
typedef struct MV_QueryKey
{
	Oid			matview_id;	/* OID of materialized view */
	int32		query_type;	/* query type ID, see MV_PLAN_XXX above */
} MV_QueryKey;

/*
 * MV_QueryHashEntry
 *
 * Hash entry for cached plans used to maintain materialized views.
 */
typedef struct MV_QueryHashEntry
{
	MV_QueryKey key;
	SPIPlanPtr	plan;
} MV_QueryHashEntry;

/*
 * MV_TriggerHashEntry
 *
 * Hash entry for base tables on which IVM trigger is invoked
 */
typedef struct MV_TriggerHashEntry
{
	Oid	matview_id;			/* OID of the materialized view */
	int	before_trig_count;	/* count of before triggers invoked */
	int	after_trig_count;	/* count of after triggers invoked */

	TransactionId	xid;	/* Transaction id before the first table is modified*/
	CommandId		cid;	/* Command id before the first table is modified */

	List   *tables;		/* List of MV_TriggerTable */
	bool	has_old;	/* tuples are deleted from any table? */
	bool	has_new;	/* tuples are inserted into any table? */
} MV_TriggerHashEntry;

/*
 * MV_TriggerTable
 *
 * IVM related data for tables on which the trigger is invoked.
 */
typedef struct MV_TriggerTable
{
	Oid		table_id;			/* OID of the modified table */
	List   *old_tuplestores;	/* tuplestores for deleted tuples */
	List   *new_tuplestores;	/* tuplestores for inserted tuples */
	List   *old_rtes;			/* RTEs of ENRs for old_tuplestores*/
	List   *new_rtes;			/* RTEs of ENRs for new_tuplestores */

	List   *rte_paths;			/* List of paths to RTE of the modified table */
	RangeTblEntry *original_rte;	/* the original RTE saved before rewriting query */
} MV_TriggerTable;

static HTAB *mv_query_cache = NULL;
static HTAB *mv_trigger_info = NULL;

/* kind of IVM operation for the view */
typedef enum
{
	IVM_ADD,
	IVM_SUB
} IvmOp;

/*
 * TermEffect
 *
 * Types of effect of how it affects each term in the maintenance graph when
 * a base table under outer join is modified.
 */
typedef enum
{
	IVM_DIRECT_EFFECT,
	IVM_INDIRECT_EFFECT,
	IVM_NO_EFFECT
} TermEffect;

/*
 * Term
 *
 * Term in normalized form of join expression. A normalized form is bag union
 * of terms and each term is a inner join of some base tables, which is null
 * extended due to antijoin with other base tables. Each term also has a
 * predicate for inner join.
 */
typedef struct
{
	Relids	relids;		/* relids of nonnullable tables */
	List	*quals;		/* predicate for inner join */
	List	*parents;	/* parent terms in maintenance graph */
	TermEffect	effect;	/* how affected by table change */
} Term;

/*
 * IvmMaintenanceGraph
 *
 * Node of view maintenance graph.
 */
typedef struct
{
	Term	*root;				/* root of graph which doesn't have parent */
	List	*terms;				/* list of terms in this graph */
	List	*vars_in_quals;		/* list of vars included in all terms' quals */
	List	*resnames_in_quals;	/* list of resnames corresponding vars_in_quals */
} IvmMaintenanceGraph;


static int	matview_maintenance_depth = 0;

static void transientrel_startup(DestReceiver *self, int operation, TupleDesc typeinfo);
static bool transientrel_receive(TupleTableSlot *slot, DestReceiver *self);
static void transientrel_shutdown(DestReceiver *self);
static void transientrel_destroy(DestReceiver *self);
static uint64 refresh_matview_datafill(DestReceiver *dest, Query *query,
						 QueryEnvironment *queryEnv,
						 const char *queryString);
static char *make_temptable_name_n(char *tempname, int n);
static void refresh_by_match_merge(Oid matviewOid, Oid tempOid, Oid relowner,
								   int save_sec_context);
static void refresh_by_heap_swap(Oid matviewOid, Oid OIDNewHeap, char relpersistence);
static bool is_usable_unique_index(Relation indexRel);
static void OpenMatViewIncrementalMaintenance(void);
static void CloseMatViewIncrementalMaintenance(void);
static Query *get_matview_query(Relation matviewRel);

static Query *rewrite_query_for_preupdate_state(Query *query, List *tables,
								  TransactionId xid, CommandId cid,
								  ParseState *pstate, List *rte_path);
static void register_delta_ENRs(ParseState *pstate, Query *query, List *tables);
static char *make_delta_enr_name(const char *prefix, Oid relid, int count);
static RangeTblEntry *get_prestate_rte(RangeTblEntry *rte, MV_TriggerTable *table,
				 TransactionId xid, CommandId cid,
				 QueryEnvironment *queryEnv);
static RangeTblEntry *union_ENRs(RangeTblEntry *rte, Oid relid, List *enr_rtes, const char *prefix,
		   QueryEnvironment *queryEnv);
static Query *rewrite_query_for_counting_and_aggregates(Query *query, ParseState *pstate);

static IvmMaintenanceGraph *make_maintenance_graph(Query *query, Relation matviewRel);
static List *get_normalized_form(Query *query, Node *jtnode);
static List *multiply_terms(Query *query, List *terms1, List *terms2, Node* qual);
static void update_maintenance_graph(IvmMaintenanceGraph *graph, int index);
static Query *rewrite_query_for_outerjoin(Query *query, int index, IvmMaintenanceGraph *graph);
static bool rewrite_jointype(Query *query, Node *node, int index);

static void calc_delta(MV_TriggerTable *table, List *rte_path, Query *query,
						DestReceiver *dest_old, DestReceiver *dest_new, QueryEnvironment *queryEnv);
static Query *rewrite_query_for_postupdate_state(Query *query, MV_TriggerTable *table, List *rte_path);
static ListCell *getRteListCell(Query *query, List *rte_path);

static void apply_delta(Oid matviewOid, Oid tempOid_new, Oid tempOid_old, Query *query,
			char *count_colname, IvmMaintenanceGraph *graph);
static void append_set_clause_for_count(const char *resname, StringInfo buf_old,
							StringInfo buf_new,StringInfo aggs_list);
static void append_set_clause_for_sum(const char *resname, StringInfo buf_old,
						  StringInfo buf_new, StringInfo aggs_list);
static void append_set_clause_for_avg(const char *resname, StringInfo buf_old,
						  StringInfo buf_new, StringInfo aggs_list,
						  const char *aggtype);
static void append_set_clause_for_minmax(const char *resname, StringInfo buf_old,
							 StringInfo buf_new, StringInfo aggs_list,
							 bool is_min);
static char *get_operation_string(IvmOp op, const char *col, const char *arg1, const char *arg2,
					 const char* count_col, const char *castType);
static char *get_null_condition_string(IvmOp op, const char *arg1, const char *arg2,
						  const char* count_col);
static char *build_query_for_apply_old_delta(const char *matviewname, const char *deltaname_old,
								List *keys, StringInfo aggs_list, StringInfo aggs_set,
								List *minmax_list, List *is_min_list,
								const char *count_colname);
static char *build_query_for_apply_new_delta(const char *matviewname, const char* deltaname_new,
								List *keys, StringInfo aggs_set,
								const char* count_colname);
static char *get_matching_condition_string(List *keys);
static char *get_returning_string(List *minmax_list, List *is_min_list, List *keys);
static char *get_minmax_recalc_condition_string(List *minmax_list, List *is_min_list);
static char *get_select_for_recalc_string(List *keys);
static void recalc_and_set_values(SPITupleTable *tuptable_recalc, int64 num_tuples,
					  List *namelist, List *keys, Relation matviewRel);
static SPIPlanPtr get_plan_for_recalc(Oid matviewOid, List *namelist, List *keys, Oid *keyTypes);
static SPIPlanPtr get_plan_for_set_values(Oid matviewOid, char *matviewname, List *namelist,
						Oid *valTypes);
static void insert_dangling_tuples(IvmMaintenanceGraph *graph, Query *query,
					   Relation matviewRel, const char *deltaname_old);
static void delete_dangling_tuples(IvmMaintenanceGraph *graph, Query *query,
					   Relation matviewRel, const char *deltaname_new);
static void truncate_view_delta(Oid delta_oid);

static void mv_InitHashTables(void);
static SPIPlanPtr mv_FetchPreparedPlan(MV_QueryKey *key);
static void mv_HashPreparedPlan(MV_QueryKey *key, SPIPlanPtr plan);
static void mv_BuildQueryKey(MV_QueryKey *key, Oid matview_id, int32 query_type);
static void clean_up_IVM_hash_entry(MV_TriggerHashEntry *entry);
static void clean_up_IVM_temptable(Oid tempOid_old, Oid tempOid_new);
static List *get_securityQuals(Oid relId,Query *query);

/*
 * SetMatViewPopulatedState
 *		Mark a materialized view as populated, or not.
 *
 * NOTE: caller must be holding an appropriate lock on the relation.
 */
void
SetMatViewPopulatedState(Relation relation, bool newstate)
{
	Relation	pgrel;
	HeapTuple	tuple;

	Assert(relation->rd_rel->relkind == RELKIND_MATVIEW);

	/*
	 * Update relation's pg_class entry.  Crucial side-effect: other backends
	 * (and this one too!) are sent SI message to make them rebuild relcache
	 * entries.
	 */
	pgrel = table_open(RelationRelationId, RowExclusiveLock);
	tuple = SearchSysCacheCopy1(RELOID,
								ObjectIdGetDatum(RelationGetRelid(relation)));
	if (!HeapTupleIsValid(tuple))
		elog(ERROR, "cache lookup failed for relation %u",
			 RelationGetRelid(relation));

	((Form_pg_class) GETSTRUCT(tuple))->relispopulated = newstate;

	CatalogTupleUpdate(pgrel, &tuple->t_self, tuple);

	heap_freetuple(tuple);
	table_close(pgrel, RowExclusiveLock);

	/*
	 * Advance command counter to make the updated pg_class row locally
	 * visible.
	 */
	CommandCounterIncrement();
}

/*
 * SetMatViewIVMState
 *		Mark a materialized view as IVM, or not.
 *
 * NOTE: caller must be holding an appropriate lock on the relation.
 */
void
SetMatViewIVMState(Relation relation, bool newstate)
{
	Relation	pgrel;
	HeapTuple	tuple;

	Assert(relation->rd_rel->relkind == RELKIND_MATVIEW);

	/*
	 * Update relation's pg_class entry.  Crucial side-effect: other backends
	 * (and this one too!) are sent SI message to make them rebuild relcache
	 * entries.
	 */
	pgrel = table_open(RelationRelationId, RowExclusiveLock);
	tuple = SearchSysCacheCopy1(RELOID,
								ObjectIdGetDatum(RelationGetRelid(relation)));
	if (!HeapTupleIsValid(tuple))
		elog(ERROR, "cache lookup failed for relation %u",
			 RelationGetRelid(relation));

	((Form_pg_class) GETSTRUCT(tuple))->relisivm = newstate;

	CatalogTupleUpdate(pgrel, &tuple->t_self, tuple);

	heap_freetuple(tuple);
	table_close(pgrel, RowExclusiveLock);

	/*
	 * Advance command counter to make the updated pg_class row locally
	 * visible.
	 */
	CommandCounterIncrement();
}

/*
 * ExecRefreshMatView -- execute a REFRESH MATERIALIZED VIEW command
 *
 * This refreshes the materialized view by creating a new table and swapping
 * the relfilenodes of the new table and the old materialized view, so the OID
 * of the original materialized view is preserved. Thus we do not lose GRANT
 * nor references to this materialized view.
 *
 * If WITH NO DATA was specified, this is effectively like a TRUNCATE;
 * otherwise it is like a TRUNCATE followed by an INSERT using the SELECT
 * statement associated with the materialized view.  The statement node's
 * skipData field shows whether the clause was used.
 *
 * Indexes are rebuilt too, via REINDEX. Since we are effectively bulk-loading
 * the new heap, it's better to create the indexes afterwards than to fill them
 * incrementally while we load.
 *
 * The matview's "populated" state is changed based on whether the contents
 * reflect the result set of the materialized view's query.
 */
ObjectAddress
ExecRefreshMatView(RefreshMatViewStmt *stmt, const char *queryString,
				   ParamListInfo params, char *completionTag)
{
	Oid			matviewOid;
	Relation	matviewRel;
	Query	   *dataQuery;
	Oid			tableSpace;
	Oid			relowner;
	Oid			OIDNewHeap;
	DestReceiver *dest;
	uint64		processed = 0;
	bool		concurrent;
	LOCKMODE	lockmode;
	char		relpersistence;
	Oid			save_userid;
	int			save_sec_context;
	int			save_nestlevel;
	ObjectAddress address;
	bool oldPopulated;

	/* Determine strength of lock needed. */
	concurrent = stmt->concurrent;
	lockmode = concurrent ? ExclusiveLock : AccessExclusiveLock;

	/*
	 * Get a lock until end of transaction.
	 */
	matviewOid = RangeVarGetRelidExtended(stmt->relation,
										  lockmode, 0,
										  RangeVarCallbackOwnsTable, NULL);
	matviewRel = table_open(matviewOid, NoLock);
	oldPopulated = RelationIsPopulated(matviewRel);

	/* Make sure it is a materialized view. */
	if (matviewRel->rd_rel->relkind != RELKIND_MATVIEW)
		ereport(ERROR,
				(errcode(ERRCODE_FEATURE_NOT_SUPPORTED),
				 errmsg("\"%s\" is not a materialized view",
						RelationGetRelationName(matviewRel))));

	/* Check that CONCURRENTLY is not specified if not populated. */
	if (concurrent && !RelationIsPopulated(matviewRel))
		ereport(ERROR,
				(errcode(ERRCODE_FEATURE_NOT_SUPPORTED),
				 errmsg("CONCURRENTLY cannot be used when the materialized view is not populated")));

	/* Check that conflicting options have not been specified. */
	if (concurrent && stmt->skipData)
		ereport(ERROR,
				(errcode(ERRCODE_SYNTAX_ERROR),
				 errmsg("CONCURRENTLY and WITH NO DATA options cannot be used together")));


	dataQuery = get_matview_query(matviewRel);

	/* If use IMMV, need to rewrite matview query */
	if (!stmt->skipData && RelationIsIVM(matviewRel))
		dataQuery = rewriteQueryForIMMV(dataQuery,NIL);



	/*
	 * Check that there is a unique index with no WHERE clause on one or more
	 * columns of the materialized view if CONCURRENTLY is specified.
	 */
	if (concurrent)
	{
		List	   *indexoidlist = RelationGetIndexList(matviewRel);
		ListCell   *indexoidscan;
		bool		hasUniqueIndex = false;

		foreach(indexoidscan, indexoidlist)
		{
			Oid			indexoid = lfirst_oid(indexoidscan);
			Relation	indexRel;

			indexRel = index_open(indexoid, AccessShareLock);
			hasUniqueIndex = is_usable_unique_index(indexRel);
			index_close(indexRel, AccessShareLock);
			if (hasUniqueIndex)
				break;
		}

		list_free(indexoidlist);

		if (!hasUniqueIndex)
			ereport(ERROR,
					(errcode(ERRCODE_OBJECT_NOT_IN_PREREQUISITE_STATE),
					 errmsg("cannot refresh materialized view \"%s\" concurrently",
							quote_qualified_identifier(get_namespace_name(RelationGetNamespace(matviewRel)),
													   RelationGetRelationName(matviewRel))),
					 errhint("Create a unique index with no WHERE clause on one or more columns of the materialized view.")));
	}

	/*
	 * Check for active uses of the relation in the current transaction, such
	 * as open scans.
	 *
	 * NB: We count on this to protect us against problems with refreshing the
	 * data using TABLE_INSERT_FROZEN.
	 */
	CheckTableNotInUse(matviewRel, "REFRESH MATERIALIZED VIEW");

	/*
	 * Tentatively mark the matview as populated or not (this will roll back
	 * if we fail later).
	 */
	SetMatViewPopulatedState(matviewRel, !stmt->skipData);

	relowner = matviewRel->rd_rel->relowner;

	/*
	 * Switch to the owner's userid, so that any functions are run as that
	 * user.  Also arrange to make GUC variable changes local to this command.
	 * Don't lock it down too tight to create a temporary table just yet.  We
	 * will switch modes when we are about to execute user code.
	 */
	GetUserIdAndSecContext(&save_userid, &save_sec_context);
	SetUserIdAndSecContext(relowner,
						   save_sec_context | SECURITY_LOCAL_USERID_CHANGE);
	save_nestlevel = NewGUCNestLevel();

	/* Concurrent refresh builds new data in temp tablespace, and does diff. */
	if (concurrent)
	{
		tableSpace = GetDefaultTablespace(RELPERSISTENCE_TEMP, false);
		relpersistence = RELPERSISTENCE_TEMP;
	}
	else
	{
		tableSpace = matviewRel->rd_rel->reltablespace;
		relpersistence = matviewRel->rd_rel->relpersistence;
	}

	/* delete immv triggers */
	if (RelationIsIVM(matviewRel) && stmt->skipData )
	{
		/* use deleted trigger */
		Relation	depRel;
		ScanKeyData key;
		SysScanDesc scan;
		HeapTuple	tup;
		ObjectAddresses *immv_triggers;

		immv_triggers = new_object_addresses();

		/*
		 * We save some cycles by opening pg_depend just once and passing the
		 * Relation pointer down to all the recursive deletion steps.
		 */
		depRel = table_open(DependRelationId, RowExclusiveLock);

		ScanKeyInit(&key,
					Anum_pg_depend_refobjid,
					BTEqualStrategyNumber, F_OIDEQ,
					ObjectIdGetDatum(matviewOid));

		scan = systable_beginscan(depRel, DependReferenceIndexId, true,
								  NULL, 1, &key);
		while ((tup = systable_getnext(scan)) != NULL)
		{
			ObjectAddress obj;
			Form_pg_depend foundDep = (Form_pg_depend) GETSTRUCT(tup);

			if (foundDep->deptype == DEPENDENCY_IMMV)
			{
				obj.classId = foundDep->classid;
				obj.objectId = foundDep->objid;
				obj.objectSubId = foundDep->refobjsubid;
				add_exact_object_address(&obj, immv_triggers);
			}
		}
		systable_endscan(scan);

		performMultipleDeletions(immv_triggers, DROP_RESTRICT, PERFORM_DELETION_INTERNAL);

		table_close(depRel, RowExclusiveLock);
		free_object_addresses(immv_triggers);
	}

	/*
	 * Create the transient table that will receive the regenerated data. Lock
	 * it against access by any other process until commit (by which time it
	 * will be gone).
	 */
	OIDNewHeap = make_new_heap(matviewOid, tableSpace, relpersistence,
							   ExclusiveLock);
	LockRelationOid(OIDNewHeap, AccessExclusiveLock);
	dest = CreateTransientRelDestReceiver(OIDNewHeap);

	/*
	 * Now lock down security-restricted operations.
	 */
	SetUserIdAndSecContext(relowner,
						   save_sec_context | SECURITY_RESTRICTED_OPERATION);

	/* Generate the data, if wanted. */
	if (!stmt->skipData)
		processed = refresh_matview_datafill(dest, dataQuery, NULL, queryString);

	/* Make the matview match the newly generated data. */
	if (concurrent)
	{
		int			old_depth = matview_maintenance_depth;

		PG_TRY();
		{
			refresh_by_match_merge(matviewOid, OIDNewHeap, relowner,
								   save_sec_context);
		}
		PG_CATCH();
		{
			matview_maintenance_depth = old_depth;
			PG_RE_THROW();
		}
		PG_END_TRY();
		Assert(matview_maintenance_depth == old_depth);
	}
	else
	{
		refresh_by_heap_swap(matviewOid, OIDNewHeap, relpersistence);

		/*
		 * Inform stats collector about our activity: basically, we truncated
		 * the matview and inserted some new data.  (The concurrent code path
		 * above doesn't need to worry about this because the inserts and
		 * deletes it issues get counted by lower-level code.)
		 */
		pgstat_count_truncate(matviewRel);
		if (!stmt->skipData)
			pgstat_count_heap_insert(matviewRel, processed);
	}
	if (!stmt->skipData && RelationIsIVM(matviewRel) && !oldPopulated)
	{
		Relids	relids = NULL;

		CreateIvmTriggersOnBaseTables(dataQuery, (Node *)dataQuery->jointree, matviewOid, &relids);
		bms_free(relids);
	}


	table_close(matviewRel, NoLock);

	/* Roll back any GUC changes */
	AtEOXact_GUC(false, save_nestlevel);

	/* Restore userid and security context */
	SetUserIdAndSecContext(save_userid, save_sec_context);

	ObjectAddressSet(address, RelationRelationId, matviewOid);

	return address;
}

/*
 * refresh_matview_datafill
 *
 * Execute the given query, sending result rows to "dest" (which will
 * insert them into the target matview).
 *
 * Returns number of rows inserted.
 */
static uint64
refresh_matview_datafill(DestReceiver *dest, Query *query,
						 QueryEnvironment *queryEnv,
						 const char *queryString)
{
	List	   *rewritten;
	PlannedStmt *plan;
	QueryDesc  *queryDesc;
	Query	   *copied_query;
	uint64		processed;

	/* Lock and rewrite, using a copy to preserve the original query. */
	copied_query = copyObject(query);
	AcquireRewriteLocks(copied_query, true, false);
	rewritten = QueryRewrite(copied_query);

	/* SELECT should never rewrite to more or less than one SELECT query */
	if (list_length(rewritten) != 1)
		elog(ERROR, "unexpected rewrite result for REFRESH MATERIALIZED VIEW");
	query = (Query *) linitial(rewritten);

	/* Check for user-requested abort. */
	CHECK_FOR_INTERRUPTS();

	/* Plan the query which will generate data for the refresh. */
	plan = pg_plan_query(query, 0, NULL);

	/*
	 * Use a snapshot with an updated command ID to ensure this query sees
	 * results of any previously executed queries.  (This could only matter if
	 * the planner executed an allegedly-stable function that changed the
	 * database contents, but let's do it anyway to be safe.)
	 */
	PushCopiedSnapshot(GetActiveSnapshot());
	UpdateActiveSnapshotCommandId();

	/* Create a QueryDesc, redirecting output to our tuple receiver */
	queryDesc = CreateQueryDesc(plan, queryString,
								GetActiveSnapshot(), InvalidSnapshot,
								dest, NULL, queryEnv ? queryEnv: NULL, 0);

	/* call ExecutorStart to prepare the plan for execution */
	ExecutorStart(queryDesc, 0);

	/* run the plan */
	ExecutorRun(queryDesc, ForwardScanDirection, 0L, true);

	processed = queryDesc->estate->es_processed;

	/* and clean up */
	ExecutorFinish(queryDesc);
	ExecutorEnd(queryDesc);

	FreeQueryDesc(queryDesc);

	PopActiveSnapshot();

	return processed;
}

DestReceiver *
CreateTransientRelDestReceiver(Oid transientoid)
{
	DR_transientrel *self = (DR_transientrel *) palloc0(sizeof(DR_transientrel));

	self->pub.receiveSlot = transientrel_receive;
	self->pub.rStartup = transientrel_startup;
	self->pub.rShutdown = transientrel_shutdown;
	self->pub.rDestroy = transientrel_destroy;
	self->pub.mydest = DestTransientRel;
	self->transientoid = transientoid;

	return (DestReceiver *) self;
}

/*
 * transientrel_startup --- executor startup
 */
static void
transientrel_startup(DestReceiver *self, int operation, TupleDesc typeinfo)
{
	DR_transientrel *myState = (DR_transientrel *) self;
	Relation	transientrel;

	transientrel = table_open(myState->transientoid, NoLock);

	/*
	 * Fill private fields of myState for use by later routines
	 */
	myState->transientrel = transientrel;
	myState->output_cid = GetCurrentCommandId(true);

	/*
	 * We can skip WAL-logging the insertions, unless PITR or streaming
	 * replication is in use. We can skip the FSM in any case.
	 */
	myState->ti_options = TABLE_INSERT_SKIP_FSM | TABLE_INSERT_FROZEN;
	if (!XLogIsNeeded())
		myState->ti_options |= TABLE_INSERT_SKIP_WAL;
	myState->bistate = GetBulkInsertState();

	/* Not using WAL requires smgr_targblock be initially invalid */
	Assert(RelationGetTargetBlock(transientrel) == InvalidBlockNumber);
}

/*
 * transientrel_receive --- receive one tuple
 */
static bool
transientrel_receive(TupleTableSlot *slot, DestReceiver *self)
{
	DR_transientrel *myState = (DR_transientrel *) self;

	/*
	 * Note that the input slot might not be of the type of the target
	 * relation. That's supported by table_tuple_insert(), but slightly less
	 * efficient than inserting with the right slot - but the alternative
	 * would be to copy into a slot of the right type, which would not be
	 * cheap either. This also doesn't allow accessing per-AM data (say a
	 * tuple's xmin), but since we don't do that here...
	 */

	table_tuple_insert(myState->transientrel,
					   slot,
					   myState->output_cid,
					   myState->ti_options,
					   myState->bistate);

	/* We know this is a newly created relation, so there are no indexes */

	return true;
}

/*
 * transientrel_shutdown --- executor end
 */
static void
transientrel_shutdown(DestReceiver *self)
{
	DR_transientrel *myState = (DR_transientrel *) self;

	FreeBulkInsertState(myState->bistate);

	table_finish_bulk_insert(myState->transientrel, myState->ti_options);

	/* close transientrel, but keep lock until commit */
	table_close(myState->transientrel, NoLock);
	myState->transientrel = NULL;
}

/*
 * transientrel_destroy --- release DestReceiver object
 */
static void
transientrel_destroy(DestReceiver *self)
{
	pfree(self);
}


/*
 * Given a qualified temporary table name, append an underscore followed by
 * the given integer, to make a new table name based on the old one.
 *
 * This leaks memory through palloc(), which won't be cleaned up until the
 * current memory context is freed.
 */
static char *
make_temptable_name_n(char *tempname, int n)
{
	StringInfoData namebuf;

	initStringInfo(&namebuf);
	appendStringInfoString(&namebuf, tempname);
	appendStringInfo(&namebuf, "_%d", n);
	return namebuf.data;
}

/*
 * refresh_by_match_merge
 *
 * Refresh a materialized view with transactional semantics, while allowing
 * concurrent reads.
 *
 * This is called after a new version of the data has been created in a
 * temporary table.  It performs a full outer join against the old version of
 * the data, producing "diff" results.  This join cannot work if there are any
 * duplicated rows in either the old or new versions, in the sense that every
 * column would compare as equal between the two rows.  It does work correctly
 * in the face of rows which have at least one NULL value, with all non-NULL
 * columns equal.  The behavior of NULLs on equality tests and on UNIQUE
 * indexes turns out to be quite convenient here; the tests we need to make
 * are consistent with default behavior.  If there is at least one UNIQUE
 * index on the materialized view, we have exactly the guarantee we need.
 *
 * The temporary table used to hold the diff results contains just the TID of
 * the old record (if matched) and the ROW from the new table as a single
 * column of complex record type (if matched).
 *
 * Once we have the diff table, we perform set-based DELETE and INSERT
 * operations against the materialized view, and discard both temporary
 * tables.
 *
 * Everything from the generation of the new data to applying the differences
 * takes place under cover of an ExclusiveLock, since it seems as though we
 * would want to prohibit not only concurrent REFRESH operations, but also
 * incremental maintenance.  It also doesn't seem reasonable or safe to allow
 * SELECT FOR UPDATE or SELECT FOR SHARE on rows being updated or deleted by
 * this command.
 */
static void
refresh_by_match_merge(Oid matviewOid, Oid tempOid, Oid relowner,
					   int save_sec_context)
{
	StringInfoData querybuf;
	Relation	matviewRel;
	Relation	tempRel;
	char	   *matviewname;
	char	   *tempname;
	char	   *diffname;
	TupleDesc	tupdesc;
	bool		foundUniqueIndex;
	List	   *indexoidlist;
	ListCell   *indexoidscan;
	int16		relnatts;
	Oid		   *opUsedForQual;

	initStringInfo(&querybuf);
	matviewRel = table_open(matviewOid, NoLock);
	matviewname = quote_qualified_identifier(get_namespace_name(RelationGetNamespace(matviewRel)),
											 RelationGetRelationName(matviewRel));
	tempRel = table_open(tempOid, NoLock);
	tempname = quote_qualified_identifier(get_namespace_name(RelationGetNamespace(tempRel)),
										  RelationGetRelationName(tempRel));
	diffname = make_temptable_name_n(tempname, 2);

	relnatts = RelationGetNumberOfAttributes(matviewRel);

	/* Open SPI context. */
	if (SPI_connect() != SPI_OK_CONNECT)
		elog(ERROR, "SPI_connect failed");

	/* Analyze the temp table with the new contents. */
	appendStringInfo(&querybuf, "ANALYZE %s", tempname);
	if (SPI_exec(querybuf.data, 0) != SPI_OK_UTILITY)
		elog(ERROR, "SPI_exec failed: %s", querybuf.data);

	/*
	 * We need to ensure that there are not duplicate rows without NULLs in
	 * the new data set before we can count on the "diff" results.  Check for
	 * that in a way that allows showing the first duplicated row found.  Even
	 * after we pass this test, a unique index on the materialized view may
	 * find a duplicate key problem.
	 */
	resetStringInfo(&querybuf);
	appendStringInfo(&querybuf,
					 "SELECT newdata FROM %s newdata "
					 "WHERE newdata IS NOT NULL AND EXISTS "
					 "(SELECT 1 FROM %s newdata2 WHERE newdata2 IS NOT NULL "
					 "AND newdata2 OPERATOR(pg_catalog.*=) newdata "
					 "AND newdata2.ctid OPERATOR(pg_catalog.<>) "
					 "newdata.ctid)",
					 tempname, tempname);
	if (SPI_execute(querybuf.data, false, 1) != SPI_OK_SELECT)
		elog(ERROR, "SPI_exec failed: %s", querybuf.data);
	if (SPI_processed > 0)
	{
		/*
		 * Note that this ereport() is returning data to the user.  Generally,
		 * we would want to make sure that the user has been granted access to
		 * this data.  However, REFRESH MAT VIEW is only able to be run by the
		 * owner of the mat view (or a superuser) and therefore there is no
		 * need to check for access to data in the mat view.
		 */
		ereport(ERROR,
				(errcode(ERRCODE_CARDINALITY_VIOLATION),
				 errmsg("new data for materialized view \"%s\" contains duplicate rows without any null columns",
						RelationGetRelationName(matviewRel)),
				 errdetail("Row: %s",
						   SPI_getvalue(SPI_tuptable->vals[0], SPI_tuptable->tupdesc, 1))));
	}

	SetUserIdAndSecContext(relowner,
						   save_sec_context | SECURITY_LOCAL_USERID_CHANGE);

	/* Start building the query for creating the diff table. */
	resetStringInfo(&querybuf);
	appendStringInfo(&querybuf,
					 "CREATE TEMP TABLE %s AS "
					 "SELECT mv.ctid AS tid, newdata "
					 "FROM %s mv FULL JOIN %s newdata ON (",
					 diffname, matviewname, tempname);

	/*
	 * Get the list of index OIDs for the table from the relcache, and look up
	 * each one in the pg_index syscache.  We will test for equality on all
	 * columns present in all unique indexes which only reference columns and
	 * include all rows.
	 */
	tupdesc = matviewRel->rd_att;
	opUsedForQual = (Oid *) palloc0(sizeof(Oid) * relnatts);
	foundUniqueIndex = false;

	indexoidlist = RelationGetIndexList(matviewRel);

	foreach(indexoidscan, indexoidlist)
	{
		Oid			indexoid = lfirst_oid(indexoidscan);
		Relation	indexRel;

		indexRel = index_open(indexoid, RowExclusiveLock);
		if (is_usable_unique_index(indexRel))
		{
			Form_pg_index indexStruct = indexRel->rd_index;
			int			indnkeyatts = indexStruct->indnkeyatts;
			oidvector  *indclass;
			Datum		indclassDatum;
			bool		isnull;
			int			i;

			/* Must get indclass the hard way. */
			indclassDatum = SysCacheGetAttr(INDEXRELID,
											indexRel->rd_indextuple,
											Anum_pg_index_indclass,
											&isnull);
			Assert(!isnull);
			indclass = (oidvector *) DatumGetPointer(indclassDatum);

			/* Add quals for all columns from this index. */
			for (i = 0; i < indnkeyatts; i++)
			{
				int			attnum = indexStruct->indkey.values[i];
				Oid			opclass = indclass->values[i];
				Form_pg_attribute attr = TupleDescAttr(tupdesc, attnum - 1);
				Oid			attrtype = attr->atttypid;
				HeapTuple	cla_ht;
				Form_pg_opclass cla_tup;
				Oid			opfamily;
				Oid			opcintype;
				Oid			op;
				const char *leftop;
				const char *rightop;

				/*
				 * Identify the equality operator associated with this index
				 * column.  First we need to look up the column's opclass.
				 */
				cla_ht = SearchSysCache1(CLAOID, ObjectIdGetDatum(opclass));
				if (!HeapTupleIsValid(cla_ht))
					elog(ERROR, "cache lookup failed for opclass %u", opclass);
				cla_tup = (Form_pg_opclass) GETSTRUCT(cla_ht);
				Assert(cla_tup->opcmethod == BTREE_AM_OID);
				opfamily = cla_tup->opcfamily;
				opcintype = cla_tup->opcintype;
				ReleaseSysCache(cla_ht);

				op = get_opfamily_member(opfamily, opcintype, opcintype,
										 BTEqualStrategyNumber);
				if (!OidIsValid(op))
					elog(ERROR, "missing operator %d(%u,%u) in opfamily %u",
						 BTEqualStrategyNumber, opcintype, opcintype, opfamily);

				/*
				 * If we find the same column with the same equality semantics
				 * in more than one index, we only need to emit the equality
				 * clause once.
				 *
				 * Since we only remember the last equality operator, this
				 * code could be fooled into emitting duplicate clauses given
				 * multiple indexes with several different opclasses ... but
				 * that's so unlikely it doesn't seem worth spending extra
				 * code to avoid.
				 */
				if (opUsedForQual[attnum - 1] == op)
					continue;
				opUsedForQual[attnum - 1] = op;

				/*
				 * Actually add the qual, ANDed with any others.
				 */
				if (foundUniqueIndex)
					appendStringInfoString(&querybuf, " AND ");

				leftop = quote_qualified_identifier("newdata",
													NameStr(attr->attname));
				rightop = quote_qualified_identifier("mv",
													 NameStr(attr->attname));

				generate_operator_clause(&querybuf,
										 leftop, attrtype,
										 op,
										 rightop, attrtype);

				foundUniqueIndex = true;
			}
		}

		/* Keep the locks, since we're about to run DML which needs them. */
		index_close(indexRel, NoLock);
	}

	list_free(indexoidlist);

	/*
	 * There must be at least one usable unique index on the matview.
	 *
	 * ExecRefreshMatView() checks that after taking the exclusive lock on the
	 * matview. So at least one unique index is guaranteed to exist here
	 * because the lock is still being held; so an Assert seems sufficient.
	 */
	Assert(foundUniqueIndex);

	appendStringInfoString(&querybuf,
						   " AND newdata OPERATOR(pg_catalog.*=) mv) "
						   "WHERE newdata IS NULL OR mv IS NULL "
						   "ORDER BY tid");

	/* Create the temporary "diff" table. */
	if (SPI_exec(querybuf.data, 0) != SPI_OK_UTILITY)
		elog(ERROR, "SPI_exec failed: %s", querybuf.data);

	SetUserIdAndSecContext(relowner,
						   save_sec_context | SECURITY_RESTRICTED_OPERATION);

	/*
	 * We have no further use for data from the "full-data" temp table, but we
	 * must keep it around because its type is referenced from the diff table.
	 */

	/* Analyze the diff table. */
	resetStringInfo(&querybuf);
	appendStringInfo(&querybuf, "ANALYZE %s", diffname);
	if (SPI_exec(querybuf.data, 0) != SPI_OK_UTILITY)
		elog(ERROR, "SPI_exec failed: %s", querybuf.data);

	OpenMatViewIncrementalMaintenance();

	/* Deletes must come before inserts; do them first. */
	resetStringInfo(&querybuf);
	appendStringInfo(&querybuf,
					 "DELETE FROM %s mv WHERE ctid OPERATOR(pg_catalog.=) ANY "
					 "(SELECT diff.tid FROM %s diff "
					 "WHERE diff.tid IS NOT NULL "
					 "AND diff.newdata IS NULL)",
					 matviewname, diffname);
	if (SPI_exec(querybuf.data, 0) != SPI_OK_DELETE)
		elog(ERROR, "SPI_exec failed: %s", querybuf.data);

	/* Inserts go last. */
	resetStringInfo(&querybuf);
	appendStringInfo(&querybuf,
					 "INSERT INTO %s SELECT (diff.newdata).* "
					 "FROM %s diff WHERE tid IS NULL",
					 matviewname, diffname);
	if (SPI_exec(querybuf.data, 0) != SPI_OK_INSERT)
		elog(ERROR, "SPI_exec failed: %s", querybuf.data);

	/* We're done maintaining the materialized view. */
	CloseMatViewIncrementalMaintenance();
	table_close(tempRel, NoLock);
	table_close(matviewRel, NoLock);

	/* Clean up temp tables. */
	resetStringInfo(&querybuf);
	appendStringInfo(&querybuf, "DROP TABLE %s, %s", diffname, tempname);
	if (SPI_exec(querybuf.data, 0) != SPI_OK_UTILITY)
		elog(ERROR, "SPI_exec failed: %s", querybuf.data);

	/* Close SPI context. */
	if (SPI_finish() != SPI_OK_FINISH)
		elog(ERROR, "SPI_finish failed");
}

/*
 * Swap the physical files of the target and transient tables, then rebuild
 * the target's indexes and throw away the transient table.  Security context
 * swapping is handled by the called function, so it is not needed here.
 */
static void
refresh_by_heap_swap(Oid matviewOid, Oid OIDNewHeap, char relpersistence)
{
	finish_heap_swap(matviewOid, OIDNewHeap, false, false, true, true,
					 RecentXmin, ReadNextMultiXactId(), relpersistence);
}

/*
 * Check whether specified index is usable for match merge.
 */
static bool
is_usable_unique_index(Relation indexRel)
{
	Form_pg_index indexStruct = indexRel->rd_index;

	/*
	 * Must be unique, valid, immediate, non-partial, and be defined over
	 * plain user columns (not expressions).  We also require it to be a
	 * btree.  Even if we had any other unique index kinds, we'd not know how
	 * to identify the corresponding equality operator, nor could we be sure
	 * that the planner could implement the required FULL JOIN with non-btree
	 * operators.
	 */
	if (indexStruct->indisunique &&
		indexStruct->indimmediate &&
		indexRel->rd_rel->relam == BTREE_AM_OID &&
		indexStruct->indisvalid &&
		RelationGetIndexPredicate(indexRel) == NIL &&
		indexStruct->indnatts > 0)
	{
		/*
		 * The point of groveling through the index columns individually is to
		 * reject both index expressions and system columns.  Currently,
		 * matviews couldn't have OID columns so there's no way to create an
		 * index on a system column; but maybe someday that wouldn't be true,
		 * so let's be safe.
		 */
		int			numatts = indexStruct->indnatts;
		int			i;

		for (i = 0; i < numatts; i++)
		{
			int			attnum = indexStruct->indkey.values[i];

			if (attnum <= 0)
				return false;
		}
		return true;
	}
	return false;
}


/*
 * This should be used to test whether the backend is in a context where it is
 * OK to allow DML statements to modify materialized views.  We only want to
 * allow that for internal code driven by the materialized view definition,
 * not for arbitrary user-supplied code.
 *
 * While the function names reflect the fact that their main intended use is
 * incremental maintenance of materialized views (in response to changes to
 * the data in referenced relations), they are initially used to allow REFRESH
 * without blocking concurrent reads.
 */
bool
MatViewIncrementalMaintenanceIsEnabled(void)
{
	return matview_maintenance_depth > 0;
}

static void
OpenMatViewIncrementalMaintenance(void)
{
	matview_maintenance_depth++;
}

static void
CloseMatViewIncrementalMaintenance(void)
{
	matview_maintenance_depth--;
	Assert(matview_maintenance_depth >= 0);
}

/*
 * get_matview_query - get the Query from a matview's _RETURN rule.
 */
static Query *
get_matview_query(Relation matviewRel)
{
	RewriteRule *rule;
	List * actions;

	/*
	 * Check that everything is correct for a refresh. Problems at this point
	 * are internal errors, so elog is sufficient.
	 */
	if (matviewRel->rd_rel->relhasrules == false ||
		matviewRel->rd_rules->numLocks < 1)
		elog(ERROR,
			 "materialized view \"%s\" is missing rewrite information",
			 RelationGetRelationName(matviewRel));

	if (matviewRel->rd_rules->numLocks > 1)
		elog(ERROR,
			 "materialized view \"%s\" has too many rules",
			 RelationGetRelationName(matviewRel));

	rule = matviewRel->rd_rules->rules[0];
	if (rule->event != CMD_SELECT || !(rule->isInstead))
		elog(ERROR,
			 "the rule for materialized view \"%s\" is not a SELECT INSTEAD OF rule",
			 RelationGetRelationName(matviewRel));

	actions = rule->actions;
	if (list_length(actions) != 1)
		elog(ERROR,
			 "the rule for materialized view \"%s\" is not a single action",
			 RelationGetRelationName(matviewRel));

	/*
	 * The stored query was rewritten at the time of the MV definition, but
	 * has not been scribbled on by the planner.
	 */
	return linitial_node(Query, actions);
}


/* ----------------------------------------------------
 *		Incremental View Maintenance routines
 * ---------------------------------------------------
 */

/*
 * IVM_immediate_before
 *
 * IVM trigger function invoked before base table is modified. If this is
 * invoked firstly in the same statement, we save the transaction id and the
 * command id at that time.
 */
Datum
IVM_immediate_before(PG_FUNCTION_ARGS)
{
	TriggerData *trigdata = (TriggerData *) fcinfo->context;
	char   *matviewOid_text = trigdata->tg_trigger->tgargs[0];
	Oid		matviewOid;
	MV_TriggerHashEntry *entry;
	bool	found;

	matviewOid = DatumGetObjectId(DirectFunctionCall1(oidin, CStringGetDatum(matviewOid_text)));

	/*
	 * Wait for concurrent transactions which update this materialized view at
	 * READ COMMITED. This is needed to see changes committed in other
	 * transactions. No wait and raise an error at REPEATABLE READ or
	 * SERIALIZABLE to prevent update anomalies of matviews.
	 * XXX: dead-lock is possible here.
	 */
	if (!IsolationUsesXactSnapshot())
		LockRelationOid(matviewOid, ExclusiveLock);
	else if (!ConditionalLockRelationOid(matviewOid, ExclusiveLock))
	{
		/* try to throw error by name; relation could be deleted... */
		char	   *relname = get_rel_name(matviewOid);

		if (!relname)
			ereport(ERROR,
					(errcode(ERRCODE_LOCK_NOT_AVAILABLE),
					 errmsg("could not obtain lock on materialized view during incremental maintenance")));

		ereport(ERROR,
				(errcode(ERRCODE_LOCK_NOT_AVAILABLE),
				 errmsg("could not obtain lock on materialized view \"%s\" during incremental maintenance",
						relname)));
	}

	/*
	 * On the first call initialize the hashtable
	 */
	if (!mv_trigger_info)
		mv_InitHashTables();

	entry = (MV_TriggerHashEntry *) hash_search(mv_trigger_info,
											  (void *) &matviewOid,
											  HASH_ENTER, &found);

	/* On the first BEFORE to update the view, initialize trigger data */
	if (!found)
	{
		Snapshot snapshot = GetActiveSnapshot();

		entry->matview_id = matviewOid;
		entry->before_trig_count = 0;
		entry->after_trig_count = 0;
		entry->xid = GetCurrentTransactionId();
		entry->cid = snapshot->curcid;
		entry->tables = NIL;
		entry->has_old = false;
		entry->has_new = false;
	}

	entry->before_trig_count++;

	return PointerGetDatum(NULL);
}

/*
 * IVM_immediate_before
 *
 * IVM trigger function invoked after base table is modified.
 * For each table, tuplestores of transition tables are collected.
 * and after the last modification
 */
Datum
IVM_immediate_maintenance(PG_FUNCTION_ARGS)
{
	TriggerData *trigdata = (TriggerData *) fcinfo->context;
	Relation	rel;
	Oid			relid;
	Oid			matviewOid;
	Query	   *query;
	Query	   *rewritten;
	char	   *matviewOid_text = trigdata->tg_trigger->tgargs[0];
	char	   *count_colname = NULL;
	Relation	matviewRel;
	int old_depth = matview_maintenance_depth;

	Oid			tableSpace;
	Oid			relowner;
	Oid			OIDDelta_new = InvalidOid;
	Oid			OIDDelta_old = InvalidOid;
	DestReceiver *dest_new = NULL, *dest_old = NULL;
	Oid			save_userid;
	int			save_sec_context;
	int			save_nestlevel;

	MV_TriggerHashEntry *entry;
	MV_TriggerTable		*table;
	IvmMaintenanceGraph	*maintenance_graph = NULL;
	bool	hasOuterJoins = false;
	bool	found;

	ParseState		 *pstate;
	QueryEnvironment *queryEnv = create_queryEnv();
	MemoryContext	oldcxt;
	ListCell   *lc;


	/* Create a ParseState for rewriting the view definition query */
	pstate = make_parsestate(NULL);
	pstate->p_queryEnv = queryEnv;
	pstate->p_expr_kind = EXPR_KIND_SELECT_TARGET;

	rel = trigdata->tg_relation;
	relid = rel->rd_id;

	matviewOid = DatumGetObjectId(DirectFunctionCall1(oidin, CStringGetDatum(matviewOid_text)));

	/*
	 * On the first call initialize the hashtable
	 */
	if (!mv_trigger_info)
		mv_InitHashTables();

	/* get the entry for this materialized view */
	entry = (MV_TriggerHashEntry *) hash_search(mv_trigger_info,
											  (void *) &matviewOid,
											  HASH_FIND, &found);
	Assert (found && entry != NULL);
	entry->after_trig_count++;

	/* search the entry for the modified table and create new entry if not found */
	found = false;
	foreach(lc, entry->tables)
	{
		table = (MV_TriggerTable *) lfirst(lc);
		if (table->table_id == relid)
		{
			found = true;
			break;
		}
	}
	if (!found)
	{
		oldcxt = MemoryContextSwitchTo(TopTransactionContext);

		table = (MV_TriggerTable *) palloc0(sizeof(MV_TriggerTable));
		table->table_id = relid;
		table->old_tuplestores = NIL;
		table->new_tuplestores = NIL;
		table->old_rtes = NIL;
		table->new_rtes = NIL;
		table->rte_paths = NIL;
		entry->tables = lappend(entry->tables, table);

		MemoryContextSwitchTo(oldcxt);
	}

	/* Save the transition tables and make a request to not free immediately */
	if (trigdata->tg_oldtable)
	{
		oldcxt = MemoryContextSwitchTo(TopTransactionContext);
		table->old_tuplestores = lappend(table->old_tuplestores, trigdata->tg_oldtable);
		entry->has_old = true;
		MemoryContextSwitchTo(oldcxt);
	}
	if (trigdata->tg_newtable)
	{
		oldcxt = MemoryContextSwitchTo(TopTransactionContext);
		table->new_tuplestores = lappend(table->new_tuplestores, trigdata->tg_newtable);
		entry->has_new = true;
		MemoryContextSwitchTo(oldcxt);
	}
	if (entry->has_new || entry->has_old)
	{
		CmdType cmd;

		if (TRIGGER_FIRED_BY_INSERT(trigdata->tg_event))
			cmd = CMD_INSERT;
		else if (TRIGGER_FIRED_BY_DELETE(trigdata->tg_event))
			cmd = CMD_DELETE;
		else if (TRIGGER_FIRED_BY_UPDATE(trigdata->tg_event))
			cmd = CMD_UPDATE;
		else
			elog(ERROR,"unsupported trigger type");

		SetTransitionTablePreserved(relid, cmd);
	}


	/* If this is not the last AFTER trigger call, immediately exit. */
	Assert (entry->before_trig_count >= entry->after_trig_count);
	if (entry->before_trig_count != entry->after_trig_count)
		return PointerGetDatum(NULL);


	/*
	 * If this is the last AFTER trigger call, continue and update the view.
	 */

	matviewRel = table_open(matviewOid, NoLock);

	/* get view query*/
	query = get_matview_query(matviewRel);

	/* Make sure it is a materialized view. */
	Assert(matviewRel->rd_rel->relkind == RELKIND_MATVIEW);

	/*
	 * Get and push the latast snapshot to see any changes which is committed
	 * during waiting in other transactions at READ COMMITTED level.
	 */
	PushActiveSnapshot(GetTransactionSnapshot());

	/*
	 * Check for active uses of the relation in the current transaction, such
	 * as open scans.
	 *
	 * NB: We count on this to protect us against problems with refreshing the
	 * data using TABLE_INSERT_FROZEN.
	 */
	CheckTableNotInUse(matviewRel, "refresh a materialized view incrementally");


	/* join tree analysis for outer join */
	foreach(lc, query->rtable)
	{
		RangeTblEntry *rte = lfirst_node(RangeTblEntry, lc);

		if (rte->rtekind == RTE_JOIN && IS_OUTER_JOIN(rte->jointype))
		{
			hasOuterJoins = true;
			break;
		}
	}
	if (hasOuterJoins)
		maintenance_graph = make_maintenance_graph(query, matviewRel);

	/*
	 * rewrite query for calculating deltas
	 */

	/* Rewrite for the EXISTS clause */
	rewritten = copyObject(query);
	if (rewritten->hasSubLinks)
		rewrite_query_for_exists_subquery(rewritten);

	/* Set all tables in the query to pre-update state */
	rewritten = rewrite_query_for_preupdate_state(rewritten, entry->tables,
												  entry->xid, entry->cid,
												  pstate, NIL);
	/* Rewrite for counting algorithm and aggregates functions */
	rewritten = rewrite_query_for_counting_and_aggregates(rewritten, pstate);

	/*
	 * Switch to the owner's userid, so that any functions are run as that
	 * user.  Also arrange to make GUC variable changes local to this command.
	 * Don't lock it down too tight to create a temporary table just yet.  We
	 * will switch modes when we are about to execute user code.
	 */
	relowner = matviewRel->rd_rel->relowner;
	GetUserIdAndSecContext(&save_userid, &save_sec_context);
	SetUserIdAndSecContext(relowner,
						   save_sec_context | SECURITY_LOCAL_USERID_CHANGE);
	save_nestlevel = NewGUCNestLevel();

	/* Create temporary tables to store view deltas */
	tableSpace = GetDefaultTablespace(RELPERSISTENCE_TEMP, false);
	if (entry->has_old)
	{
		OIDDelta_old = make_new_heap(matviewOid, tableSpace, RELPERSISTENCE_TEMP,
									 ExclusiveLock);
		LockRelationOid(OIDDelta_old, AccessExclusiveLock);
		dest_old = CreateTransientRelDestReceiver(OIDDelta_old);
	}
	if (entry->has_new)
	{
		if (entry->has_old)
			OIDDelta_new = make_new_heap(OIDDelta_old, tableSpace, RELPERSISTENCE_TEMP,
										 ExclusiveLock);
		else
			OIDDelta_new = make_new_heap(matviewOid, tableSpace, RELPERSISTENCE_TEMP,
										 ExclusiveLock);
		LockRelationOid(OIDDelta_new, AccessExclusiveLock);
		dest_new = CreateTransientRelDestReceiver(OIDDelta_new);
	}

	/*
	 * Now lock down security-restricted operations.
	 */
	SetUserIdAndSecContext(relowner,
						   save_sec_context | SECURITY_RESTRICTED_OPERATION);

	/* for all modified tables */
	foreach(lc, entry->tables)
	{
		ListCell *lc2;

		table = (MV_TriggerTable *) lfirst(lc);

		/* loop for self-join */
		foreach(lc2, table->rte_paths)
		{
			List *rte_path = lfirst(lc2);
			int i;
			Query *querytree = rewritten;
			RangeTblEntry *rte;
			Query	*query_for_delta;
			bool	in_exists = false;

			/* check if the modified table is in EXISTS clause. */
			for (i = 0; i< list_length(rte_path); i++)
			{
				int index =  lfirst_int(list_nth_cell(rte_path, i));
				rte = (RangeTblEntry *)lfirst(list_nth_cell(querytree->rtable, index - 1));

				if (rte != NULL && rte->rtekind == RTE_SUBQUERY)
				{
					querytree = rte->subquery;
					if (rte->lateral)
					{
						int attnum;
						count_colname = getColumnNameStartWith(rte, "__ivm_exists", &attnum);
						in_exists = true;
					}
				}
			}

			if (count_colname == NULL)
				count_colname = pstrdup("__ivm_count__");

			/* For outer join query, we need additional rewrites.*/
			if (!in_exists && hasOuterJoins)
			{
				int index;

				Assert(list_length(rte_path) == 1);
				index = linitial_int(rte_path);

				update_maintenance_graph(maintenance_graph, index);
				query_for_delta = rewrite_query_for_outerjoin(rewritten, index, maintenance_graph);
			}
			else
				query_for_delta = rewritten;

			/* calculate delta tables */
			calc_delta(table, rte_path, query_for_delta, dest_old, dest_new, queryEnv);

			/* Set the table in the query to post-update state */
			rewritten = rewrite_query_for_postupdate_state(rewritten, table, rte_path);

			PG_TRY();
			{
				/* apply the delta tables to the materialized view */
				apply_delta(matviewOid, OIDDelta_new, OIDDelta_old, query, count_colname,
					hasOuterJoins ? maintenance_graph : NULL);
			}
			PG_CATCH();
			{
				matview_maintenance_depth = old_depth;
				PG_RE_THROW();
			}
			PG_END_TRY();

			/* truncate view delta tables */
			truncate_view_delta(OIDDelta_old);
			truncate_view_delta(OIDDelta_new);
		}
	}

	/* Clean up hash entry and drop temporary tables */
	clean_up_IVM_hash_entry(entry);
	clean_up_IVM_temptable(OIDDelta_old, OIDDelta_new);

	/* Pop the original snapshot. */
	PopActiveSnapshot();

	table_close(matviewRel, NoLock);

	/* Roll back any GUC changes */
	AtEOXact_GUC(false, save_nestlevel);

	/* Restore userid and security context */
	SetUserIdAndSecContext(save_userid, save_sec_context);

	return PointerGetDatum(NULL);
}

/*
 * rewrite_query_for_preupdate_state
 *
 * Rewrite the query so that base tables' RTEs will represent "pre-update"
 * state of tables. This is necessary to calculate view delta after multiple
 * tables are modified. xid and cid are the transaction id and command id
 * before the first table was modified.
 */
static Query*
rewrite_query_for_preupdate_state(Query *query, List *tables,
								  TransactionId xid, CommandId cid,
								  ParseState *pstate, List *rte_path)
{
	ListCell *lc;
	int num_rte = list_length(query->rtable);
	int i;

	/* This can recurse, so check for excessive recursion */
	check_stack_depth();

	/* register delta ENRs only once at first call */
	if (rte_path == NIL)
		register_delta_ENRs(pstate, query, tables);

	// XXX: Is necessary? Is this right timing?
	AcquireRewriteLocks(query, true, false);

	i = 1;
	foreach(lc, query->rtable)
	{
		RangeTblEntry *r = (RangeTblEntry*) lfirst(lc);

		/* if rte contains subquery, search recursively */
		if (r->rtekind == RTE_SUBQUERY)
			rewrite_query_for_preupdate_state(r->subquery, tables, xid, cid, pstate, lappend_int(rte_path, i));
		else
		{
			ListCell *lc2;
			foreach(lc2, tables)
			{
				MV_TriggerTable *table = (MV_TriggerTable *) lfirst(lc2);
				/*
				 * if the modified table is found then replace the original RTE with
				 * "pre-state" RTE and append its path to the list.
				 */
				if (r->relid == table->table_id)
				{
					lfirst(lc) = get_prestate_rte(r, table, xid, cid, pstate->p_queryEnv);
					table->rte_paths = lappend(table->rte_paths, lappend_int(rte_path, i));
					break;
				}
			}
		}

		/* finish the loop if we processed all RTE included in the original query */
		if (i++ >= num_rte)
			break;
	}

	return query;
}

/*
 * register_delta_ENRs
 *
 * For all modified tables, make ENRs for their transition tables
 * and register them to the queryEnv. ENR's RTEs are also appended
 * into the list in query tree.
 */
static void
register_delta_ENRs(ParseState *pstate, Query *query, List *tables)
{
	QueryEnvironment *queryEnv = pstate->p_queryEnv;
	ListCell *lc;
	RangeTblEntry	*rte;

	foreach(lc, tables)
	{
		MV_TriggerTable *table = (MV_TriggerTable *) lfirst(lc);
		ListCell *lc2;
		int count;

		count = 0;
		foreach(lc2, table->old_tuplestores)
		{
			Tuplestorestate *oldtable = (Tuplestorestate *) lfirst(lc2);
			EphemeralNamedRelation enr =
				palloc(sizeof(EphemeralNamedRelationData));
			ParseNamespaceItem *nsitem;

			enr->md.name = make_delta_enr_name("old", table->table_id, count);
			enr->md.reliddesc = table->table_id;
			enr->md.tupdesc = NULL;
			enr->md.enrtype = ENR_NAMED_TUPLESTORE;
			enr->md.enrtuples = tuplestore_tuple_count(oldtable);
			enr->reldata = oldtable;
			register_ENR(queryEnv, enr);

<<<<<<< HEAD
			rte = addRangeTableEntryForENR(pstate, makeRangeVar(NULL, enr->md.name, -1), true);
			/* if base table has RLS, set secuirty condition to enr*/
			rte->securityQuals = get_securityQuals(table->table_id, query);

=======
			nsitem = addRangeTableEntryForENR(pstate, makeRangeVar(NULL, enr->md.name, -1), true);
			rte = nsitem->p_rte;
>>>>>>> b63d0b71
			query->rtable = lappend(query->rtable, rte);
			table->old_rtes = lappend(table->old_rtes, rte);

			count++;
		}

		count = 0;
		foreach(lc2, table->new_tuplestores)
		{
			Tuplestorestate *newtable = (Tuplestorestate *) lfirst(lc2);
			EphemeralNamedRelation enr =
				palloc(sizeof(EphemeralNamedRelationData));
			ParseNamespaceItem *nsitem;

			enr->md.name = make_delta_enr_name("new", table->table_id, count);
			enr->md.reliddesc = table->table_id;
			enr->md.tupdesc = NULL;
			enr->md.enrtype = ENR_NAMED_TUPLESTORE;
			enr->md.enrtuples = tuplestore_tuple_count(newtable);
			enr->reldata = newtable;
			register_ENR(queryEnv, enr);

<<<<<<< HEAD
			rte = addRangeTableEntryForENR(pstate, makeRangeVar(NULL, enr->md.name, -1), true);
			/* if base table has RLS, set secuirty condition to enr*/
			rte->securityQuals = get_securityQuals(table->table_id, query);

=======
			nsitem = addRangeTableEntryForENR(pstate, makeRangeVar(NULL, enr->md.name, -1), true);
			rte = nsitem->p_rte;
>>>>>>> b63d0b71
			query->rtable = lappend(query->rtable, rte);
			table->new_rtes = lappend(table->new_rtes, rte);

			count++;
		}
	}
}

/*
 * get_prestate_rte
 *
 * Rewrite RTE of the modified table to a subquery which represents
 * "pre-state" table. The original RTE is saved in table->rte_original.
 */
static RangeTblEntry*
get_prestate_rte(RangeTblEntry *rte, MV_TriggerTable *table,
				 TransactionId xid, CommandId cid,
				 QueryEnvironment *queryEnv)
{
	StringInfoData str;
	RawStmt *raw;
	Query *sub;
	Relation rel;
	ParseState *pstate;
	char *relname;
	int i;

	pstate = make_parsestate(NULL);
	pstate->p_queryEnv = queryEnv;
	pstate->p_expr_kind = EXPR_KIND_SELECT_TARGET;

	/*
	 * We can use NoLock here since AcquireRewriteLocks should
	 * have locked the rel already.
	 */
	rel = table_open(table->table_id, NoLock);
	relname = quote_qualified_identifier(
					get_namespace_name(RelationGetNamespace(rel)),
									   RelationGetRelationName(rel));
	table_close(rel, NoLock);

	/* add pseudo ctid to ENR using row_number*/
	initStringInfo(&str);
	appendStringInfo(&str,
		"SELECT t.* , ctid::text FROM %s t"
		" WHERE (age(t.xmin) - age(%u::text::xid) > 0) OR"
		" (t.xmin = %u AND t.cmin::text::int < %u)",
			relname, xid, xid, cid);

	for (i = 0; i < list_length(table->old_tuplestores); i++)
	{
		appendStringInfo(&str, " UNION ALL ");
		appendStringInfo(&str," SELECT *, "
			" ((row_number() over())::text || '_' || '%d' || '_' || '%d') AS ctid"
			" FROM %s",
			table->table_id, i,
			make_delta_enr_name("old", table->table_id, i));
	}

	raw = (RawStmt*)linitial(raw_parser(str.data));
	sub = transformStmt(pstate, raw->stmt);

	/* save the original RTE */
	table->original_rte = copyObject(rte);

	rte->rtekind = RTE_SUBQUERY;
	rte->subquery = sub;
	rte->eref->colnames = lappend(rte->eref->colnames, makeString(pstrdup("ctid")));
	rte->security_barrier = false;
	/* Clear fields that should not be set in a subquery RTE */
	rte->relid = InvalidOid;
	rte->relkind = 0;
	rte->rellockmode = 0;
	rte->tablesample = NULL;
	rte->inh = false;			/* must not be set for a subquery */

	rte->requiredPerms = 0;		/* no permission check on subquery itself */
	rte->checkAsUser = InvalidOid;
	rte->selectedCols = NULL;
	rte->insertedCols = NULL;
	rte->updatedCols = NULL;
	rte->extraUpdatedCols = NULL;

	return rte;
}

/*
 * make_delta_enr_name
 *
 * Make a name for ENR of a transition table from the base table's oid.
 * prefix will be "new" or "old" depending on its transition table kind..
 */
static char*
make_delta_enr_name(const char *prefix, Oid relid, int count)
{
	char buf[NAMEDATALEN];
	char *name;

	snprintf(buf, NAMEDATALEN, "%s_%u_%u", prefix, relid, count);
	name = pstrdup(buf);

	return name;
}

/*
 * union_ENRs
 *
 * Make a single table delta by unionning all transition tables of the modified table
 * whose RTE is specified by
 */
static RangeTblEntry*
union_ENRs(RangeTblEntry *rte, Oid relid, List *enr_rtes, const char *prefix,
		   QueryEnvironment *queryEnv)
{
	StringInfoData str;
	ParseState	*pstate;
	RawStmt *raw;
	Query *sub;
	int	i;
	RangeTblEntry *enr_rte;

	/* Create a ParseState for rewriting the view definition query */
	pstate = make_parsestate(NULL);
	pstate->p_queryEnv = queryEnv;
	pstate->p_expr_kind = EXPR_KIND_SELECT_TARGET;

	initStringInfo(&str);

	for (i = 0; i < list_length(enr_rtes); i++)
	{
		if (i > 0)
			appendStringInfo(&str, " UNION ALL ");

		/* add pseudo ctid to ENR using row_number */
		appendStringInfo(&str,
			" SELECT *,  "
			" ((row_number() over())::text || '_' || '%d' || '_' || '%d') AS ctid"
			" FROM %s",
			relid, i,
			make_delta_enr_name(prefix, relid, i));
	}

	raw = (RawStmt*)linitial(raw_parser(str.data));
	sub = transformStmt(pstate, raw->stmt);

	rte->rtekind = RTE_SUBQUERY;
	rte->subquery = sub;
	rte->security_barrier = false;
	/* Clear fields that should not be set in a subquery RTE */
	rte->relid = InvalidOid;
	rte->relkind = 0;
	rte->rellockmode = 0;
	rte->tablesample = NULL;
	rte->inh = false;			/* must not be set for a subquery */

	rte->requiredPerms = 0;		/* no permission check on subquery itself */
	rte->checkAsUser = InvalidOid;
	rte->selectedCols = NULL;
	rte->insertedCols = NULL;
	rte->updatedCols = NULL;
	rte->extraUpdatedCols = NULL;
	/* if base table has RLS, set secuirty condition to enr*/
	enr_rte = (RangeTblEntry *)linitial(sub->rtable);
	enr_rte->securityQuals = get_securityQuals(relid, sub);

	return rte;
}

/*
 * rewrite_query_for_counting_and_aggregates
 *
 * Rewrite query for counting algorithm and aggregate functions.
 */
static Query *
rewrite_query_for_counting_and_aggregates(Query *query, ParseState *pstate)
{
	TargetEntry *tle_count;
	FuncCall *fn;
	Node *node;
	int varno = 0;
	Const	*dmy_arg = makeConst(INT4OID,
								 -1,
								 InvalidOid,
								 sizeof(int32),
								 Int32GetDatum(1),
								 false,
								 true);
	ListCell *tbl_lc;

	/* For aggregate views */
	if (query->hasAggs)
	{
		ListCell *lc;
		List *agg_counts = NIL;
		AttrNumber next_resno = list_length(query->targetList) + 1;

		foreach(lc, query->targetList)
		{
			TargetEntry *tle = (TargetEntry *) lfirst(lc);

			if (IsA(tle->expr, Aggref))
			{
				Aggref *aggref = (Aggref *) tle->expr;
				const char *aggname = get_func_name(aggref->aggfnoid);

				/*
				 * For aggregate functions except to count, add count func with the same arg parameters.
				 * Also, add sum func for agv.
				 *
				 * XXX: need some generalization
				 * XXX: If there are same expressions explicitly in the target list, we can use this instead
				 * of adding new duplicated one.
				 */
				if (strcmp(aggname, "count") != 0)
				{
					fn = makeFuncCall(list_make1(makeString("count")), NIL, -1);

					/* Make a Func with a dummy arg, and then override this by the original agg's args. */
					node = ParseFuncOrColumn(pstate, fn->funcname, list_make1(dmy_arg), NULL, fn, false, -1);
					((Aggref *)node)->args = aggref->args;

					tle_count = makeTargetEntry((Expr *) node,
											next_resno,
											NULL,
											false);
					agg_counts = lappend(agg_counts, tle_count);
					next_resno++;
				}
				if (strcmp(aggname, "avg") == 0)
				{
					List *dmy_args = NIL;
					ListCell *lc;
					foreach(lc, aggref->aggargtypes)
					{
						Oid		typeid = lfirst_oid(lc);
						Type	type = typeidType(typeid);

						Const *con = makeConst(typeid,
											   -1,
											   typeTypeCollation(type),
											   typeLen(type),
											   (Datum) 0,
											   true,
											   typeByVal(type));
						dmy_args = lappend(dmy_args, con);
						ReleaseSysCache(type);

					}
					fn = makeFuncCall(list_make1(makeString("sum")), NIL, -1);

					/* Make a Func with a dummy arg, and then override this by the original agg's args. */
					node = ParseFuncOrColumn(pstate, fn->funcname, dmy_args, NULL, fn, false, -1);
					((Aggref *)node)->args = aggref->args;

					tle_count = makeTargetEntry((Expr *) node,
												next_resno,
												NULL,
												false);
					agg_counts = lappend(agg_counts, tle_count);
					next_resno++;
					}
				}

			}
			query->targetList = list_concat(query->targetList, agg_counts);
	}

	/* Add count(*) using EXISTS clause */
	foreach(tbl_lc, query->rtable)
	{
		RangeTblEntry *rte = (RangeTblEntry *)lfirst(tbl_lc);
		varno++;
		if (rte->subquery)
		{
			char *columnName;
			int attnum;

			/* search ivm_exists_count_X__ column in RangeTblEntry */
			pstate->p_rtable = query->rtable;
			columnName = getColumnNameStartWith(rte, "__ivm_exists", &attnum);
			if (columnName == NULL)
				continue;

			node = (Node *)makeVar(varno ,attnum,
					INT8OID, -1, InvalidOid, 0);

			if (node == NULL)
				continue;
			tle_count = makeTargetEntry((Expr *) node,
										list_length(query->targetList) + 1,
										pstrdup(columnName),
										false);
			query->targetList = lappend(query->targetList, tle_count);
		}
	}

	/* Add count(*) for counting distinct tuples in views */
	fn = makeFuncCall(list_make1(makeString("count")), NIL, -1);
	fn->agg_star = true;
	if (!query->groupClause && !query->hasAggs)
		query->groupClause = transformDistinctClause(NULL, &query->targetList, query->sortClause, false);

	node = ParseFuncOrColumn(pstate, fn->funcname, NIL, NULL, fn, false, -1);

	tle_count = makeTargetEntry((Expr *) node,
							  list_length(query->targetList) + 1,
							  NULL,
							  false);
	query->targetList = lappend(query->targetList, tle_count);
	query->hasAggs = true;

	return query;
}

/*
 * rewrite_query_for_exists_subquery
 *
 * Rewrite EXISTS sublink in WHERE to LATERAL subquery
 */
static Query *
rewrite_exists_subquery_walker(Query *query, Node *node, int *count)
{
	/* This can recurse, so check for excessive recursion */
	check_stack_depth();

	switch (nodeTag(node))
	{
		case T_Query:
			{
				FromExpr *fromexpr;

				/* get subquery in WHERE clause */
				fromexpr = (FromExpr *)query->jointree;
				query = rewrite_exists_subquery_walker(query, fromexpr->quals, count);
				/* drop subquery in WHERE clause */
				if (IsA(fromexpr->quals, SubLink))
					fromexpr->quals = NULL;
				break;
			}
		case T_BoolExpr:
			{
				BoolExprType type;

				type = ((BoolExpr *) node)->boolop;
				switch (type)
				{
					ListCell *lc;
					case AND_EXPR:
						foreach(lc, ((BoolExpr *)node)->args)
						{
							Node *opnode = (Node *)lfirst(lc);
							query = rewrite_exists_subquery_walker(query, opnode, count);
							/* overwrite SubLink node if it is contained in AND_EXPR */
							if (IsA(opnode, SubLink))
								lfirst(lc) = makeConst(BOOLOID, -1, InvalidOid, sizeof(bool), BoolGetDatum(true), false, true);
						}
						break;
					case OR_EXPR:
					case NOT_EXPR:
						if (checkExprHasSubLink(node))
							ereport(ERROR, (errmsg("OR or NOT conditions and EXISTS condition are used together with IVM")));
						break;
				}
				break;
			}
		case T_SubLink:
			{
				char aliasName[NAMEDATALEN];
				char columnName[NAMEDATALEN];
				Query *subselect;
				ParseState *pstate;
				RangeTblEntry *rte;
				RangeTblRef *rtr;
				Alias *alias;
				Oid opId;
				ParseNamespaceItem *nsitem;

				TargetEntry *tle_count;
				FuncCall *fn;
				Node *fn_node;
				Expr *opexpr;

				SubLink *sublink = (SubLink *)node;
				/* raise ERROR if not has exist clause */
				if (sublink->subLinkType != EXISTS_SUBLINK)
					ereport(ERROR, (errmsg("subquery in WHERE is not supported by IVM, except for EXISTS clause")));

				subselect = (Query *)sublink->subselect;
				/* raise ERROR if it is CTE */
				if (subselect->cteList)
					ereport(ERROR, (errmsg("CTE is not supported with IVM")));

				pstate = make_parsestate(NULL);
				pstate->p_expr_kind = EXPR_KIND_SELECT_TARGET;

				/*
				 * convert EXISTS subquery into LATERAL subquery in FROM clause.
				 */

				snprintf(aliasName, sizeof(aliasName), "__ivm_exists_subquery_%d__", *count);
				snprintf(columnName, sizeof(columnName), "__ivm_exists_count_%d__", *count);

				/* add COUNT(*) for counting exists condition */
				fn = makeFuncCall(list_make1(makeString("count")), NIL, -1);
				fn->agg_star = true;
				fn_node = ParseFuncOrColumn(pstate, fn->funcname, NIL, NULL, fn, false, -1);
				tle_count = makeTargetEntry((Expr *) fn_node,
											list_length(subselect->targetList) + 1,
											columnName,
											false);
				/* add __ivm_exists_count__ column */
				subselect->targetList = list_concat(subselect->targetList, list_make1(tle_count));
				subselect->hasAggs = true;

				/* add subquery in from clause */
				alias = makeAlias(aliasName, NIL);
				/* it means that LATERAL is enable if fourth argument is true */
				nsitem = addRangeTableEntryForSubquery(pstate,subselect,alias,true,true);
				rte = nsitem->p_rte;

				query->rtable = lappend(query->rtable, rte);

				rtr = makeNode(RangeTblRef);
				/* assume new rte is at end */
				rtr->rtindex = list_length(query->rtable);

				((FromExpr *)query->jointree)->fromlist = lappend(((FromExpr *)query->jointree)->fromlist, rtr);


				fn = makeFuncCall(list_make1(makeString("count")), NIL, -1);
				fn->agg_star = true;

				fn_node = ParseFuncOrColumn(pstate, fn->funcname, NIL, NULL, fn, false, -1);

				/*
				 * it means using int84gt( '>' operator). it will be replaced to make_op().
				 */
				opId = OpernameGetOprid(list_make1(makeString(">")), INT8OID, INT4OID);
				opexpr = make_opclause(opId, BOOLOID, false,
								(Expr *)fn_node,
								(Expr *)makeConst(INT4OID, -1, InvalidOid, sizeof(int32), Int32GetDatum(0), false, true),
								InvalidOid, InvalidOid);
				fix_opfuncids((Node *) opexpr);
				query->hasSubLinks = false;

				subselect->havingQual = (Node *)opexpr;
				(*count)++;
				break;
			}
		default:
			break;
	}
	return query;
}

Query *
rewrite_query_for_exists_subquery(Query *query)
{
	int count = 0;
	if (query->hasAggs)
		elog(ERROR, "aggregate function and EXISTS condition are not supported at the same time");

	return rewrite_exists_subquery_walker(query, (Node *)query, &count);
}


/*
 * Comparison function for sorting Terms in normalized form of join tree.
 */
static int
graph_term_cmp(const ListCell *p1, const ListCell *p2)
{
	int	v1 = bms_num_members(((Term *)lfirst(p1))->relids);
	int	v2 = bms_num_members(((Term *)lfirst(p2))->relids);

	if (v1 > v2)
		return -1;
	if (v1 < v2)
		return 1;
	return 0;
}

#define	graph_term_bigger(p1,p2) (graph_term_cmp(p1,p2) < 0)

/*
 * make_maintenance_graph
 *
 * Analyze the join tree and make a view maintenance graph.
 */
static IvmMaintenanceGraph*
make_maintenance_graph(Query *query, Relation matviewRel)
{
	List	*terms = NIL;
	List	*all_qual_vars;
	ListCell *lc1;
	IvmMaintenanceGraph *result;
	int		i;

	result = (IvmMaintenanceGraph *) palloc(sizeof(IvmMaintenanceGraph));
	result->vars_in_quals = NIL;
	result->resnames_in_quals = NIL;

	/*
	 * Transform query's jointree to the normalized form. This is a bag union
	 * of terms each of which is inner join and/or antijoin between base tables.
	 */
	terms = get_normalized_form(query, (Node *)query->jointree);

	/*
	 * The terms list must be sorted in descending order by the number of
	 * nonnullable tables.  This is necessary to determine the order for processing
	 * terms.  The first term is an inner join of all tables and this is the root
	 * node of the maintenance graph.
	 */
	list_sort(terms, graph_term_cmp);
	result->root = linitial(terms);

	/*
	 * Look for parents of each term. Term t2 is a parent of Term t1, if t2 is
	 * a minimal superset of t1, that is, if there does not exists a term t in the
	 * graph such that t is super set of t1 and t2 is super set of t.
	 */
	foreach (lc1, terms)
	{
		Term *t1 = lfirst(lc1);
		ListCell *lc2;

		/* root doesn't have a parent */
		if (t1 == result->root)
			continue;

		foreach (lc2, terms)
		{
			Term *t2 = lfirst(lc2);
			ListCell *lc3;

			/*
			 * If the number of tables in t2 is not bigger than t1, this
			 * can not be a superset. Also, we can finish this loop
			 * because there is no longer a term bigger than t1.
			 */
			if (!graph_term_bigger(lc2,lc1))
				break;

			/* If t2 is superset, this can be a parent. */
			if (bms_is_subset(t1->relids, t2->relids))
			{
				/*
				 * Remove all terms which are supersets of t2 because these are no
				 * longer minimal superset.
				 */
				foreach (lc3, t1->parents)
				{
					Term *t = (Term *) lfirst(lc3);

					if (bms_is_subset(t2->relids, t->relids))
						t1->parents = foreach_delete_current(t1->parents, lc3);
				}
				t1->parents = lappend(t1->parents, t2);
			}
		}

	}
	result->terms = terms;

	/* Get all vars used in quals and their resnames. */
	all_qual_vars = pull_vars_of_level((Node *) result->root->quals, 0);
	i = 0;
	foreach (lc1, query->targetList)
	{
		TargetEntry *tle = (TargetEntry *) lfirst(lc1);
		Form_pg_attribute attr = TupleDescAttr(matviewRel->rd_att, i);
		char *resname = NameStr(attr->attname);
		Var *var;

		i++;

		if (tle->resjunk)
			continue;

		if (!IsA(tle->expr, Var))
			continue;

		var = (Var *)flatten_join_alias_vars(query, (Node *) tle->expr);

		if (list_member(all_qual_vars, var))
		{
			result->vars_in_quals = lappend(result->vars_in_quals, var);
			result->resnames_in_quals = lappend(result->resnames_in_quals, makeString(pstrdup(resname)));
		}
	}

	return result;
}

/*
 * get_normalized_form
 *
 * Transform query's jointree to the normalized form. This is a bag union
 * of terms each of which is inner join and/or antijoin between base tables.
 */
static List*
get_normalized_form(Query *query, Node *jtnode)
{

	if (jtnode == NULL)
		return NULL;

	if (IsA(jtnode, RangeTblRef))
	{
		int			varno = ((RangeTblRef *) jtnode)->rtindex;
		Term *term;

		/*
		 * Create and initialize a term for a single table. Currently,
		 * we assume this is a normal table.
		 */
		Assert(rt_fetch(varno, query->rtable)->relkind == RELKIND_RELATION);

		term = (Term*) palloc(sizeof(Term));
		term->relids = bms_make_singleton(varno);
		term->quals = NULL;
		term->parents = NIL;
		term->effect = IVM_NO_EFFECT;

		return  list_make1(term);
	}
	else if (IsA(jtnode, FromExpr))
	{
		List *terms = NIL;
		FromExpr   *f = (FromExpr *) jtnode;
		ListCell   *l;
		bool	is_first = true;

		/*
		 * Create a term list using the terms in FROM list. The qual of
		 * WHERE clause is specified only the first step.
		 */
		foreach(l, f->fromlist)
		{
			List *t = get_normalized_form(query, lfirst(l));
			terms = multiply_terms(query, terms, t, (is_first ? f->quals : NULL));
			is_first = false;
		}
		return terms;
	}
	else if (IsA(jtnode, JoinExpr))
	{
		JoinExpr   *j = (JoinExpr *) jtnode;
		List	   *lterms = get_normalized_form(query, j->larg),
				   *rterms = get_normalized_form(query, j->rarg);
		List *terms = NIL;

		/* Create a term list from the two term lists and the join qual */
		terms = multiply_terms(query, lterms, rterms, j->quals);

		/* In outer-join cases, add terms for dangling tuples */
		switch (j->jointype)
		{
			case JOIN_LEFT:
				terms = list_concat(terms, lterms);
				break;
			case JOIN_RIGHT:
				terms = list_concat(terms, rterms);
				break;
			case JOIN_FULL:
				terms = list_concat(terms, lterms);
				terms = list_concat(terms, rterms);
				break;
			case JOIN_INNER:
				break;
			default:
				elog(ERROR, "unexpected join type: %d", j->jointype);
		}

		return terms;
	}
	else
		elog(ERROR, "unrecognized node type: %d",
			 (int) nodeTag(jtnode));
}

/*
 * multiply_terms
 *
 * Create new a term list by multiplying two term lists. If qual is
 * given, remove terms which are filtered by this qual and add this
 * qual to new terms. If one of the two term list is NIL, we return
 * the other after filtering by the qual.
 */
static List*
multiply_terms(Query *query, List *terms1, List *terms2, Node* qual)
{
	List		*result = NIL;
	ListCell	*l1, *l2;
	Relids		qual_relids;

	/*
	 * Convert qual to ANDs implicit expression on vars referencing to
	 * the original relations. We assume the qual doesn't contain
	 * non-strict functions.
	 */
	if (qual)
	{
		qual = flatten_join_alias_vars(query, qual);
		qual = eval_const_expressions(NULL, qual);
		qual = (Node *) canonicalize_qual((Expr *) qual, false);
		qual = (Node *) make_ands_implicit((Expr *) qual);
	}
	/* all relids included in qual */
	qual_relids = pull_varnos(qual);

	/* If either is NIL, return the other after filtering by qual. */
	if (terms1 == NIL || terms2 == NIL)
	{
		result = (terms1 == NIL ? terms2 : terms1);
		if (!qual)
			return result;

		foreach (l1, result)
		{
			Term *term = (Term*) lfirst(l1);

			/*
			 * If the relids in the qual are not included, this term can not exist
			 * because this qual references NULL values.
			 */
			if (!bms_is_subset(qual_relids, term->relids))
			{
				result = foreach_delete_current(result, l1);
				continue;
			}
			term->quals = lappend(term->quals, qual);
		}

		return result;
	}

	foreach (l1, terms1)
	{
		Term *term1 = (Term*) lfirst(l1);
		foreach (l2, terms2)
		{
			Term *term2 = (Term*) lfirst(l2);

			/*
			 * If the relids in qual are included term1 or term2, the new term joining
			 * these two term will survive under the condition that the qual is strict.
			 * Otherwise, the new term can not exist because the qual references NULL
			 * values.
			 */
			if (bms_is_subset(qual_relids, bms_union(term1->relids, term2->relids)))
			{
				Term *newterm = (Term*) palloc(sizeof(Term));

				newterm->parents = NIL;
				newterm->effect = IVM_NO_EFFECT;
				newterm->relids = bms_union(term1->relids, term2->relids);
				newterm->quals = list_concat_copy(term1->quals, term2->quals);
				if (qual)
					newterm->quals = lappend(newterm->quals, qual);

				result = lappend(result, newterm);
			}
		}
	}

	return result;
}

/*
 * update_maintenance_graph
 *
 * Update each term's status about effect of a table modifying. Temrs including
 * this table is affected directly. Terms whose parents are affected directly is
 * affected indirectly (e.i. dangling tuples on this terms may be inserted or
 * deleted). Other terms are not affected by this modification.
 * index is a range table index of the modified table.
 */
static void
update_maintenance_graph(IvmMaintenanceGraph *graph, int index)
{
	ListCell *lc;

	/* First, mark IVM_DIRECT_EFFECT for terms affected directly. */
	foreach (lc,  graph->terms)
	{
		Term *term = (Term *) lfirst(lc);

		if (bms_is_member(index, term->relids))
			term->effect = IVM_DIRECT_EFFECT;
		else
			term->effect = IVM_NO_EFFECT;
	}
	/*
	 * Then, mark IVM_INDIRECT_EFFECT for terms whose any immediate parent
	 * is affected directly.
	 */
	foreach (lc,  graph->terms)
	{
		Term *t = (Term *) lfirst(lc);
		ListCell *lc2;

		foreach (lc2, t->parents)
		{
			Term *p = (Term *) lfirst(lc2);

			if (t->effect == IVM_NO_EFFECT && p->effect == IVM_DIRECT_EFFECT)
				t->effect = IVM_INDIRECT_EFFECT;
		}
	}
}

/*
 * rewrite_query_for_outerjoin
 *
 * Rewrite query in order to calculate diff table for outer join.
 * index is the relid of the modified table.
 */
static Query*
rewrite_query_for_outerjoin(Query *query, int index, IvmMaintenanceGraph *graph)
{
	Query  *result = copyObject(query);
	int		varno;
	Node   *node;
	TargetEntry *tle;
	List		*args = NIL;
	FuncCall	*fn;
	ParseState	*pstate = make_parsestate(NULL);

	pstate->p_expr_kind = EXPR_KIND_SELECT_TARGET;

	fn = makeFuncCall(list_make1(makeString("count")), NIL, -1);
	fn->agg_distinct = true;

	/* Rewrite join type for outer join delta */
	if (!rewrite_jointype(result, (Node *)result->jointree, index))
		elog(ERROR, "modified range table %d not found", index);

	/* Add meta information for outer-join delta */
	varno = -1;
	while ((varno = bms_next_member(graph->root->relids, varno)) >= 0)
	{
		Var *var = NULL;
		RangeTblEntry *rte = rt_fetch(varno, result->rtable);

		/* base table */
		if (rte->rtekind == RTE_RELATION)
		{
			var = makeVar(varno, SelfItemPointerAttributeNumber, TIDOID, -1, InvalidOid, 0);
		}
		/* This subquery must be a pre-state table made by get_prestate_rte */
		else if (rte->rtekind == RTE_SUBQUERY)
		{
			ListCell *lc;
			foreach (lc, ((Query *)rte->subquery)->targetList)
			{
				tle = (TargetEntry *) lfirst(lc);
				if (!strcmp(tle->resname, "ctid"))
				{
					var = makeVar(varno, tle->resno, TEXTOID, -1, DEFAULT_COLLATION_OID, 0);
					break;
				}
			}
		}
		else
			elog(ERROR, "unexpected rte kind");

		/*
		 * Use count(distinct ctid) in order to count the tuples of each base tables which
		 * participate in generating a tuple in diff.
		 */
		args = lappend(args, makeConst(INT4OID,
								 -1,
								 InvalidOid,
								 sizeof(int32),
								 Int32GetDatum(varno),
								 false,
								 true));
		node = ParseFuncOrColumn(pstate, fn->funcname, list_make1(var), NULL, fn, false, -1);
		args = lappend(args, node);
	}

	/* Store all the count for each base table in a JSONB object */
	fn = makeFuncCall(list_make1(makeString("json_build_object")), NIL, -1);
	node = ParseFuncOrColumn(pstate, fn->funcname, args, NULL, fn, false, -1);
	node = coerce_type(pstate, node, JSONOID, JSONBOID, -1, COERCION_EXPLICIT, COERCE_EXPLICIT_CAST, -1);
	assign_expr_collations(pstate, node);
	tle = makeTargetEntry((Expr *) node,
							list_length(result->targetList) + 1,
							pstrdup("__ivm_meta__"),
							false);

	result->targetList = lappend(result->targetList, tle);

	return result;
}

/*
 * rewrite_jointype
 *
 * Rewrite jointree in query for calculating the primary delta. index is
 * relid of the modified table. For deletion or insertion on a table,
 * tuples in the primary delta are not nullable on the modified table,
 * so we can convert some outer joins to inner joins, or full outer joins
 * to left/right outer joins depending on the position of the table
 * in the join tree.
 */
static bool
rewrite_jointype(Query *query, Node *node, int index)
{
	if (node == NULL)
		return false;
	if (IsA(node, RangeTblRef))
	{
		if (((RangeTblRef *) node)->rtindex == index)
			return true;
		else
			return false;
	}
	else if (IsA(node, FromExpr))
	{
		FromExpr   *f = (FromExpr *) node;
		ListCell   *l;

		foreach(l, f->fromlist)
		{
			if (rewrite_jointype(query, lfirst(l), index))
				return true;
		}
		return false;
	}
	else if (IsA(node, JoinExpr))
	{
		JoinExpr   *j = (JoinExpr *) node;
		RangeTblEntry *rte = rt_fetch(j->rtindex, query->rtable);

		if (rewrite_jointype(query, j->larg, index))
		{
			if (j->jointype == JOIN_FULL)
				j->jointype = rte->jointype = JOIN_LEFT;
			else if (j->jointype == JOIN_RIGHT)
				j->jointype = rte->jointype = JOIN_INNER;

			return true;
		}
		else if (rewrite_jointype(query, j->rarg, index))
		{
			if (j->jointype == JOIN_FULL)
				j->jointype = rte->jointype = JOIN_RIGHT;
			else if (j->jointype == JOIN_LEFT)
				j->jointype = rte->jointype = JOIN_INNER;
			return true;
		}
		else
			return false;
	}
	else
		elog(ERROR, "unrecognized node type: %d",
			 (int) nodeTag(node));
}

/*
 * calc_delta
 *
 * Calculate view deltas generated under the modification of a table specified
 * by the RTE path.
 */
static void
calc_delta(MV_TriggerTable *table, List *rte_path, Query *query,
			DestReceiver *dest_old, DestReceiver *dest_new, QueryEnvironment *queryEnv)
{
	ListCell *lc = getRteListCell(query, rte_path);
	RangeTblEntry *rte = (RangeTblEntry *) lfirst(lc);

	/* Generate old delta */
	if (list_length(table->old_rtes) > 0)
	{
		/* Replace the modified table with the old delta table and calculate the old view delta. */
		lfirst(lc) = union_ENRs(rte, table->table_id, table->old_rtes, "old", queryEnv);
		refresh_matview_datafill(dest_old, query, queryEnv, NULL);
	}

	/* Generate new delta */
	if (list_length(table->new_rtes) > 0)
	{
		/* Replace the modified table with the new delta table and calculate the new view delta*/
		lfirst(lc) = union_ENRs(rte, table->table_id, table->new_rtes, "new", queryEnv);
		refresh_matview_datafill(dest_new, query, queryEnv, NULL);
	}
}

/*
 * rewrite_query_for_postupdate_state
 *
 * Rewrite the query so that the specified base table's RTEs will represent
 * "post-update" state of tables. This is called after the view delta
 * calculation due to changes on this table finishes.
 */
static Query*
rewrite_query_for_postupdate_state(Query *query, MV_TriggerTable *table, List *rte_path)
{
	ListCell *lc = getRteListCell(query, rte_path);

	/* Retore the original RTE */
	lfirst(lc) = table->original_rte;

	return query;
}

/*
 * getRteListCell
 *
 * Get ListCell which contains RTE specified by the given path.
 */
static ListCell*
getRteListCell(Query *query, List *rte_path)
{
	ListCell *lc;
	ListCell *rte_lc = NULL;

	Assert(list_length(rte_path) > 0);

	foreach (lc, rte_path)
	{
		int index = lfirst_int(lc);
		RangeTblEntry	*rte;

		rte_lc = list_nth_cell(query->rtable, index - 1);
		rte = (RangeTblEntry *) lfirst(rte_lc);
		if (rte != NULL && rte->rtekind == RTE_SUBQUERY)
			query = rte->subquery;
	}
	return rte_lc;
}

#define IVM_colname(type, col) makeObjectName("__ivm_" type, col, "_")

/*
 * apply_delta
 *
 * Apply deltas to the materialized view. In outer join cases, this requires
 * the view maintenance graph.
 */
static void
apply_delta(Oid matviewOid, Oid tempOid_new, Oid tempOid_old, Query *query,
			char *count_colname, IvmMaintenanceGraph *graph)
{
	StringInfoData querybuf;
	StringInfo	aggs_list_buf = NULL;
	StringInfo	aggs_set_old = NULL;
	StringInfo	aggs_set_new = NULL;
	Relation	matviewRel;
	Relation	tempRel_new = NULL, tempRel_old = NULL;
	char	   *matviewname;
	char	   *tempname_new = NULL, *tempname_old = NULL;
	ListCell	*lc;
	int			i;
	List	   *keys = NIL;
	List	   *minmax_list = NIL;
	List	   *is_min_list = NIL;


	/*
	 * get names of the materialized view and delta tables
	 */

	matviewRel = table_open(matviewOid, NoLock);
	matviewname = quote_qualified_identifier(get_namespace_name(RelationGetNamespace(matviewRel)),
											 RelationGetRelationName(matviewRel));
	if (OidIsValid(tempOid_new))
	{
		tempRel_new = table_open(tempOid_new, NoLock);
		tempname_new = quote_qualified_identifier(get_namespace_name(RelationGetNamespace(tempRel_new)),
												  RelationGetRelationName(tempRel_new));
	}
	if (OidIsValid(tempOid_old))
	{
		tempRel_old = table_open(tempOid_old, NoLock);
		tempname_old = quote_qualified_identifier(get_namespace_name(RelationGetNamespace(tempRel_old)),
												  RelationGetRelationName(tempRel_old));
	}

	/*
	 * Build parts of the maintenance queries
	 */

	initStringInfo(&querybuf);

	if (query->hasAggs)
	{
		if (OidIsValid(tempOid_old))
			aggs_set_old = makeStringInfo();
		if (OidIsValid(tempOid_new))
			aggs_set_new = makeStringInfo();
		aggs_list_buf = makeStringInfo();
	}

	i = 0;
	foreach (lc, query->targetList)
	{
		TargetEntry *tle = (TargetEntry *) lfirst(lc);
		Form_pg_attribute attr = TupleDescAttr(matviewRel->rd_att, i);
		char *resname = NameStr(attr->attname);

		i++;

		if (tle->resjunk)
			continue;

		/*
		 * For views without aggregates, all attributes are used as keys to identify a
		 * tuple in a view.
		 */
		if (!query->hasAggs)
			keys = lappend(keys, resname);

		/* For views with aggregates, we need to build SET clause for updating aggregate
		 * values. */
		if (query->hasAggs && IsA(tle->expr, Aggref))
		{
			Aggref *aggref = (Aggref *) tle->expr;
			const char *aggname = get_func_name(aggref->aggfnoid);

			/*
			 * We can use function names here because it is already checked if these
			 * can be used in IMMV by its OID at the definition time.
			 */

			/* count */
			if (!strcmp(aggname, "count"))
				append_set_clause_for_count(resname, aggs_set_old, aggs_set_new, aggs_list_buf);

			/* sum */
			else if (!strcmp(aggname, "sum"))
				append_set_clause_for_sum(resname, aggs_set_old, aggs_set_new, aggs_list_buf);

			/* avg */
			else if (!strcmp(aggname, "avg"))
				append_set_clause_for_avg(resname, aggs_set_old, aggs_set_new, aggs_list_buf,
										  format_type_be(aggref->aggtype));

			/* min/max */
			else if (!strcmp(aggname, "min") || !strcmp(aggname, "max"))
			{
				bool	is_min = (!strcmp(aggname, "min"));

				append_set_clause_for_minmax(resname, aggs_set_old, aggs_set_new, aggs_list_buf, is_min);

				/* make a resname list of min and max aggregates */
				minmax_list = lappend(minmax_list, resname);
				is_min_list = lappend_int(is_min_list, is_min);
			}
			else
				elog(ERROR, "unsupported aggregate function: %s", aggname);
		}
	}

	/* If we have GROUP BY clause, we use its entries as keys. */
	if (query->hasAggs && query->groupClause)
	{
		foreach (lc, query->groupClause)
		{
			SortGroupClause *sgcl = (SortGroupClause *) lfirst(lc);
			TargetEntry		*tle = get_sortgroupclause_tle(sgcl, query->targetList);
			Form_pg_attribute attr = TupleDescAttr(matviewRel->rd_att, tle->resno - 1);
			char *resname = NameStr(attr->attname);

			keys = lappend(keys, resname);
		}
	}


	/* Open SPI context. */
	if (SPI_connect() != SPI_OK_CONNECT)
		elog(ERROR, "SPI_connect failed");

	/* Analyze the temp table with the new contents. */
	if (tempname_new)
	{
		appendStringInfo(&querybuf, "ANALYZE %s", tempname_new);
		if (SPI_exec(querybuf.data, 0) != SPI_OK_UTILITY)
			elog(ERROR, "SPI_exec failed: %s", querybuf.data);
	}
	if (tempname_old)
	{
		resetStringInfo(&querybuf);
		appendStringInfo(&querybuf, "ANALYZE %s", tempname_old);
		if (SPI_exec(querybuf.data, 0) != SPI_OK_UTILITY)
			elog(ERROR, "SPI_exec failed: %s", querybuf.data);
	}

	/* Start maintaining the materialized view. */
	OpenMatViewIncrementalMaintenance();

	/* For tuple deletion */
	if (tempname_old)
	{
		char *qry = build_query_for_apply_old_delta(matviewname, tempname_old,
													keys, aggs_list_buf, aggs_set_old,
													minmax_list, is_min_list,
													count_colname);
		if (SPI_exec(qry, 0) != SPI_OK_SELECT)
			elog(ERROR, "SPI_exec failed: %s", qry);

		/*
		 * If we have min or max, we migth have to recalculate aggregate values from base tables
		 * on some tuples. TIDs and keys such tuples are returned as a result of the above query.
		 */
		if (minmax_list && SPI_processed > 0)
			recalc_and_set_values(SPI_tuptable, SPI_processed, minmax_list, keys, matviewRel);

		/* Insert dangling tuple for outer join views */
		if (graph && !query->hasAggs)
			insert_dangling_tuples(graph, query, matviewRel, tempname_old);

	}
	/* For tuple insertion */
	if (tempname_new)
	{
		char *qry = build_query_for_apply_new_delta(matviewname, tempname_new,
													keys, aggs_set_new, count_colname);
		if (SPI_exec(qry, 0) != SPI_OK_INSERT)
			elog(ERROR, "SPI_exec failed: %s", qry);

		/* Delete dangling tuple for outer join views */
		if (graph && !query->hasAggs)
			delete_dangling_tuples(graph, query, matviewRel, tempname_new);
	}

	/* We're done maintaining the materialized view. */
	CloseMatViewIncrementalMaintenance();

	if (OidIsValid(tempOid_new))
		table_close(tempRel_new, NoLock);
	if (OidIsValid(tempOid_old))
		table_close(tempRel_old, NoLock);

	table_close(matviewRel, NoLock);


	/* Close SPI context. */
	if (SPI_finish() != SPI_OK_FINISH)
		elog(ERROR, "SPI_finish failed");
}

/*
 * append_set_clause_for_count
 *
 * Append SET clause string for count aggregation to given buffers.
 * Also, append resnames required for calculating the aggregate value.
 */
static void
append_set_clause_for_count(const char *resname, StringInfo buf_old,
							StringInfo buf_new,StringInfo aggs_list)
{
	/* For tuple deletion */
	if (buf_old)
	{
		/* resname = mv.resname - t.resname */
		appendStringInfo(buf_old,
			", %s = %s",
			quote_qualified_identifier(NULL, resname),
			get_operation_string(IVM_SUB, resname, "mv", "t", NULL, NULL));
	}
	/* For tuple insertion */
	if (buf_new)
	{
		/* resname = mv.resname + diff.resname */
		appendStringInfo(buf_new,
			", %s = %s",
			quote_qualified_identifier(NULL, resname),
			get_operation_string(IVM_ADD, resname, "mv", "diff", NULL, NULL));
	}

	appendStringInfo(aggs_list, ", %s",
		quote_qualified_identifier("diff", resname)
	);
}

/*
 * append_set_clause_for_sum
 *
 * Append SET clause string for sum aggregation to given buffers.
 * Also, append resnames required for calculating the aggregate value.
 */
static void
append_set_clause_for_sum(const char *resname, StringInfo buf_old,
						  StringInfo buf_new, StringInfo aggs_list)
{
	char *count_col = IVM_colname("count", resname);

	/* For tuple deletion */
	if (buf_old)
	{
		/* sum = mv.sum - t.sum */
		appendStringInfo(buf_old,
			", %s = %s",
			quote_qualified_identifier(NULL, resname),
			get_operation_string(IVM_SUB, resname, "mv", "t", count_col, NULL)
		);
		/* count = mv.count - t.count */
		appendStringInfo(buf_old,
			", %s = %s",
			quote_qualified_identifier(NULL, count_col),
			get_operation_string(IVM_SUB, count_col, "mv", "t", NULL, NULL)
		);
	}
	/* For tuple insertion */
	if (buf_new)
	{
		/* sum = mv.sum + diff.sum */
		appendStringInfo(buf_new,
			", %s = %s",
			quote_qualified_identifier(NULL, resname),
			get_operation_string(IVM_ADD, resname, "mv", "diff", count_col, NULL)
		);
		/* count = mv.count + diff.count */
		appendStringInfo(buf_new,
			", %s = %s",
			quote_qualified_identifier(NULL, count_col),
			get_operation_string(IVM_ADD, count_col, "mv", "diff", NULL, NULL)
		);
	}

	appendStringInfo(aggs_list, ", %s, %s",
		quote_qualified_identifier("diff", resname),
		quote_qualified_identifier("diff", IVM_colname("count", resname))
	);
}

/*
 * append_set_clause_for_avg
 *
 * Append SET clause string for avg aggregation to given buffers.
 * Also, append resnames required for calculating the aggregate value.
 */
static void
append_set_clause_for_avg(const char *resname, StringInfo buf_old,
						  StringInfo buf_new, StringInfo aggs_list,
						  const char *aggtype)
{
	char *sum_col = IVM_colname("sum", resname);
	char *count_col = IVM_colname("count", resname);

	/* For tuple deletion */
	if (buf_old)
	{
		/* avg = (mv.sum - t.sum)::aggtype / (mv.count - t.count) */
		appendStringInfo(buf_old,
			", %s = %s OPERATOR(pg_catalog./) %s",
			quote_qualified_identifier(NULL, resname),
			get_operation_string(IVM_SUB, sum_col, "mv", "t", count_col, aggtype),
			get_operation_string(IVM_SUB, count_col, "mv", "t", NULL, NULL)
		);
		/* sum = mv.sum - t.sum */
		appendStringInfo(buf_old,
			", %s = %s",
			quote_qualified_identifier(NULL, sum_col),
			get_operation_string(IVM_SUB, sum_col, "mv", "t", count_col, NULL)
		);
		/* count = mv.count - t.count */
		appendStringInfo(buf_old,
			", %s = %s",
			quote_qualified_identifier(NULL, count_col),
			get_operation_string(IVM_SUB, count_col, "mv", "t", NULL, NULL)
		);

	}
	/* For tuple insertion */
	if (buf_new)
	{
		/* avg = (mv.sum + diff.sum)::aggtype / (mv.count + diff.count) */
		appendStringInfo(buf_new,
			", %s = %s OPERATOR(pg_catalog./) %s",
			quote_qualified_identifier(NULL, resname),
			get_operation_string(IVM_ADD, sum_col, "mv", "diff", count_col, aggtype),
			get_operation_string(IVM_ADD, count_col, "mv", "diff", NULL, NULL)
		);
		/* sum = mv.sum + diff.sum */
		appendStringInfo(buf_new,
			", %s = %s",
			quote_qualified_identifier(NULL, sum_col),
			get_operation_string(IVM_ADD, sum_col, "mv", "diff", count_col, NULL)
		);
		/* count = mv.count + diff.count */
		appendStringInfo(buf_new,
			", %s = %s",
			quote_qualified_identifier(NULL, count_col),
			get_operation_string(IVM_ADD, count_col, "mv", "diff", NULL, NULL)
		);
	}

	appendStringInfo(aggs_list, ", %s, %s, %s",
		quote_qualified_identifier("diff", resname),
		quote_qualified_identifier("diff", IVM_colname("sum", resname)),
		quote_qualified_identifier("diff", IVM_colname("count", resname))
	);
}

/*
 * append_set_clause_for_minmax
 *
 * Append SET clause string for min or max aggregation to given buffers.
 * Also, append resnames required for calculating the aggregate value.
 * is_min is true if this is min, false if not.
 */
static void
append_set_clause_for_minmax(const char *resname, StringInfo buf_old,
							 StringInfo buf_new, StringInfo aggs_list,
							 bool is_min)
{
	char *count_col = IVM_colname("count", resname);

	/* For tuple deletion */
	if (buf_old)
	{
		/*
		 * If the new value doesn't became NULL then use the value remaining
		 * in the view although this will be recomputated afterwords.
		 */
		appendStringInfo(buf_old,
			", %s = CASE WHEN %s THEN NULL ELSE %s END",
			quote_qualified_identifier(NULL, resname),
			get_null_condition_string(IVM_SUB, "mv", "t", count_col),
			quote_qualified_identifier("mv", resname)
		);
		/* count = mv.count - t.count */
		appendStringInfo(buf_old,
			", %s = %s",
			quote_qualified_identifier(NULL, count_col),
			get_operation_string(IVM_SUB, count_col, "mv", "t", NULL, NULL)
		);
	}
	/* For tuple insertion */
	if (buf_new)
	{
		/*
		 * min = LEAST(mv.min, diff.min)
		 * max = GREATEST(mv.max, diff.max)
		 */
		appendStringInfo(buf_new,
			", %s = CASE WHEN %s THEN NULL ELSE %s(%s,%s) END",
			quote_qualified_identifier(NULL, resname),
			get_null_condition_string(IVM_ADD, "mv", "diff", count_col),

			is_min ? "LEAST" : "GREATEST",
			quote_qualified_identifier("mv", resname),
			quote_qualified_identifier("diff", resname)
		);
		/* count = mv.count + diff.count */
		appendStringInfo(buf_new,
			", %s = %s",
			quote_qualified_identifier(NULL, count_col),
			get_operation_string(IVM_ADD, count_col, "mv", "diff", NULL, NULL)
		);
	}

	appendStringInfo(aggs_list, ", %s, %s",
		quote_qualified_identifier("diff", resname),
		quote_qualified_identifier("diff", IVM_colname("count", resname))
	);
}

/*
 * get_operation_string
 *
 * Build a string to calculate the new aggregate values.
 */
static char *
get_operation_string(IvmOp op, const char *col, const char *arg1, const char *arg2,
					 const char* count_col, const char *castType)
{
	StringInfoData buf;
	StringInfoData castString;
	char   *col1 = quote_qualified_identifier(arg1, col);
	char   *col2 = quote_qualified_identifier(arg2, col);
	char	op_char = (op == IVM_SUB ? '-' : '+');

	initStringInfo(&buf);
	initStringInfo(&castString);

	if (castType)
		appendStringInfo(&castString, "::%s", castType);

	if (!count_col)
	{
		/*
		 * If the attributes don't have count columns then calc the result
		 * by using the operator simply.
		 */
		appendStringInfo(&buf, "(%s OPERATOR(pg_catalog.%c) %s)%s",
			col1, op_char, col2, castString.data);
	}
	else
	{
		/*
		 * If the attributes have count columns then consider the condition
		 * where the result becomes NULL.
		 */
		char *null_cond = get_null_condition_string(op, arg1, arg2, count_col);

		appendStringInfo(&buf,
			"(CASE WHEN %s THEN NULL "
				"WHEN %s IS NULL THEN %s "
				"WHEN %s IS NULL THEN %s "
				"ELSE (%s OPERATOR(pg_catalog.%c) %s)%s END)",
			null_cond,
			col1, col2,
			col2, col1,
			col1, op_char, col2, castString.data
		);
	}

	return buf.data;
}

/*
 * get_null_condition_string
 *
 * Build a predicate string for CASE clause to check if an aggregate value
 * will became NULL after the given operation is applied.
 */
static char *
get_null_condition_string(IvmOp op, const char *arg1, const char *arg2,
						  const char* count_col)
{
	StringInfoData null_cond;
	initStringInfo(&null_cond);

	switch (op)
	{
		case IVM_ADD:
			appendStringInfo(&null_cond,
				"%s OPERATOR(pg_catalog.=) 0 AND %s OPERATOR(pg_catalog.=) 0",
				quote_qualified_identifier(arg1, count_col),
				quote_qualified_identifier(arg2, count_col)
			);
			break;
		case IVM_SUB:
			appendStringInfo(&null_cond,
				"%s OPERATOR(pg_catalog.=) %s",
				quote_qualified_identifier(arg1, count_col),
				quote_qualified_identifier(arg2, count_col)
			);
			break;
		default:
			elog(ERROR,"unknown operation");
	}

	return null_cond.data;
}


/*
 * build_query_for_apply_old_delta
 *
 * Build and return a query for applying a delta table given by deltname_old
 * which contains tuples to be deleted from to a materialized view given by
 * matviewname.
 *
 * If the view desn't have aggregates or has GROUP BY, this requires a keys
 * list to identify a tuple in the view. If the view has aggregates, this
 * requires strings representing resnames of aggregates and SET clause for
 * updating aggregate values.
 *
 * If the view has min or max aggregate, this requires a list of resnames of
 * min/max aggregates and a list of boolean which represents which entries in
 * minmax_list is min. These are necessary to check if we need to recalculate
 * min or max aggregate values. In this case, this query returns TID and keys
 * of tuples which need to be recalculated.
 */
static char *
build_query_for_apply_old_delta(const char *matviewname, const char *deltaname_old,
								List *keys, StringInfo aggs_list, StringInfo aggs_set,
								List *minmax_list, List *is_min_list,
								const char *count_colname)
{
	StringInfoData	querybuf;
	char	*match_cond;
	char	*updt_returning = "";
	char	*select_for_recalc = "SELECT";

	/* build WHERE condition for searching tuples to be deleted */
	match_cond = get_matching_condition_string(keys);

	/*
	 * We need a special RETURNING clause and SELECT statement for min/max to
	 * check which tuple needs re-calculation from base tables.
	 */
	if (minmax_list)
	{
		updt_returning = get_returning_string(minmax_list, is_min_list, keys);
		select_for_recalc = get_select_for_recalc_string(keys);
	}

	/* Search for matching tuples from the view and update or delete if found. */
	initStringInfo(&querybuf);
	appendStringInfo(&querybuf,
					"WITH t AS ("			/* collecting tid of target tuples in the view */
						"SELECT diff.%s, "			/* count column */
								"(diff.%s OPERATOR(pg_catalog.=) mv.%s) AS for_dlt, "
								"mv.ctid "
								"%s "				/* aggregate columns */
						"FROM %s AS mv, %s AS diff "
						"WHERE %s"					/* tuple matching condition */
					"), updt AS ("			/* update a tuple if this is not to be deleted */
						"UPDATE %s AS mv SET %s = mv.%s OPERATOR(pg_catalog.-) t.%s "
											"%s"	/* SET clauses for aggregates */
						"FROM t WHERE mv.ctid OPERATOR(pg_catalog.=) t.ctid AND NOT for_dlt "
						"%s"						/* RETURNING clause for recalc infomation */
					"), dlt AS ("			/* delete a tuple if this is to be deleted */
						"DELETE FROM %s AS mv USING t "
						"WHERE mv.ctid OPERATOR(pg_catalog.=) t.ctid AND for_dlt"
					") %s",							/* SELECT returning which tuples need to be recalculated */
					count_colname,
					count_colname, count_colname,
					(aggs_list != NULL ? aggs_list->data : ""),
					matviewname, deltaname_old,
					match_cond,
					matviewname, count_colname, count_colname, count_colname,
					(aggs_set != NULL ? aggs_set->data : ""),
					updt_returning,
					matviewname,
					select_for_recalc);
	return querybuf.data;
}

/*
 * build_query_for_apply_new_delta
 *
 * Build and return a query for applying a delta table given by deltname_new
 * which contains tuples to be inserted into a materialized view given by
 * matviewname.
 *
 * If the view desn't have aggregates or has GROUP BY, this requires a keys
 * list to identify a tuple in the view. If the view has aggregates, this
 * requires strings representing SET clause for updating aggregate values.
 */
static char *
build_query_for_apply_new_delta(const char *matviewname, const char* deltaname_new,
								List *keys, StringInfo aggs_set,
								const char* count_colname)
{
	StringInfoData	querybuf;
	StringInfoData	returning_keys;
	ListCell	*lc;
	char	*match_cond = "";

	/* build WHERE condition for searching tuples to be updated */
	match_cond = get_matching_condition_string(keys);

	/* build string of keys list */
	initStringInfo(&returning_keys);
	if (keys)
	{
		foreach (lc, keys)
		{
			char *resname = (char *) lfirst(lc);
			appendStringInfo(&returning_keys, "%s", quote_qualified_identifier("mv", resname));
			if (lnext(keys, lc))
				appendStringInfo(&returning_keys, ", ");
		}
	}
	else
		appendStringInfo(&returning_keys, "NULL");

	/* Search for matching tuples from the view and update if found or insert if not. */
	initStringInfo(&querybuf);
	appendStringInfo(&querybuf,
					"WITH updt AS ("		/* update a tuple if this exists in the view */
						"UPDATE %s AS mv SET %s = mv.%s OPERATOR(pg_catalog.+) diff.%s "
											"%s "	/* SET clauses for aggregates */
						"FROM %s AS diff "
						"WHERE %s "					/* tuple matching condition */
						"RETURNING %s"				/* returning keys of updated tuples */
					") INSERT INTO %s "		/* insert a new tuple if this doesn't existw */
						"SELECT * FROM %s AS diff "
						"WHERE NOT EXISTS (SELECT 1 FROM updt AS mv WHERE %s);",
					matviewname, count_colname, count_colname, count_colname,
					(aggs_set != NULL ? aggs_set->data : ""),
					deltaname_new,
					match_cond,
					returning_keys.data,
					matviewname,
					deltaname_new,
					match_cond);
	return querybuf.data;
}

/*
 * get_matching_condition_string
 *
 * Build a predicate string for looking for a tuple with given keys.
 */
static char *
get_matching_condition_string(List *keys)
{
	StringInfoData match_cond;
	ListCell	*lc;

	/* If there is no key columns, the condition is always true. */
	if (keys == NIL)
		return "true";

	initStringInfo(&match_cond);
	foreach (lc, keys)
	{
		char *resname = (char *) lfirst(lc);
		/* Considering NULL values, we can not use simple = operator. */
		appendStringInfo(&match_cond, "(%s OPERATOR(pg_catalog.=) %s OR (%s IS NULL AND %s IS NULL))",
			quote_qualified_identifier("mv", resname), quote_qualified_identifier("diff", resname),
			quote_qualified_identifier("mv", resname), quote_qualified_identifier("diff", resname));

		if (lnext(keys, lc))
			appendStringInfo(&match_cond, " AND ");
	}

	return match_cond.data;
}

/*
 * get_returning_string
 *
 * Build a string for RETURNING clause used in build_query_for_apply_old_delta.
 */
static char *
get_returning_string(List *minmax_list, List *is_min_list, List *keys)
{
	StringInfoData returning;
	char		*recalc_cond;
	ListCell	*lc;

	Assert(minmax_list != NIL && is_min_list != NIL);
	recalc_cond = get_minmax_recalc_condition_string(minmax_list, is_min_list);

	initStringInfo(&returning);

	appendStringInfo(&returning, "RETURNING mv.ctid AS tid, (%s) AS recalc", recalc_cond);
	foreach (lc, keys)
	{
		char *resname = (char *) lfirst(lc);
		appendStringInfo(&returning, ", %s", quote_qualified_identifier("mv", resname));
	}

	return returning.data;
}

/*
 * get_minmax_recalc_condition_string
 *
 * Build a predicate string for checking if any min/max aggregate
 * value needs to be recalculated.
 */
static char *
get_minmax_recalc_condition_string(List *minmax_list, List *is_min_list)
{
	StringInfoData recalc_cond;
	ListCell	*lc1, *lc2;

	initStringInfo(&recalc_cond);

	Assert (list_length(minmax_list) == list_length(is_min_list));

	forboth (lc1, minmax_list, lc2, is_min_list)
	{
		char   *resname = (char *) lfirst(lc1);
		bool	is_min = (bool) lfirst_int(lc2);
		char   *op_str = (is_min ? ">=" : "<=");

		appendStringInfo(&recalc_cond, "%s OPERATOR(pg_catalog.%s) %s",
			quote_qualified_identifier("mv", resname),
			op_str,
			quote_qualified_identifier("t", resname)
		);

		if (lnext(minmax_list, lc1))
			appendStringInfo(&recalc_cond, " OR ");
	}

	return recalc_cond.data;
}

/*
 * get_select_for_recalc_string
 *
 * Build a query to return tid and keys of tuples which need
 * recalculation. This is used as the result of the query
 * built by build_query_for_apply_old_delta.
 */
static char *
get_select_for_recalc_string(List *keys)
{
	StringInfoData qry;
	ListCell	*lc;

	initStringInfo(&qry);

	appendStringInfo(&qry, "SELECT tid");
	foreach (lc, keys)
		appendStringInfo(&qry, ", %s", (char *) lfirst(lc));

	appendStringInfo(&qry, " FROM updt WHERE recalc");

	return qry.data;
}

/*
 * recalc_and_set_values
 *
 * Recalculate tuples in a materialized from base tables and update these.
 * The tuples which needs recalculation are specified by keys, and resnames
 * of columns to be updated are specified by namelist. TIDs and key values
 * are given by tuples in tuptable_recalc. Its first attribute must be TID
 * and key values must be following this.
 */
static void
recalc_and_set_values(SPITupleTable *tuptable_recalc, int64 num_tuples,
					  List *namelist, List *keys, Relation matviewRel)
{
	TupleDesc   tupdesc_recalc = tuptable_recalc->tupdesc;
	Oid		   *keyTypes = NULL, *types = NULL;
	char	   *keyNulls = NULL, *nulls = NULL;
	Datum	   *keyVals = NULL, *vals = NULL;
	int			num_vals = list_length(namelist);
	int			num_keys = list_length(keys);
	uint64      i;
	Oid			matviewOid;
	char	   *matviewname;

	matviewOid = RelationGetRelid(matviewRel);
	matviewname = quote_qualified_identifier(get_namespace_name(RelationGetNamespace(matviewRel)),
											 RelationGetRelationName(matviewRel));

	/* If we have keys, initialize arrays for them. */
	if (keys)
	{
		keyTypes = palloc(sizeof(Oid) * num_keys);
		keyNulls = palloc(sizeof(char) * num_keys);
		keyVals = palloc(sizeof(Datum) * num_keys);
		/* a tuple contains keys to be recalculaetd and ctid to be updated*/
		Assert(tupdesc_recalc->natts == num_keys + 1);

		/* Types of key attributes  */
		for (i = 0; i < num_keys; i++)
			keyTypes[i] = TupleDescAttr(tupdesc_recalc, i + 1)->atttypid;
	}

	/* allocate memory for all attribute names and tid */
	types = palloc(sizeof(Oid) * (num_vals + 1));
	nulls = palloc(sizeof(char) * (num_vals + 1));
	vals = palloc(sizeof(Datum) * (num_vals + 1));

	/* For each tuple which needs recalculation */
	for (i = 0; i < num_tuples; i++)
	{
		int j;
		bool isnull;
		SPIPlanPtr plan;
		SPITupleTable *tuptable_newvals;
		TupleDesc   tupdesc_newvals;

		/* Set group key values as parameters if needed. */
		if (keys)
		{
			for (j = 0; j < num_keys; j++)
			{
				keyVals[j] = SPI_getbinval(tuptable_recalc->vals[i], tupdesc_recalc, j + 2, &isnull);
				if (isnull)
					keyNulls[j] = 'n';
				else
					keyNulls[j] = ' ';
			}
		}

		/*
		 * Get recalculated values from base tables. The result must be
		 * only one tuple thich contains the new values for speified keys.
		 */
		plan = get_plan_for_recalc(matviewOid, namelist, keys, keyTypes);
		if (SPI_execute_plan(plan, keyVals, keyNulls, false, 0) != SPI_OK_SELECT)
			elog(ERROR, "SPI_execute_plan");
		if (SPI_processed != 1)
			elog(ERROR, "SPI_execute_plan returned zero or more than one rows");

		tuptable_newvals = SPI_tuptable;
		tupdesc_newvals = tuptable_newvals->tupdesc;

		Assert(tupdesc_newvals->natts == num_vals);

		/* Set the new values as parameters */
		for (j = 0; j < tupdesc_newvals->natts; j++)
		{
			if (i == 0)
				types[j] = TupleDescAttr(tupdesc_newvals, j)->atttypid;

			vals[j] = SPI_getbinval(tuptable_newvals->vals[0], tupdesc_newvals, j + 1, &isnull);
			if (isnull)
				nulls[j] = 'n';
			else
				nulls[j] = ' ';
		}
		/* Set TID of the view tuple to be updated as a parameter */
		types[j] = TIDOID;
		vals[j] = SPI_getbinval(tuptable_recalc->vals[i], tupdesc_recalc, 1, &isnull);
		nulls[j] = ' ';

		/* Update the view tuple to the new values */
		plan = get_plan_for_set_values(matviewOid, matviewname, namelist, types);
		if (SPI_execute_plan(plan, vals, nulls, false, 0) != SPI_OK_UPDATE)
			elog(ERROR, "SPI_execute_plan");
	}
}


/*
 * get_plan_for_recalc
 *
 * Create or fetch a plan for recalculating value in the view's target list
 * from base tables using the definition query of materialized view specified
 * by matviewOid. namelist is a list of resnames of values to be recalculated.
 *
 * keys is a list of keys to identify tuples to be recalculated if this is not
 * empty. KeyTypes is an array of types of keys.
 */
static SPIPlanPtr
get_plan_for_recalc(Oid matviewOid, List *namelist, List *keys, Oid *keyTypes)
{
	MV_QueryKey hash_key;
	SPIPlanPtr	plan;

	/* Fetch or prepare a saved plan for the recalculation */
	mv_BuildQueryKey(&hash_key, matviewOid, MV_PLAN_RECALC);
	if ((plan = mv_FetchPreparedPlan(&hash_key)) == NULL)
	{
		ListCell	   *lc;
		StringInfoData	str;
		char   *viewdef;

		/* get view definition of matview */
		viewdef = text_to_cstring((text *) DatumGetPointer(
					DirectFunctionCall1(pg_get_viewdef, ObjectIdGetDatum(matviewOid))));
		/* get rid of trailing semi-colon */
		viewdef[strlen(viewdef)-1] = '\0';

		/*
		 * Build a query string for recalculating values. This is like
		 *
		 *  SELECT x1, x2, x3, ... FROM ( ... view definition query ...) mv
		 *   WHERE (key1, key2, ...) = ($1, $2, ...);
		 */

		initStringInfo(&str);
		appendStringInfo(&str, "SELECT ");
		foreach (lc, namelist)
		{
			appendStringInfo(&str, "%s", (char *) lfirst(lc));
			if (lnext(namelist, lc))
				appendStringInfoString(&str, ", ");
		}
		appendStringInfo(&str, " FROM (%s) mv", viewdef);

		if (keys)
		{
			int i = 1;

			appendStringInfo(&str, " WHERE (");
			foreach (lc, keys)
			{
				char *resname = (char *) lfirst(lc);

				appendStringInfo(&str, "(%s OPERATOR(pg_catalog.=) $%d OR (%s IS NULL AND $%d IS NULL))",
					resname, i, resname, i);

				if (lnext(keys, lc))
					appendStringInfoString(&str, " AND ");
				i++;
			}
			appendStringInfo(&str, ")");
		}
		else
			keyTypes = NULL;

		plan = SPI_prepare(str.data, list_length(keys), keyTypes);
		if (plan == NULL)
			elog(ERROR, "SPI_prepare returned %s for %s", SPI_result_code_string(SPI_result), str.data);

		SPI_keepplan(plan);
		mv_HashPreparedPlan(&hash_key, plan);
	}

	return plan;
}

/*
 * get_plan_for_set_values
 *
 * Create or fetch a plan for applying new values calculated by
 * get_plan_for_recalc to a materialized view specified by matviewOid.
 * matviewname is the name of the view.  namelist is a list of resnames
 * of attributes to be updated, and valTypes is an array of types of the
 * values.
 */
static SPIPlanPtr
get_plan_for_set_values(Oid matviewOid, char *matviewname, List *namelist,
						Oid *valTypes)
{
	MV_QueryKey	key;
	SPIPlanPtr	plan;

	/* Fetch or prepare a saved plan for the real check */
	mv_BuildQueryKey(&key, matviewOid, MV_PLAN_SET_VALUE);
	if ((plan = mv_FetchPreparedPlan(&key)) == NULL)
	{
		ListCell	  *lc;
		StringInfoData str;
		int		i;

		/*
		 * Build a query string for applying min/max values. This is like
		 *
		 *  UPDATE matviewname AS mv
		 *   SET (x1, x2, x3, x4) = ($1, $2, $3, $4)
		 *   WHERE ctid = $5;
		 */

		initStringInfo(&str);
		appendStringInfo(&str, "UPDATE %s AS mv SET (", matviewname);
		foreach (lc, namelist)
		{
			appendStringInfo(&str, "%s", (char *) lfirst(lc));
			if (lnext(namelist, lc))
				appendStringInfoString(&str, ", ");
		}
		appendStringInfo(&str, ") = ROW(");

		for (i = 1; i <= list_length(namelist); i++)
			appendStringInfo(&str, "%s$%d", (i==1 ? "" : ", "), i);

		appendStringInfo(&str, ") WHERE ctid OPERATOR(pg_catalog.=) $%d", i);

		plan = SPI_prepare(str.data, list_length(namelist) + 1, valTypes);
		if (plan == NULL)
			elog(ERROR, "SPI_prepare returned %s for %s", SPI_result_code_string(SPI_result), str.data);

		SPI_keepplan(plan);
		mv_HashPreparedPlan(&key, plan);
	}

	return plan;
}

/*
 * insert_dangling_tuples
 *
 * Insert dangling tuples generated as a result of tuples deletion
 * on base tables of a materialized view which has outer join.
 * graph is the view maintenance graph.
 */
static void
insert_dangling_tuples(IvmMaintenanceGraph *graph, Query *query,
					   Relation matviewRel, const char *deltaname_old)
{
	StringInfoData querybuf;
	char	   *matviewname;
	ListCell   *lc;

	matviewname = quote_qualified_identifier(get_namespace_name(RelationGetNamespace(matviewRel)),
											 RelationGetRelationName(matviewRel));

	foreach (lc, graph->terms)
	{
		ListCell	*lc1, *lc2, *lc_p;
		StringInfoData exists_cond;
		StringInfoData targetlist;
		StringInfoData parents_cond;
		StringInfoData count;
		Term *term = lfirst(lc);
		char *sep = "";
		char *sep2 = "";
		int		i;


		if (term->effect != IVM_INDIRECT_EFFECT)
			continue;

		initStringInfo(&exists_cond);
		initStringInfo(&targetlist);
		initStringInfo(&parents_cond);
		initStringInfo(&count);

		i = 0;
		foreach (lc1, query->targetList)
		{
			TargetEntry *tle = (TargetEntry *) lfirst(lc1);
			Form_pg_attribute attr = TupleDescAttr(matviewRel->rd_att, i);
			char *resname = NameStr(attr->attname);
			Relids	tle_relids;

			i++;

			if (tle->resjunk)
				continue;

			tle = (TargetEntry *) flatten_join_alias_vars(query, (Node *) tle);

			/* get relids referenced in this entry */
			tle_relids = pull_varnos_of_level((Node *)tle, 0);

			/*
			 * If all the column under this entry are belonging the nonnullable table, the value
			 * in the diff can be used in dangling tuples inserted into the view. Otherwise, NULL
			 * is used as the value of the entry because it is assumed that the entry expression
			 * doesn't contain any non-strict function.
			 */
			if (bms_is_subset(tle_relids, term->relids))
			{
				appendStringInfo(&targetlist, "%s%s", sep2, resname);
				sep2 = ",";

				/* Use qual vars to check if this tuple still exists in the view */
				if (IsA(tle->expr, Var) &&
					list_member(graph->vars_in_quals, (Var*) tle->expr))
				{
					appendStringInfo(&exists_cond, "%s mv.%s OPERATOR(pg_catalog.=) diff.%s ",sep, resname, resname);
					sep = "AND";
				}
			}
		}

		/*
		 * Looking for counting columns for EXISTS clauses
		 *
		 * XXX: Currently subqueries can not be used with outer joins, so
		 * we arise an error here. However, when we support this in future,
		 * these columns have to be added into the targetlist.
		 */
		for (; i < matviewRel->rd_att->natts; i++)
		{
			Form_pg_attribute attr = TupleDescAttr(matviewRel->rd_att, i);
			char *resname = NameStr(attr->attname);
			if (!strncmp(resname, "__ivm_exists", 12))
				elog(ERROR, "EXISTS cannot be used with outer joins");
		}

		/* counting the number of tuples to be inserted */
		sep = "";
		i = -1;
		while ((i = bms_next_member(term->relids, i)) >= 0)
		{
			appendStringInfo(&count, "%s (__ivm_meta__->'%d')::pg_catalog.int8", sep, i);
			sep = " OPERATOR(pg_catalog.*) ";
		}

		sep = "";
		/* Build a condition for tuples belonging to any directly affected parent terms */
		foreach (lc_p, term->parents)
		{
			Term *p = (Term *) lfirst(lc_p);

			if (p->effect != IVM_DIRECT_EFFECT)
				continue;

			appendStringInfo(&parents_cond, "%s", sep);

			sep2 = "";
			forboth (lc1, graph->vars_in_quals, lc2, graph->resnames_in_quals)
			{
				Var *var = (Var *) lfirst(lc1);
				char *resname = strVal(lfirst(lc2));

				if (bms_is_member(var->varno, p->relids))
				{
					appendStringInfo(&parents_cond, "%s %s IS NOT NULL ", sep2, resname);
					sep2 = "AND";
				}
			}
			sep = "OR ";
		}

		/* Insert dangling tuples if needed */
		initStringInfo(&querybuf);
		appendStringInfo(&querybuf,
			"INSERT INTO %s (%s, __ivm_count__) "
				"SELECT DISTINCT %s, %s FROM %s AS diff "
				"WHERE %s AND "
					"NOT EXISTS (SELECT 1 FROM %s mv WHERE %s)",
			matviewname, targetlist.data,
			targetlist.data, count.data, deltaname_old,
			parents_cond.data,
			matviewname, exists_cond.data
		);
		if (SPI_exec(querybuf.data, 0) != SPI_OK_INSERT)
			elog(ERROR, "SPI_exec failed: %s", querybuf.data);
	}
}

/*
 * delete_dangling_tuples
 *
 * Delete dangling tuples generated as a result of tuples insertion
 * on base tables of a materialized view which has outer join.
 * graph is the view maintenance graph.
 */
static void
delete_dangling_tuples(IvmMaintenanceGraph *graph, Query *query,
					   Relation matviewRel, const char *deltaname_new)
{
	char	 *matviewname;
	ListCell *lc;

	matviewname = quote_qualified_identifier(get_namespace_name(RelationGetNamespace(matviewRel)),
											 RelationGetRelationName(matviewRel));

	foreach (lc, graph->terms)
	{
		ListCell	*lc1, *lc2, *lc_p;
		StringInfoData querybuf;
		StringInfoData dangling_cond;
		StringInfoData key_cols;
		StringInfoData parents_cond;
		Term *term = lfirst(lc);
		char *sep = "";
		char *sep2 = "";

		if (term->effect != IVM_INDIRECT_EFFECT)
			continue;

		initStringInfo(&dangling_cond);
		initStringInfo(&key_cols);
		initStringInfo(&parents_cond);

		/* Build a condition for looking up all dangling tuples in indirectly affected term */
		forboth (lc1, graph->vars_in_quals, lc2, graph->resnames_in_quals)
		{
			Var *var = (Var *) lfirst(lc1);
			char *resname = strVal(lfirst(lc2));

			if (bms_is_member(var->varno, term->relids))
			{
				appendStringInfo(&dangling_cond, "%s %s IS NOT NULL ", sep, resname);
				appendStringInfo(&key_cols, "%s%s", sep2, resname);
				sep2 = ",";
			}
			else
				appendStringInfo(&dangling_cond, "%s %s IS NULL ", sep, resname);

			sep = "AND";
		}

		sep = "";
		/* Build a condition for tuples belonging to any directly affected parent terms */
		foreach (lc_p, term->parents)
		{
			Term *p = (Term *) lfirst(lc_p);

			if (p->effect != IVM_DIRECT_EFFECT)
				continue;

			appendStringInfo(&parents_cond, "%s", sep);

			sep2 = "";
			forboth (lc1, graph->vars_in_quals, lc2, graph->resnames_in_quals)
			{
				Var *var = (Var *) lfirst(lc1);
				char *resname = strVal(lfirst(lc2));

				if (bms_is_member(var->varno, p->relids))
				{
					appendStringInfo(&parents_cond, "%s %s IS NOT NULL ", sep2, resname);
					sep2 = "AND";
				}
			}
			sep = "OR ";
		}

		/* Delete dangling tuples if needed */
		initStringInfo(&querybuf);
		appendStringInfo(&querybuf,
			"DELETE FROM %s "
			"WHERE %s AND "
				"(%s) IN (SELECT %s FROM %s diff WHERE %s)",
			matviewname,
			dangling_cond.data,
			key_cols.data, key_cols.data, deltaname_new, parents_cond.data
		);
		if (SPI_exec(querybuf.data, 0) != SPI_OK_DELETE)
			elog(ERROR, "SPI_exec failed: %s", querybuf.data);
	}
}

/*
 * truncate_view_delta
 *
 * Truncate temptables for storing delta.
 */
static void
truncate_view_delta(Oid delta_oid)
{
	Relation	rel;

	if (!OidIsValid(delta_oid))
		return;

	rel = table_open(delta_oid, NoLock);
	ExecuteTruncateGuts(list_make1(rel), list_make1_oid(delta_oid), NIL,
						DROP_RESTRICT, false);
	table_close(rel, NoLock);
}


/*
 * mv_InitHashTables
 */
static void
mv_InitHashTables(void)
{
	HASHCTL		ctl;

	memset(&ctl, 0, sizeof(ctl));
	ctl.keysize = sizeof(MV_QueryKey);
	ctl.entrysize = sizeof(MV_QueryHashEntry);
	mv_query_cache = hash_create("MV query cache",
								 MV_INIT_QUERYHASHSIZE,
								 &ctl, HASH_ELEM | HASH_BLOBS);

	memset(&ctl, 0, sizeof(ctl));
	ctl.keysize = sizeof(Oid);
	ctl.entrysize = sizeof(MV_TriggerHashEntry);
	mv_trigger_info = hash_create("MV trigger info",
								 MV_INIT_QUERYHASHSIZE,
								 &ctl, HASH_ELEM | HASH_BLOBS);
}

/*
 * mv_FetchPreparedPlan
 */
static SPIPlanPtr
mv_FetchPreparedPlan(MV_QueryKey *key)
{
	MV_QueryHashEntry *entry;
	SPIPlanPtr	plan;

	/*
	 * On the first call initialize the hashtable
	 */
	if (!mv_query_cache)
		mv_InitHashTables();

	/*
	 * Lookup for the key
	 */
	entry = (MV_QueryHashEntry *) hash_search(mv_query_cache,
											  (void *) key,
											  HASH_FIND, NULL);
	if (entry == NULL)
		return NULL;

	/*
	 * Check whether the plan is still valid.  If it isn't, we don't want to
	 * simply rely on plancache.c to regenerate it; rather we should start
	 * from scratch and rebuild the query text too.  This is to cover cases
	 * such as table/column renames.  We depend on the plancache machinery to
	 * detect possible invalidations, though.
	 *
	 * CAUTION: this check is only trustworthy if the caller has already
	 * locked both materialized views and base tables.
	 */
	plan = entry->plan;
	if (plan && SPI_plan_is_valid(plan))
		return plan;

	/*
	 * Otherwise we might as well flush the cached plan now, to free a little
	 * memory space before we make a new one.
	 */
	entry->plan = NULL;
	if (plan)
		SPI_freeplan(plan);

	return NULL;
}

/*
 * mv_HashPreparedPlan
 *
 * Add another plan to our private SPI query plan hashtable.
 */
static void
mv_HashPreparedPlan(MV_QueryKey *key, SPIPlanPtr plan)
{
	MV_QueryHashEntry *entry;
	bool		found;

	/*
	 * On the first call initialize the hashtable
	 */
	if (!mv_query_cache)
		mv_InitHashTables();

	/*
	 * Add the new plan.  We might be overwriting an entry previously found
	 * invalid by mv_FetchPreparedPlan.
	 */
	entry = (MV_QueryHashEntry *) hash_search(mv_query_cache,
											  (void *) key,
											  HASH_ENTER, &found);
	Assert(!found || entry->plan == NULL);
	entry->plan = plan;
}

/*
 * mv_BuildQueryKey
 *
 * Construct a hashtable key for a prepared SPI plan for IVM.
 */
static void
mv_BuildQueryKey(MV_QueryKey *key, Oid matview_id, int32 query_type)
{
	/*
	 * We assume struct MV_QueryKey contains no padding bytes, else we'd need
	 * to use memset to clear them.
	 */
	key->matview_id = matview_id;
	key->query_type = query_type;
}

/*
 * AtAbort_IVM
 *
 * Clean up hash entries for all materialized views. This is called at
 * transaction abort.
 */
void
AtAbort_IVM()
{
	HASH_SEQ_STATUS seq;
	MV_TriggerHashEntry *entry;

	if (mv_trigger_info)
	{
		hash_seq_init(&seq, mv_trigger_info);
		while ((entry = hash_seq_search(&seq)) != NULL)
			clean_up_IVM_hash_entry(entry);
	}
}

/*
 * clean_up_IVM_hash_entry
 *
 * Clean up tuple stores and hash entries for a materialized view after its
 * maintenance finished.
 */
static void
clean_up_IVM_hash_entry(MV_TriggerHashEntry *entry)
{
	bool found;
	ListCell *lc;

	foreach(lc, entry->tables)
	{
		MV_TriggerTable *table = (MV_TriggerTable *) lfirst(lc);

		list_free(table->old_tuplestores);
		list_free(table->new_tuplestores);
	}
	list_free(entry->tables);

	hash_search(mv_trigger_info, (void *) &entry->matview_id, HASH_REMOVE, &found);
}

/*
 * clean_up_IVM_temptable
 *
 * Drop temptables for storing deltas.
 */
static void
clean_up_IVM_temptable(Oid tempOid_old, Oid tempOid_new)
{
	Relation tempRel_old;
	Relation tempRel_new;
	char *tempname_old = NULL;
	char *tempname_new = NULL;
	StringInfoData querybuf;

	/* get names of temptables */
	if (OidIsValid(tempOid_new))
	{
		tempRel_new = table_open(tempOid_new, NoLock);
		tempname_new = quote_qualified_identifier(get_namespace_name(RelationGetNamespace(tempRel_new)),
												  RelationGetRelationName(tempRel_new));
		table_close(tempRel_new, NoLock);
	}
	if (OidIsValid(tempOid_old))
	{
		tempRel_old = table_open(tempOid_old, NoLock);
		tempname_old = quote_qualified_identifier(get_namespace_name(RelationGetNamespace(tempRel_old)),
												  RelationGetRelationName(tempRel_old));
		table_close(tempRel_old, NoLock);
	}

	initStringInfo(&querybuf);

	/* Open SPI context. */
	if (SPI_connect() != SPI_OK_CONNECT)
		elog(ERROR, "SPI_connect failed");

	/* Clean up temp tables. */
	if (OidIsValid(tempOid_old))
	{
		resetStringInfo(&querybuf);
		appendStringInfo(&querybuf, "DROP TABLE %s", tempname_old);
		if (SPI_exec(querybuf.data, 0) != SPI_OK_UTILITY)
			elog(ERROR, "SPI_exec failed: %s", querybuf.data);
	}
	if (OidIsValid(tempOid_new))
	{
		resetStringInfo(&querybuf);
		appendStringInfo(&querybuf, "DROP TABLE %s", tempname_new);
		if (SPI_exec(querybuf.data, 0) != SPI_OK_UTILITY)
			elog(ERROR, "SPI_exec failed: %s", querybuf.data);
	}

	/* Close SPI context. */
	if (SPI_finish() != SPI_OK_FINISH)
		elog(ERROR, "SPI_finish failed");
}

/*
 * getColumnNameStartWith
 *
 * Search a column name which starts with the given string from the given RTE,
 * and return the first found one or NULL if not found.
 */
char *
getColumnNameStartWith(RangeTblEntry *rte, char *str, int *attnum)
{
	char *colname;
	ListCell *lc;
	Alias *alias = rte->eref;

	(*attnum) = 0;
	foreach(lc, alias->colnames)
	{
		(*attnum)++;
		if (strncmp(strVal(lfirst(lc)), str, strlen(str)) == 0)
		{
			colname = pstrdup(strVal(lfirst(lc)));
			return colname;
		}
	}
	return NULL;
}

/*
 * isIvmColumn
 *
 * Check if this is a IVM hidden column from the name.
 */
bool
isIvmColumn(const char *s)
{
	return (strncmp(s, "__ivm_", 6) == 0);
}

/*
 * get_securityQuals
 *
 * Get row security policy on a relation.
 * This is used by IVM for copying RLS from base table to enr.
 */
static List *
get_securityQuals(Oid relId,Query *query)
{
	ParseState *pstate;
	Relation rel;
	RangeTblEntry *rte;
	List *securityQuals;
	List *withCheckOptions;
	bool  hasRowSecurity;
	bool  hasSubLinks;

	securityQuals = NIL;
	pstate = make_parsestate(NULL);

	rel = table_open(relId, NoLock);
	rte = addRangeTableEntryForRelation(pstate, rel, AccessShareLock, NULL, false, false);

	get_row_security_policies(query, rte, 1,
							  &securityQuals, &withCheckOptions,
							  &hasRowSecurity, &hasSubLinks);
	rte->securityQuals = list_concat(securityQuals, rte->securityQuals);

	/*
	 * Make sure the query is marked correctly if row level security
	 * applies, or if the new quals had sublinks.
	 */
	if (hasRowSecurity)
		query->hasRowSecurity = true;
	if (hasSubLinks)
		query->hasSubLinks = true;

	table_close(rel, NoLock);

	return securityQuals;
}<|MERGE_RESOLUTION|>--- conflicted
+++ resolved
@@ -1753,15 +1753,11 @@
 			enr->reldata = oldtable;
 			register_ENR(queryEnv, enr);
 
-<<<<<<< HEAD
-			rte = addRangeTableEntryForENR(pstate, makeRangeVar(NULL, enr->md.name, -1), true);
+			nsitem = addRangeTableEntryForENR(pstate, makeRangeVar(NULL, enr->md.name, -1), true);
+			rte = nsitem->p_rte;
 			/* if base table has RLS, set secuirty condition to enr*/
 			rte->securityQuals = get_securityQuals(table->table_id, query);
 
-=======
-			nsitem = addRangeTableEntryForENR(pstate, makeRangeVar(NULL, enr->md.name, -1), true);
-			rte = nsitem->p_rte;
->>>>>>> b63d0b71
 			query->rtable = lappend(query->rtable, rte);
 			table->old_rtes = lappend(table->old_rtes, rte);
 
@@ -1784,15 +1780,11 @@
 			enr->reldata = newtable;
 			register_ENR(queryEnv, enr);
 
-<<<<<<< HEAD
-			rte = addRangeTableEntryForENR(pstate, makeRangeVar(NULL, enr->md.name, -1), true);
+			nsitem = addRangeTableEntryForENR(pstate, makeRangeVar(NULL, enr->md.name, -1), true);
+			rte = nsitem->p_rte;
 			/* if base table has RLS, set secuirty condition to enr*/
 			rte->securityQuals = get_securityQuals(table->table_id, query);
 
-=======
-			nsitem = addRangeTableEntryForENR(pstate, makeRangeVar(NULL, enr->md.name, -1), true);
-			rte = nsitem->p_rte;
->>>>>>> b63d0b71
 			query->rtable = lappend(query->rtable, rte);
 			table->new_rtes = lappend(table->new_rtes, rte);
 
