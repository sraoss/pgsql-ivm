/*-------------------------------------------------------------------------
 *
 * matview.c
 *	  materialized view support
 *
 * Portions Copyright (c) 1996-2019, PostgreSQL Global Development Group
 * Portions Copyright (c) 1994, Regents of the University of California
 *
 *
 * IDENTIFICATION
 *	  src/backend/commands/matview.c
 *
 *-------------------------------------------------------------------------
 */
#include "postgres.h"

#include "access/genam.h"
#include "access/heapam.h"
#include "access/htup_details.h"
#include "access/multixact.h"
#include "access/tableam.h"
#include "access/xact.h"
#include "access/xlog.h"
#include "catalog/catalog.h"
#include "catalog/indexing.h"
#include "catalog/namespace.h"
#include "catalog/pg_am.h"
#include "catalog/pg_opclass.h"
#include "catalog/pg_operator.h"
#include "commands/cluster.h"
#include "commands/matview.h"
#include "commands/tablecmds.h"
#include "commands/tablespace.h"
#include "commands/createas.h"
#include "executor/executor.h"
#include "executor/spi.h"
#include "miscadmin.h"
#include "parser/parse_relation.h"
#include "pgstat.h"
#include "rewrite/rewriteHandler.h"
#include "storage/lmgr.h"
#include "storage/smgr.h"
#include "tcop/tcopprot.h"
#include "utils/builtins.h"
#include "utils/lsyscache.h"
#include "utils/rel.h"
#include "utils/snapmgr.h"
#include "utils/syscache.h"

#include "utils/regproc.h"
#include "nodes/makefuncs.h"
#include "parser/analyze.h"
#include "parser/parser.h"
#include "parser/parse_clause.h"
#include "parser/parse_func.h"
#include "parser/parse_type.h"
#include "nodes/print.h"
#include "catalog/pg_type_d.h"
#include "optimizer/optimizer.h"
#include "commands/defrem.h"

/*
 * Local definitions
 */

#define MV_INIT_QUERYHASHSIZE	16

/* MV query type codes */
#define MV_PLAN_RECALC_MINMAX	1
#define MV_PLAN_SET_MINMAX		2

/*
 * MI_QueryKey
 *
 * The key identifying a prepared SPI plan in our query hashtable
 */
typedef struct MV_QueryKey
{
	Oid			matview_id;	/* OID of materialized view */
	int32		query_type;	/* query type ID, see MV_PLAN_XXX above */
} MV_QueryKey;

/*
 * MV_QueryHashEntry
 */
typedef struct MV_QueryHashEntry
{
	MV_QueryKey key;
	SPIPlanPtr	plan;
} MV_QueryHashEntry;

/*
 * MV_TriggerHashEntry
 */
typedef struct MV_TriggerHashEntry
{
	Oid	matview_id;
	int	before_trig_count;
	int	after_trig_count;
	TransactionId	xid;
	CommandId	cid;
	List *tables;
	bool	has_old;
	bool	has_new;
} MV_TriggerHashEntry;

/*
<<<<<<< HEAD
 * MV_TriggerTable
=======
 * MV_TiggerTable
>>>>>>> 90f06763
 */
typedef struct MV_TriggerTable
{
	Oid	table_id;
	List *old_tuplestores;
	List *new_tuplestores;
	RangeTblEntry *original_rte;
	List *old_rtes;
	List *new_rtes;
	List *rte_indexes;
} MV_TriggerTable;

static HTAB *mv_query_cache = NULL;
static HTAB *mv_trigger_info = NULL;

typedef struct
{
	DestReceiver pub;			/* publicly-known function pointers */
	Oid			transientoid;	/* OID of new heap into which to store */
	/* These fields are filled by transientrel_startup: */
	Relation	transientrel;	/* relation to write to */
	CommandId	output_cid;		/* cmin to insert in output tuples */
	int			ti_options;		/* table_tuple_insert performance options */
	BulkInsertState bistate;	/* bulk insert state */
} DR_transientrel;

typedef enum
{
	IVM_ADD,
	IVM_SUB
} IvmOp;

static int	matview_maintenance_depth = 0;

static void transientrel_startup(DestReceiver *self, int operation, TupleDesc typeinfo);
static bool transientrel_receive(TupleTableSlot *slot, DestReceiver *self);
static void transientrel_shutdown(DestReceiver *self);
static void transientrel_destroy(DestReceiver *self);
static uint64 refresh_matview_datafill(DestReceiver *dest, Query *query,
						 QueryEnvironment *queryEnv,
						 const char *queryString);
static char *make_temptable_name_n(char *tempname, int n);
static void refresh_by_match_merge(Oid matviewOid, Oid tempOid, Oid relowner,
								   int save_sec_context);
static void refresh_by_heap_swap(Oid matviewOid, Oid OIDNewHeap, char relpersistence);
static bool is_usable_unique_index(Relation indexRel);
static void OpenMatViewIncrementalMaintenance(void);
static void CloseMatViewIncrementalMaintenance(void);

static char *get_null_condition_string(IvmOp op, char *arg1, char *arg2, char* count_col);
static char *get_operation_string(IvmOp op, char *col, char *arg1, char *arg2,
								  char* count_col, const char *castType);
static Query* rewrite_query_for_preupdate_state(Query *query, List *tables, TransactionId xid, CommandId cid, ParseState *pstate);
static Query *rewrite_query_for_counting_and_aggregation(Query *query, ParseState *pstate);
static void calc_delta(MV_TriggerTable *table, int index, Query *query,
						DestReceiver *dest_old, DestReceiver *dest_new, QueryEnvironment *queryEnv);
static RangeTblEntry* union_ENRs(RangeTblEntry *rte, Oid relid, List *enr_rtes, const char *prefix, QueryEnvironment *queryEnv);
static char *make_delta_enr_name(const char *prefix, Oid relid, int count);
static void register_delta_ENRs(ParseState *pstate, Query *query, List *tables);
<<<<<<< HEAD
static void apply_delta(Oid matviewOid, Oid tempOid_new, Oid tempOid_old, Query *query, char *count_colname);
static void truncate_view_delta(Oid delta_oid);
static void clean_up_immediate_maintenance(MV_TriggerHashEntry *entry, Oid tempOid_old, Oid tempOid_new);
=======
static void apply_delta(Oid matviewOid, Oid tempOid_new, Oid tempOid_old, Query *query);
static void truncate_view_delta(Oid delta_oid);
static void clean_up_IVM_hash_entry(MV_TriggerHashEntry *entry);
static void clean_up_IVM_temptable(Oid tempOid_old, Oid tempOid_new);
>>>>>>> 90f06763

static void mv_InitHashTables(void);
static SPIPlanPtr mv_FetchPreparedPlan(MV_QueryKey *key);
static void mv_HashPreparedPlan(MV_QueryKey *key, SPIPlanPtr plan);
static void mv_BuildQueryKey(MV_QueryKey *key, Oid matview_id, int32 query_type);
static SPIPlanPtr get_plan_for_recalc_min_max(Oid matviewOid, const char *min_max_list,
						  const char *group_keys, int nkeys, Oid *keyTypes, bool with_group);
static SPIPlanPtr get_plan_for_set_min_max(Oid matviewOid, char *matviewname, const char *min_max_list,
						  int num_min_max, Oid *valTypes, bool with_group);

static Query *get_matview_query(Relation matviewRel);


/*
 * SetMatViewPopulatedState
 *		Mark a materialized view as populated, or not.
 *
 * NOTE: caller must be holding an appropriate lock on the relation.
 */
void
SetMatViewPopulatedState(Relation relation, bool newstate)
{
	Relation	pgrel;
	HeapTuple	tuple;

	Assert(relation->rd_rel->relkind == RELKIND_MATVIEW);

	/*
	 * Update relation's pg_class entry.  Crucial side-effect: other backends
	 * (and this one too!) are sent SI message to make them rebuild relcache
	 * entries.
	 */
	pgrel = table_open(RelationRelationId, RowExclusiveLock);
	tuple = SearchSysCacheCopy1(RELOID,
								ObjectIdGetDatum(RelationGetRelid(relation)));
	if (!HeapTupleIsValid(tuple))
		elog(ERROR, "cache lookup failed for relation %u",
			 RelationGetRelid(relation));

	((Form_pg_class) GETSTRUCT(tuple))->relispopulated = newstate;

	CatalogTupleUpdate(pgrel, &tuple->t_self, tuple);

	heap_freetuple(tuple);
	table_close(pgrel, RowExclusiveLock);

	/*
	 * Advance command counter to make the updated pg_class row locally
	 * visible.
	 */
	CommandCounterIncrement();
}

/*
 * SetMatViewIVMState
 *		Mark a materialized view as IVM, or not.
 *
 * NOTE: caller must be holding an appropriate lock on the relation.
 */
void
SetMatViewIVMState(Relation relation, bool newstate)
{
	Relation	pgrel;
	HeapTuple	tuple;

	Assert(relation->rd_rel->relkind == RELKIND_MATVIEW);

	/*
	 * Update relation's pg_class entry.  Crucial side-effect: other backends
	 * (and this one too!) are sent SI message to make them rebuild relcache
	 * entries.
	 */
	pgrel = table_open(RelationRelationId, RowExclusiveLock);
	tuple = SearchSysCacheCopy1(RELOID,
								ObjectIdGetDatum(RelationGetRelid(relation)));
	if (!HeapTupleIsValid(tuple))
		elog(ERROR, "cache lookup failed for relation %u",
			 RelationGetRelid(relation));

	((Form_pg_class) GETSTRUCT(tuple))->relisivm = newstate;

	CatalogTupleUpdate(pgrel, &tuple->t_self, tuple);

	heap_freetuple(tuple);
	table_close(pgrel, RowExclusiveLock);

	/*
	 * Advance command counter to make the updated pg_class row locally
	 * visible.
	 */
	CommandCounterIncrement();
}

/*
 * ExecRefreshMatView -- execute a REFRESH MATERIALIZED VIEW command
 *
 * This refreshes the materialized view by creating a new table and swapping
 * the relfilenodes of the new table and the old materialized view, so the OID
 * of the original materialized view is preserved. Thus we do not lose GRANT
 * nor references to this materialized view.
 *
 * If WITH NO DATA was specified, this is effectively like a TRUNCATE;
 * otherwise it is like a TRUNCATE followed by an INSERT using the SELECT
 * statement associated with the materialized view.  The statement node's
 * skipData field shows whether the clause was used.
 *
 * Indexes are rebuilt too, via REINDEX. Since we are effectively bulk-loading
 * the new heap, it's better to create the indexes afterwards than to fill them
 * incrementally while we load.
 *
 * The matview's "populated" state is changed based on whether the contents
 * reflect the result set of the materialized view's query.
 */
ObjectAddress
ExecRefreshMatView(RefreshMatViewStmt *stmt, const char *queryString,
				   ParamListInfo params, char *completionTag)
{
	Oid			matviewOid;
	Relation	matviewRel;
	Query	   *dataQuery;
	Oid			tableSpace;
	Oid			relowner;
	Oid			OIDNewHeap;
	DestReceiver *dest;
	uint64		processed = 0;
	bool		concurrent;
	LOCKMODE	lockmode;
	char		relpersistence;
	Oid			save_userid;
	int			save_sec_context;
	int			save_nestlevel;
	ObjectAddress address;

	/* Determine strength of lock needed. */
	concurrent = stmt->concurrent;
	lockmode = concurrent ? ExclusiveLock : AccessExclusiveLock;

	/*
	 * Get a lock until end of transaction.
	 */
	matviewOid = RangeVarGetRelidExtended(stmt->relation,
										  lockmode, 0,
										  RangeVarCallbackOwnsTable, NULL);
	matviewRel = table_open(matviewOid, NoLock);

	/* Make sure it is a materialized view. */
	if (matviewRel->rd_rel->relkind != RELKIND_MATVIEW)
		ereport(ERROR,
				(errcode(ERRCODE_FEATURE_NOT_SUPPORTED),
				 errmsg("\"%s\" is not a materialized view",
						RelationGetRelationName(matviewRel))));

	/* Check that CONCURRENTLY is not specified if not populated. */
	if (concurrent && !RelationIsPopulated(matviewRel))
		ereport(ERROR,
				(errcode(ERRCODE_FEATURE_NOT_SUPPORTED),
				 errmsg("CONCURRENTLY cannot be used when the materialized view is not populated")));

	/* Check that conflicting options have not been specified. */
	if (concurrent && stmt->skipData)
		ereport(ERROR,
				(errcode(ERRCODE_SYNTAX_ERROR),
				 errmsg("CONCURRENTLY and WITH NO DATA options cannot be used together")));


	dataQuery = get_matview_query(matviewRel);

	/*
	 * Check that there is a unique index with no WHERE clause on one or more
	 * columns of the materialized view if CONCURRENTLY is specified.
	 */
	if (concurrent)
	{
		List	   *indexoidlist = RelationGetIndexList(matviewRel);
		ListCell   *indexoidscan;
		bool		hasUniqueIndex = false;

		foreach(indexoidscan, indexoidlist)
		{
			Oid			indexoid = lfirst_oid(indexoidscan);
			Relation	indexRel;

			indexRel = index_open(indexoid, AccessShareLock);
			hasUniqueIndex = is_usable_unique_index(indexRel);
			index_close(indexRel, AccessShareLock);
			if (hasUniqueIndex)
				break;
		}

		list_free(indexoidlist);

		if (!hasUniqueIndex)
			ereport(ERROR,
					(errcode(ERRCODE_OBJECT_NOT_IN_PREREQUISITE_STATE),
					 errmsg("cannot refresh materialized view \"%s\" concurrently",
							quote_qualified_identifier(get_namespace_name(RelationGetNamespace(matviewRel)),
													   RelationGetRelationName(matviewRel))),
					 errhint("Create a unique index with no WHERE clause on one or more columns of the materialized view.")));
	}

	/*
	 * Check for active uses of the relation in the current transaction, such
	 * as open scans.
	 *
	 * NB: We count on this to protect us against problems with refreshing the
	 * data using TABLE_INSERT_FROZEN.
	 */
	CheckTableNotInUse(matviewRel, "REFRESH MATERIALIZED VIEW");

	/*
	 * Tentatively mark the matview as populated or not (this will roll back
	 * if we fail later).
	 */
	SetMatViewPopulatedState(matviewRel, !stmt->skipData);

	relowner = matviewRel->rd_rel->relowner;

	/*
	 * Switch to the owner's userid, so that any functions are run as that
	 * user.  Also arrange to make GUC variable changes local to this command.
	 * Don't lock it down too tight to create a temporary table just yet.  We
	 * will switch modes when we are about to execute user code.
	 */
	GetUserIdAndSecContext(&save_userid, &save_sec_context);
	SetUserIdAndSecContext(relowner,
						   save_sec_context | SECURITY_LOCAL_USERID_CHANGE);
	save_nestlevel = NewGUCNestLevel();

	/* Concurrent refresh builds new data in temp tablespace, and does diff. */
	if (concurrent)
	{
		tableSpace = GetDefaultTablespace(RELPERSISTENCE_TEMP, false);
		relpersistence = RELPERSISTENCE_TEMP;
	}
	else
	{
		tableSpace = matviewRel->rd_rel->reltablespace;
		relpersistence = matviewRel->rd_rel->relpersistence;
	}

	/*
	 * Create the transient table that will receive the regenerated data. Lock
	 * it against access by any other process until commit (by which time it
	 * will be gone).
	 */
	OIDNewHeap = make_new_heap(matviewOid, tableSpace, relpersistence,
							   ExclusiveLock);
	LockRelationOid(OIDNewHeap, AccessExclusiveLock);
	dest = CreateTransientRelDestReceiver(OIDNewHeap);

	/*
	 * Now lock down security-restricted operations.
	 */
	SetUserIdAndSecContext(relowner,
						   save_sec_context | SECURITY_RESTRICTED_OPERATION);

	/* Generate the data, if wanted. */
	if (!stmt->skipData)
		processed = refresh_matview_datafill(dest, dataQuery, NULL, queryString);

	/* Make the matview match the newly generated data. */
	if (concurrent)
	{
		int			old_depth = matview_maintenance_depth;

		PG_TRY();
		{
			refresh_by_match_merge(matviewOid, OIDNewHeap, relowner,
								   save_sec_context);
		}
		PG_CATCH();
		{
			matview_maintenance_depth = old_depth;
			PG_RE_THROW();
		}
		PG_END_TRY();
		Assert(matview_maintenance_depth == old_depth);
	}
	else
	{
		refresh_by_heap_swap(matviewOid, OIDNewHeap, relpersistence);

		/*
		 * Inform stats collector about our activity: basically, we truncated
		 * the matview and inserted some new data.  (The concurrent code path
		 * above doesn't need to worry about this because the inserts and
		 * deletes it issues get counted by lower-level code.)
		 */
		pgstat_count_truncate(matviewRel);
		if (!stmt->skipData)
			pgstat_count_heap_insert(matviewRel, processed);
	}

	table_close(matviewRel, NoLock);

	/* Roll back any GUC changes */
	AtEOXact_GUC(false, save_nestlevel);

	/* Restore userid and security context */
	SetUserIdAndSecContext(save_userid, save_sec_context);

	ObjectAddressSet(address, RelationRelationId, matviewOid);

	return address;
}

/*
 * refresh_matview_datafill
 *
 * Execute the given query, sending result rows to "dest" (which will
 * insert them into the target matview).
 *
 * Returns number of rows inserted.
 */
static uint64
refresh_matview_datafill(DestReceiver *dest, Query *query,
						 QueryEnvironment *queryEnv,
						 const char *queryString)
{
	List	   *rewritten;
	PlannedStmt *plan;
	QueryDesc  *queryDesc;
	Query	   *copied_query;
	uint64		processed;

	/* Lock and rewrite, using a copy to preserve the original query. */
	copied_query = copyObject(query);
	AcquireRewriteLocks(copied_query, true, false);
	rewritten = QueryRewrite(copied_query);

	/* SELECT should never rewrite to more or less than one SELECT query */
	if (list_length(rewritten) != 1)
		elog(ERROR, "unexpected rewrite result for REFRESH MATERIALIZED VIEW");
	query = (Query *) linitial(rewritten);

	/* Check for user-requested abort. */
	CHECK_FOR_INTERRUPTS();

	/* Plan the query which will generate data for the refresh. */
	plan = pg_plan_query(query, 0, NULL);

	/*
	 * Use a snapshot with an updated command ID to ensure this query sees
	 * results of any previously executed queries.  (This could only matter if
	 * the planner executed an allegedly-stable function that changed the
	 * database contents, but let's do it anyway to be safe.)
	 */
	PushCopiedSnapshot(GetActiveSnapshot());
	UpdateActiveSnapshotCommandId();

	/* Create a QueryDesc, redirecting output to our tuple receiver */
	queryDesc = CreateQueryDesc(plan, queryString,
								GetActiveSnapshot(), InvalidSnapshot,
								dest, NULL, queryEnv ? queryEnv: NULL, 0);

	/* call ExecutorStart to prepare the plan for execution */
	ExecutorStart(queryDesc, 0);

	/* run the plan */
	ExecutorRun(queryDesc, ForwardScanDirection, 0L, true);

	processed = queryDesc->estate->es_processed;

	/* and clean up */
	ExecutorFinish(queryDesc);
	ExecutorEnd(queryDesc);

	FreeQueryDesc(queryDesc);

	PopActiveSnapshot();

	return processed;
}

DestReceiver *
CreateTransientRelDestReceiver(Oid transientoid)
{
	DR_transientrel *self = (DR_transientrel *) palloc0(sizeof(DR_transientrel));

	self->pub.receiveSlot = transientrel_receive;
	self->pub.rStartup = transientrel_startup;
	self->pub.rShutdown = transientrel_shutdown;
	self->pub.rDestroy = transientrel_destroy;
	self->pub.mydest = DestTransientRel;
	self->transientoid = transientoid;

	return (DestReceiver *) self;
}

/*
 * transientrel_startup --- executor startup
 */
static void
transientrel_startup(DestReceiver *self, int operation, TupleDesc typeinfo)
{
	DR_transientrel *myState = (DR_transientrel *) self;
	Relation	transientrel;

	transientrel = table_open(myState->transientoid, NoLock);

	/*
	 * Fill private fields of myState for use by later routines
	 */
	myState->transientrel = transientrel;
	myState->output_cid = GetCurrentCommandId(true);

	/*
	 * We can skip WAL-logging the insertions, unless PITR or streaming
	 * replication is in use. We can skip the FSM in any case.
	 */
	myState->ti_options = TABLE_INSERT_SKIP_FSM | TABLE_INSERT_FROZEN;
	if (!XLogIsNeeded())
		myState->ti_options |= TABLE_INSERT_SKIP_WAL;
	myState->bistate = GetBulkInsertState();

	/* Not using WAL requires smgr_targblock be initially invalid */
	Assert(RelationGetTargetBlock(transientrel) == InvalidBlockNumber);
}

/*
 * transientrel_receive --- receive one tuple
 */
static bool
transientrel_receive(TupleTableSlot *slot, DestReceiver *self)
{
	DR_transientrel *myState = (DR_transientrel *) self;

	/*
	 * Note that the input slot might not be of the type of the target
	 * relation. That's supported by table_tuple_insert(), but slightly less
	 * efficient than inserting with the right slot - but the alternative
	 * would be to copy into a slot of the right type, which would not be
	 * cheap either. This also doesn't allow accessing per-AM data (say a
	 * tuple's xmin), but since we don't do that here...
	 */

	table_tuple_insert(myState->transientrel,
					   slot,
					   myState->output_cid,
					   myState->ti_options,
					   myState->bistate);

	/* We know this is a newly created relation, so there are no indexes */

	return true;
}

/*
 * transientrel_shutdown --- executor end
 */
static void
transientrel_shutdown(DestReceiver *self)
{
	DR_transientrel *myState = (DR_transientrel *) self;

	FreeBulkInsertState(myState->bistate);

	table_finish_bulk_insert(myState->transientrel, myState->ti_options);

	/* close transientrel, but keep lock until commit */
	table_close(myState->transientrel, NoLock);
	myState->transientrel = NULL;
}

/*
 * transientrel_destroy --- release DestReceiver object
 */
static void
transientrel_destroy(DestReceiver *self)
{
	pfree(self);
}


/*
 * Given a qualified temporary table name, append an underscore followed by
 * the given integer, to make a new table name based on the old one.
 *
 * This leaks memory through palloc(), which won't be cleaned up until the
 * current memory context is freed.
 */
static char *
make_temptable_name_n(char *tempname, int n)
{
	StringInfoData namebuf;

	initStringInfo(&namebuf);
	appendStringInfoString(&namebuf, tempname);
	appendStringInfo(&namebuf, "_%d", n);
	return namebuf.data;
}

/*
 * refresh_by_match_merge
 *
 * Refresh a materialized view with transactional semantics, while allowing
 * concurrent reads.
 *
 * This is called after a new version of the data has been created in a
 * temporary table.  It performs a full outer join against the old version of
 * the data, producing "diff" results.  This join cannot work if there are any
 * duplicated rows in either the old or new versions, in the sense that every
 * column would compare as equal between the two rows.  It does work correctly
 * in the face of rows which have at least one NULL value, with all non-NULL
 * columns equal.  The behavior of NULLs on equality tests and on UNIQUE
 * indexes turns out to be quite convenient here; the tests we need to make
 * are consistent with default behavior.  If there is at least one UNIQUE
 * index on the materialized view, we have exactly the guarantee we need.
 *
 * The temporary table used to hold the diff results contains just the TID of
 * the old record (if matched) and the ROW from the new table as a single
 * column of complex record type (if matched).
 *
 * Once we have the diff table, we perform set-based DELETE and INSERT
 * operations against the materialized view, and discard both temporary
 * tables.
 *
 * Everything from the generation of the new data to applying the differences
 * takes place under cover of an ExclusiveLock, since it seems as though we
 * would want to prohibit not only concurrent REFRESH operations, but also
 * incremental maintenance.  It also doesn't seem reasonable or safe to allow
 * SELECT FOR UPDATE or SELECT FOR SHARE on rows being updated or deleted by
 * this command.
 */
static void
refresh_by_match_merge(Oid matviewOid, Oid tempOid, Oid relowner,
					   int save_sec_context)
{
	StringInfoData querybuf;
	Relation	matviewRel;
	Relation	tempRel;
	char	   *matviewname;
	char	   *tempname;
	char	   *diffname;
	TupleDesc	tupdesc;
	bool		foundUniqueIndex;
	List	   *indexoidlist;
	ListCell   *indexoidscan;
	int16		relnatts;
	Oid		   *opUsedForQual;

	initStringInfo(&querybuf);
	matviewRel = table_open(matviewOid, NoLock);
	matviewname = quote_qualified_identifier(get_namespace_name(RelationGetNamespace(matviewRel)),
											 RelationGetRelationName(matviewRel));
	tempRel = table_open(tempOid, NoLock);
	tempname = quote_qualified_identifier(get_namespace_name(RelationGetNamespace(tempRel)),
										  RelationGetRelationName(tempRel));
	diffname = make_temptable_name_n(tempname, 2);

	relnatts = RelationGetNumberOfAttributes(matviewRel);

	/* Open SPI context. */
	if (SPI_connect() != SPI_OK_CONNECT)
		elog(ERROR, "SPI_connect failed");

	/* Analyze the temp table with the new contents. */
	appendStringInfo(&querybuf, "ANALYZE %s", tempname);
	if (SPI_exec(querybuf.data, 0) != SPI_OK_UTILITY)
		elog(ERROR, "SPI_exec failed: %s", querybuf.data);

	/*
	 * We need to ensure that there are not duplicate rows without NULLs in
	 * the new data set before we can count on the "diff" results.  Check for
	 * that in a way that allows showing the first duplicated row found.  Even
	 * after we pass this test, a unique index on the materialized view may
	 * find a duplicate key problem.
	 */
	resetStringInfo(&querybuf);
	appendStringInfo(&querybuf,
					 "SELECT newdata FROM %s newdata "
					 "WHERE newdata IS NOT NULL AND EXISTS "
					 "(SELECT 1 FROM %s newdata2 WHERE newdata2 IS NOT NULL "
					 "AND newdata2 OPERATOR(pg_catalog.*=) newdata "
					 "AND newdata2.ctid OPERATOR(pg_catalog.<>) "
					 "newdata.ctid)",
					 tempname, tempname);
	if (SPI_execute(querybuf.data, false, 1) != SPI_OK_SELECT)
		elog(ERROR, "SPI_exec failed: %s", querybuf.data);
	if (SPI_processed > 0)
	{
		/*
		 * Note that this ereport() is returning data to the user.  Generally,
		 * we would want to make sure that the user has been granted access to
		 * this data.  However, REFRESH MAT VIEW is only able to be run by the
		 * owner of the mat view (or a superuser) and therefore there is no
		 * need to check for access to data in the mat view.
		 */
		ereport(ERROR,
				(errcode(ERRCODE_CARDINALITY_VIOLATION),
				 errmsg("new data for materialized view \"%s\" contains duplicate rows without any null columns",
						RelationGetRelationName(matviewRel)),
				 errdetail("Row: %s",
						   SPI_getvalue(SPI_tuptable->vals[0], SPI_tuptable->tupdesc, 1))));
	}

	SetUserIdAndSecContext(relowner,
						   save_sec_context | SECURITY_LOCAL_USERID_CHANGE);

	/* Start building the query for creating the diff table. */
	resetStringInfo(&querybuf);
	appendStringInfo(&querybuf,
					 "CREATE TEMP TABLE %s AS "
					 "SELECT mv.ctid AS tid, newdata "
					 "FROM %s mv FULL JOIN %s newdata ON (",
					 diffname, matviewname, tempname);

	/*
	 * Get the list of index OIDs for the table from the relcache, and look up
	 * each one in the pg_index syscache.  We will test for equality on all
	 * columns present in all unique indexes which only reference columns and
	 * include all rows.
	 */
	tupdesc = matviewRel->rd_att;
	opUsedForQual = (Oid *) palloc0(sizeof(Oid) * relnatts);
	foundUniqueIndex = false;

	indexoidlist = RelationGetIndexList(matviewRel);

	foreach(indexoidscan, indexoidlist)
	{
		Oid			indexoid = lfirst_oid(indexoidscan);
		Relation	indexRel;

		indexRel = index_open(indexoid, RowExclusiveLock);
		if (is_usable_unique_index(indexRel))
		{
			Form_pg_index indexStruct = indexRel->rd_index;
			int			indnkeyatts = indexStruct->indnkeyatts;
			oidvector  *indclass;
			Datum		indclassDatum;
			bool		isnull;
			int			i;

			/* Must get indclass the hard way. */
			indclassDatum = SysCacheGetAttr(INDEXRELID,
											indexRel->rd_indextuple,
											Anum_pg_index_indclass,
											&isnull);
			Assert(!isnull);
			indclass = (oidvector *) DatumGetPointer(indclassDatum);

			/* Add quals for all columns from this index. */
			for (i = 0; i < indnkeyatts; i++)
			{
				int			attnum = indexStruct->indkey.values[i];
				Oid			opclass = indclass->values[i];
				Form_pg_attribute attr = TupleDescAttr(tupdesc, attnum - 1);
				Oid			attrtype = attr->atttypid;
				HeapTuple	cla_ht;
				Form_pg_opclass cla_tup;
				Oid			opfamily;
				Oid			opcintype;
				Oid			op;
				const char *leftop;
				const char *rightop;

				/*
				 * Identify the equality operator associated with this index
				 * column.  First we need to look up the column's opclass.
				 */
				cla_ht = SearchSysCache1(CLAOID, ObjectIdGetDatum(opclass));
				if (!HeapTupleIsValid(cla_ht))
					elog(ERROR, "cache lookup failed for opclass %u", opclass);
				cla_tup = (Form_pg_opclass) GETSTRUCT(cla_ht);
				Assert(cla_tup->opcmethod == BTREE_AM_OID);
				opfamily = cla_tup->opcfamily;
				opcintype = cla_tup->opcintype;
				ReleaseSysCache(cla_ht);

				op = get_opfamily_member(opfamily, opcintype, opcintype,
										 BTEqualStrategyNumber);
				if (!OidIsValid(op))
					elog(ERROR, "missing operator %d(%u,%u) in opfamily %u",
						 BTEqualStrategyNumber, opcintype, opcintype, opfamily);

				/*
				 * If we find the same column with the same equality semantics
				 * in more than one index, we only need to emit the equality
				 * clause once.
				 *
				 * Since we only remember the last equality operator, this
				 * code could be fooled into emitting duplicate clauses given
				 * multiple indexes with several different opclasses ... but
				 * that's so unlikely it doesn't seem worth spending extra
				 * code to avoid.
				 */
				if (opUsedForQual[attnum - 1] == op)
					continue;
				opUsedForQual[attnum - 1] = op;

				/*
				 * Actually add the qual, ANDed with any others.
				 */
				if (foundUniqueIndex)
					appendStringInfoString(&querybuf, " AND ");

				leftop = quote_qualified_identifier("newdata",
													NameStr(attr->attname));
				rightop = quote_qualified_identifier("mv",
													 NameStr(attr->attname));

				generate_operator_clause(&querybuf,
										 leftop, attrtype,
										 op,
										 rightop, attrtype);

				foundUniqueIndex = true;
			}
		}

		/* Keep the locks, since we're about to run DML which needs them. */
		index_close(indexRel, NoLock);
	}

	list_free(indexoidlist);

	/*
	 * There must be at least one usable unique index on the matview.
	 *
	 * ExecRefreshMatView() checks that after taking the exclusive lock on the
	 * matview. So at least one unique index is guaranteed to exist here
	 * because the lock is still being held; so an Assert seems sufficient.
	 */
	Assert(foundUniqueIndex);

	appendStringInfoString(&querybuf,
						   " AND newdata OPERATOR(pg_catalog.*=) mv) "
						   "WHERE newdata IS NULL OR mv IS NULL "
						   "ORDER BY tid");

	/* Create the temporary "diff" table. */
	if (SPI_exec(querybuf.data, 0) != SPI_OK_UTILITY)
		elog(ERROR, "SPI_exec failed: %s", querybuf.data);

	SetUserIdAndSecContext(relowner,
						   save_sec_context | SECURITY_RESTRICTED_OPERATION);

	/*
	 * We have no further use for data from the "full-data" temp table, but we
	 * must keep it around because its type is referenced from the diff table.
	 */

	/* Analyze the diff table. */
	resetStringInfo(&querybuf);
	appendStringInfo(&querybuf, "ANALYZE %s", diffname);
	if (SPI_exec(querybuf.data, 0) != SPI_OK_UTILITY)
		elog(ERROR, "SPI_exec failed: %s", querybuf.data);

	OpenMatViewIncrementalMaintenance();

	/* Deletes must come before inserts; do them first. */
	resetStringInfo(&querybuf);
	appendStringInfo(&querybuf,
					 "DELETE FROM %s mv WHERE ctid OPERATOR(pg_catalog.=) ANY "
					 "(SELECT diff.tid FROM %s diff "
					 "WHERE diff.tid IS NOT NULL "
					 "AND diff.newdata IS NULL)",
					 matviewname, diffname);
	if (SPI_exec(querybuf.data, 0) != SPI_OK_DELETE)
		elog(ERROR, "SPI_exec failed: %s", querybuf.data);

	/* Inserts go last. */
	resetStringInfo(&querybuf);
	appendStringInfo(&querybuf,
					 "INSERT INTO %s SELECT (diff.newdata).* "
					 "FROM %s diff WHERE tid IS NULL",
					 matviewname, diffname);
	if (SPI_exec(querybuf.data, 0) != SPI_OK_INSERT)
		elog(ERROR, "SPI_exec failed: %s", querybuf.data);

	/* We're done maintaining the materialized view. */
	CloseMatViewIncrementalMaintenance();
	table_close(tempRel, NoLock);
	table_close(matviewRel, NoLock);

	/* Clean up temp tables. */
	resetStringInfo(&querybuf);
	appendStringInfo(&querybuf, "DROP TABLE %s, %s", diffname, tempname);
	if (SPI_exec(querybuf.data, 0) != SPI_OK_UTILITY)
		elog(ERROR, "SPI_exec failed: %s", querybuf.data);

	/* Close SPI context. */
	if (SPI_finish() != SPI_OK_FINISH)
		elog(ERROR, "SPI_finish failed");
}

/*
 * Swap the physical files of the target and transient tables, then rebuild
 * the target's indexes and throw away the transient table.  Security context
 * swapping is handled by the called function, so it is not needed here.
 */
static void
refresh_by_heap_swap(Oid matviewOid, Oid OIDNewHeap, char relpersistence)
{
	finish_heap_swap(matviewOid, OIDNewHeap, false, false, true, true,
					 RecentXmin, ReadNextMultiXactId(), relpersistence);
}

/*
 * Check whether specified index is usable for match merge.
 */
static bool
is_usable_unique_index(Relation indexRel)
{
	Form_pg_index indexStruct = indexRel->rd_index;

	/*
	 * Must be unique, valid, immediate, non-partial, and be defined over
	 * plain user columns (not expressions).  We also require it to be a
	 * btree.  Even if we had any other unique index kinds, we'd not know how
	 * to identify the corresponding equality operator, nor could we be sure
	 * that the planner could implement the required FULL JOIN with non-btree
	 * operators.
	 */
	if (indexStruct->indisunique &&
		indexStruct->indimmediate &&
		indexRel->rd_rel->relam == BTREE_AM_OID &&
		indexStruct->indisvalid &&
		RelationGetIndexPredicate(indexRel) == NIL &&
		indexStruct->indnatts > 0)
	{
		/*
		 * The point of groveling through the index columns individually is to
		 * reject both index expressions and system columns.  Currently,
		 * matviews couldn't have OID columns so there's no way to create an
		 * index on a system column; but maybe someday that wouldn't be true,
		 * so let's be safe.
		 */
		int			numatts = indexStruct->indnatts;
		int			i;

		for (i = 0; i < numatts; i++)
		{
			int			attnum = indexStruct->indkey.values[i];

			if (attnum <= 0)
				return false;
		}
		return true;
	}
	return false;
}


/*
 * This should be used to test whether the backend is in a context where it is
 * OK to allow DML statements to modify materialized views.  We only want to
 * allow that for internal code driven by the materialized view definition,
 * not for arbitrary user-supplied code.
 *
 * While the function names reflect the fact that their main intended use is
 * incremental maintenance of materialized views (in response to changes to
 * the data in referenced relations), they are initially used to allow REFRESH
 * without blocking concurrent reads.
 */
bool
MatViewIncrementalMaintenanceIsEnabled(void)
{
	return matview_maintenance_depth > 0;
}

static void
OpenMatViewIncrementalMaintenance(void)
{
	matview_maintenance_depth++;
}

static void
CloseMatViewIncrementalMaintenance(void)
{
	matview_maintenance_depth--;
	Assert(matview_maintenance_depth >= 0);
}

/*
 * IVM trigger function
 */

Datum
IVM_immediate_before(PG_FUNCTION_ARGS)
{
	TriggerData *trigdata = (TriggerData *) fcinfo->context;
	char		*matviewname = trigdata->tg_trigger->tgargs[0];
	List	*names = stringToQualifiedNameList(matviewname);
	Oid	matviewOid;

	MV_TriggerHashEntry *entry;
	bool	found;

	/*
	 * Wait for concurrent transactions which update this materialized view at READ COMMITED.
	 * This is needed to see changes commited in othre transactions. No wait and raise an error
	 * at REPEATABLE READ or SERIALIZABLE to prevent anormal update of matviews.
	 * XXX: dead-lock is possible here.
	 */
	if (!IsolationUsesXactSnapshot())
		matviewOid = RangeVarGetRelid(makeRangeVarFromNameList(names), ExclusiveLock, true);
	else
		matviewOid = RangeVarGetRelidExtended(makeRangeVarFromNameList(names), ExclusiveLock, RVR_MISSING_OK | RVR_NOWAIT, NULL, NULL);

	/*
	 * On the first call initialize the hashtable
	 */
	if (!mv_query_cache)
		mv_InitHashTables();

	entry = (MV_TriggerHashEntry *) hash_search(mv_trigger_info,
											  (void *) &matviewOid,
											  HASH_ENTER, &found);

	/* On the first BEFORE to update the view, initialize trigger data */
	if (!found)
	{
		Snapshot snapshot = GetActiveSnapshot();

		entry->matview_id = matviewOid;
		entry->before_trig_count = 0;
		entry->after_trig_count = 0;
		entry->xid = GetCurrentTransactionId();
		entry->cid = snapshot->curcid;
		entry->tables = NIL;
		entry->has_old = false;
		entry->has_new = false;

	}

	entry->before_trig_count++;

	return PointerGetDatum(NULL);
}

Datum
IVM_immediate_maintenance(PG_FUNCTION_ARGS)
{
	TriggerData *trigdata = (TriggerData *) fcinfo->context;
	Relation	rel;
	Oid relid;
	Oid matviewOid;
<<<<<<< HEAD
	Query	   *query, *rewritten, *rewritten2;
=======
	Query	   *query, *rewritten;
>>>>>>> 90f06763
	char*		matviewname = trigdata->tg_trigger->tgargs[0];
	char*		count_colname = trigdata->tg_trigger->tgargs[1];
	List	   *names;
	Relation matviewRel;
	int old_depth = matview_maintenance_depth;

	Oid			tableSpace;
	Oid			relowner;
	Oid			OIDDelta_new = InvalidOid;
	Oid			OIDDelta_old = InvalidOid;
	DestReceiver *dest_new = NULL, *dest_old = NULL;
	Oid			save_userid;
	int			save_sec_context;
	int			save_nestlevel;

	MV_TriggerHashEntry *entry;
	MV_TriggerTable	*table;
	bool	found;
	ListCell   *lc;
	MemoryContext oldcxt;


	QueryEnvironment *queryEnv = create_queryEnv();
	ParseState *pstate;

	/* Create a ParseState for rewriting the view definition query */
	pstate = make_parsestate(NULL);
	pstate->p_queryEnv = queryEnv;
	pstate->p_expr_kind = EXPR_KIND_SELECT_TARGET;

	rel = trigdata->tg_relation;
	relid = rel->rd_id;

	names = stringToQualifiedNameList(matviewname);
	matviewOid = RangeVarGetRelid(makeRangeVarFromNameList(names), NoLock, true);


	/*
	 * On the first call initialize the hashtable
	 */
	if (!mv_query_cache)
		mv_InitHashTables();

	entry = (MV_TriggerHashEntry *) hash_search(mv_trigger_info,
											  (void *) &matviewOid,
											  HASH_FIND, &found);

	Assert (entry != NULL);

	entry->after_trig_count++;

	found = false;
	foreach(lc, entry->tables)
	{
		table = (MV_TriggerTable *) lfirst(lc);
		if (table->table_id == relid)
		{
			found = true;
			break;
		}
	}
	if (!found)
	{
		oldcxt = MemoryContextSwitchTo(CurTransactionContext);

		table = (MV_TriggerTable *) palloc0(sizeof(MV_TriggerTable));
		table->table_id = relid;
		table->old_tuplestores = NIL;
		table->new_tuplestores = NIL;
		table->old_rtes = NIL;
		table->new_rtes = NIL;
		table->rte_indexes = NIL;
		entry->tables = lappend(entry->tables, table);

		MemoryContextSwitchTo(oldcxt);
	}

	if (trigdata->tg_oldtable)
	{
		oldcxt = MemoryContextSwitchTo(CurTransactionContext);
		table->old_tuplestores = lappend(table->old_tuplestores, trigdata->tg_oldtable);
		entry->has_old = true;
		MemoryContextSwitchTo(oldcxt);
	}
	if (trigdata->tg_newtable)
	{
		oldcxt = MemoryContextSwitchTo(CurTransactionContext);
		table->new_tuplestores = lappend(table->new_tuplestores, trigdata->tg_newtable);
		entry->has_new = true;
		MemoryContextSwitchTo(oldcxt);
	}
	if (entry->has_new || entry->has_old)
	{
		CmdType cmd;

		if (TRIGGER_FIRED_BY_INSERT(trigdata->tg_event))
			cmd = CMD_INSERT;
		else if (TRIGGER_FIRED_BY_DELETE(trigdata->tg_event))
			cmd = CMD_DELETE;
		else if (TRIGGER_FIRED_BY_UPDATE(trigdata->tg_event))
			cmd = CMD_UPDATE;
		else
			elog(ERROR,"unsupported trigger type");

		SetTransitionTablePreserved(relid, cmd);
	}


	/* If this is not the last AFTER trigger call, immediately exit. */
	Assert (entry->before_trig_count >= entry->after_trig_count);
	if (entry->before_trig_count != entry->after_trig_count)
		return PointerGetDatum(NULL);


	/* If this is the last AFTER trigger call, update the view. */

	matviewRel = table_open(matviewOid, NoLock);

	/* get view query*/
	query = get_matview_query(matviewRel);

	/* Make sure it is a materialized view. */
	Assert(matviewRel->rd_rel->relkind == RELKIND_MATVIEW);

	/*
	 * Get and push the latast snapshot to see any changes which is commited during waiting in
	 * other transactions at READ COMMITTED level.
	 * XXX: Is this safe?
	 */
	PushActiveSnapshot(GetTransactionSnapshot());

	/*
	 * Check for active uses of the relation in the current transaction, such
	 * as open scans.
	 *
	 * NB: We count on this to protect us against problems with refreshing the
	 * data using TABLE_INSERT_FROZEN.
	 */
	 // XXX: necesarry?
	CheckTableNotInUse(matviewRel, "REFRESH MATERIALIZED VIEW");

	/* rewrite query */
<<<<<<< HEAD
	rewritten = copyObject(query);
	if (rewritten->hasSubLinks)
		convert_EXISTS_sublink_to_lateral_join(rewritten);
	rewritten = rewrite_query_for_preupdate_state(rewritten, entry->tables, entry->xid, entry->cid, pstate);
	rewritten = rewrite_query_for_counting_and_aggregation(rewritten, pstate);
	rewritten2 = copyObject(query);
	if (rewritten2->hasSubLinks)
		convert_EXISTS_sublink_to_lateral_join(rewritten2);
=======
	rewritten = rewrite_query_for_preupdate_state(query, entry->tables, entry->xid, entry->cid, pstate);
	rewritten = rewrite_query_for_counting_and_aggregation(rewritten, pstate);
>>>>>>> 90f06763

	relowner = matviewRel->rd_rel->relowner;

	/*
	 * Switch to the owner's userid, so that any functions are run as that
	 * user.  Also arrange to make GUC variable changes local to this command.
	 * Don't lock it down too tight to create a temporary table just yet.  We
	 * will switch modes when we are about to execute user code.
	 */
	GetUserIdAndSecContext(&save_userid, &save_sec_context);
	SetUserIdAndSecContext(relowner,
						   save_sec_context | SECURITY_LOCAL_USERID_CHANGE);
	save_nestlevel = NewGUCNestLevel();

	/* Create temporary tables to store view deltas */
	tableSpace = GetDefaultTablespace(RELPERSISTENCE_TEMP, false);
	if (entry->has_old)
	{
		OIDDelta_old = make_new_heap(matviewOid, tableSpace, RELPERSISTENCE_TEMP,
									 ExclusiveLock);
		LockRelationOid(OIDDelta_old, AccessExclusiveLock);
		dest_old = CreateTransientRelDestReceiver(OIDDelta_old);
	}
	if (entry->has_new)
	{
		if (entry->has_old)
			OIDDelta_new = make_new_heap(OIDDelta_old, tableSpace, RELPERSISTENCE_TEMP,
										 ExclusiveLock);
		else
			OIDDelta_new = make_new_heap(matviewOid, tableSpace, RELPERSISTENCE_TEMP,
										 ExclusiveLock);
		LockRelationOid(OIDDelta_new, AccessExclusiveLock);
		dest_new = CreateTransientRelDestReceiver(OIDDelta_new);
	}

	/*
	 * Now lock down security-restricted operations.
	 */
	SetUserIdAndSecContext(relowner,
						   save_sec_context | SECURITY_RESTRICTED_OPERATION);

	/* for all modified tables */
	foreach(lc, entry->tables)
	{
		ListCell *lc2;

		table = (MV_TriggerTable *) lfirst(lc);

		/* loop for self-join */
		foreach(lc2, table->rte_indexes)
		{
			int index = lfirst_int(lc2);
<<<<<<< HEAD
=======

>>>>>>> 90f06763
			calc_delta(table, index, rewritten, dest_old, dest_new, queryEnv);

			PG_TRY();
			{
<<<<<<< HEAD
				apply_delta(matviewOid, OIDDelta_new, OIDDelta_old, rewritten2,count_colname);
=======
				apply_delta(matviewOid, OIDDelta_new, OIDDelta_old, query);
>>>>>>> 90f06763
			}
			PG_CATCH();
			{
				matview_maintenance_depth = old_depth;
				PG_RE_THROW();
			}
			PG_END_TRY();

			/* truncate view delta tables */
			truncate_view_delta(OIDDelta_old);
			truncate_view_delta(OIDDelta_new);
		}
	}

	/* Pop the original snapshot. */
	PopActiveSnapshot();

	table_close(matviewRel, NoLock);

	/* Roll back any GUC changes */
	AtEOXact_GUC(false, save_nestlevel);

	/* Restore userid and security context */
	SetUserIdAndSecContext(save_userid, save_sec_context);

	/* Clean up hash entry and drop temporary tables */
<<<<<<< HEAD
	clean_up_immediate_maintenance(entry, OIDDelta_old, OIDDelta_new);
=======
	clean_up_IVM_hash_entry(entry);
	clean_up_IVM_temptable(OIDDelta_old, OIDDelta_new);
>>>>>>> 90f06763

	return PointerGetDatum(NULL);
}

#define IVM_colname(type, col) makeObjectName("__ivm_" type, col, "_")

static char *
get_null_condition_string(IvmOp op, char *arg1, char *arg2, char* count_col)
{
	StringInfoData null_cond;
	initStringInfo(&null_cond);

	switch (op)
	{
		case IVM_ADD:
			appendStringInfo(&null_cond,
				"%s = 0 AND %s = 0",
				quote_qualified_identifier(arg1, count_col),
				quote_qualified_identifier(arg2, count_col)
			);
			break;
		case IVM_SUB:
			appendStringInfo(&null_cond,
				"%s = %s",
				quote_qualified_identifier(arg1, count_col),
				quote_qualified_identifier(arg2, count_col)
			);
			break;
		default:
			elog(ERROR,"unkwon opration");
	}

	return null_cond.data;
}

static char *
get_operation_string(IvmOp op, char *col, char *arg1, char *arg2, char* count_col, const char *castType)
{
	StringInfoData buf, castString;
	char	*col1 = quote_qualified_identifier(arg1, col);
	char	*col2 = quote_qualified_identifier(arg2, col);

	char op_char = (op == IVM_SUB ? '-' : '+');
	char *sign = (op == IVM_SUB ? "-" : "");

	initStringInfo(&buf);
	initStringInfo(&castString);

	if (castType)
		appendStringInfo(&castString, "::%s", castType);


	if (!count_col)
	{
		appendStringInfo(&buf, "(%s %c %s)%s",
			col1, op_char, col2, castString.data);
	}
	else
	{
		char *null_cond = get_null_condition_string(op, arg1, arg2, count_col);

		appendStringInfo(&buf,
			"(CASE WHEN %s THEN NULL "
				" WHEN %s IS NULL THEN %s%s "
				" WHEN %s IS NULL THEN (%s) "
				" ELSE (%s %c %s)%s END)",
			null_cond,
			col1, sign, col2,
			col2, col1,
			col1, op_char, col2, castString.data
		);
	}

	return buf.data;
}


static void
calc_delta(MV_TriggerTable *table, int index, Query *query,
			DestReceiver *dest_old, DestReceiver *dest_new, QueryEnvironment *queryEnv)
{
	ListCell *lc;
<<<<<<< HEAD
	ListCell *lc2;
	RangeTblEntry *rte;

/*
	lc = list_nth_cell(query->rtable, index);
	rte = (RangeTblEntry *) lfirst(lc);

	if (rte->subquery)
	{
		ListCell *lc2;
		RangeTblEntry *rte2;

		foreach(lc2, rte->subquery->rtable)
		{
			rte2 = (RangeTblEntry *) lfirst(lc2);
		}
	}
*/

	foreach(lc, query->rtable)
	{
		rte = (RangeTblEntry *) lfirst(lc);
		/*
		 * Currently, it is not supported that a subquery is contained other subquery.
		 */
		if (rte->subquery && rte->relid != table->table_id)
		{
			lc2 = list_nth_cell(rte->subquery->rtable, index);
			rte = (RangeTblEntry *) lfirst(lc2);
			if (rte == NULL || rte->relid != table->table_id )
				continue;

			/* found tartget rte */
			lc = lc2;
			break;
		}
		else if (rte != NULL && rte->relid == table->table_id)
		{
			break;
		}
	}

=======
	RangeTblEntry *rte;

	lc = list_nth_cell(query->rtable, index);
	rte = (RangeTblEntry *) lfirst(lc);

>>>>>>> 90f06763
	/* Generate old delta */
	if (list_length(table->old_rtes) > 0)
	{
		lfirst(lc) = union_ENRs(rte, table->table_id, table->old_rtes, "old", queryEnv);
		refresh_matview_datafill(dest_old, query, queryEnv, NULL);
	}
<<<<<<< HEAD
=======

>>>>>>> 90f06763
	/* Generate new delta */
	if (list_length(table->new_rtes) > 0)
	{
		lfirst(lc) = union_ENRs(rte, table->table_id, table->new_rtes, "new", queryEnv);
		refresh_matview_datafill(dest_new, query, queryEnv, NULL);
	}

	/* Retore the original RTE */
	lfirst(lc) = table->original_rte;
}


static RangeTblEntry*
union_ENRs(RangeTblEntry *rte, Oid relid, List *enr_rtes, const char *prefix, QueryEnvironment *queryEnv)
{
	StringInfoData str;
	ParseState	*pstate;
	RawStmt *raw;
	Query *sub;
	int	i;

	/* Create a ParseState for rewriting the view definition query */
	pstate = make_parsestate(NULL);
	pstate->p_queryEnv = queryEnv;
	pstate->p_expr_kind = EXPR_KIND_SELECT_TARGET;

	initStringInfo(&str);

	for (i = 0; i < list_length(enr_rtes); i++)
	{
		if (i > 0)
			appendStringInfo(&str, " UNION ALL ");
		appendStringInfo(&str," SELECT * FROM %s", make_delta_enr_name(prefix, relid, i));
	}

	raw = (RawStmt*)linitial(raw_parser(str.data));
	sub = transformStmt(pstate, raw->stmt);

	rte->rtekind = RTE_SUBQUERY;
	rte->subquery = sub;
	rte->security_barrier = false;
	/* Clear fields that should not be set in a subquery RTE */
	rte->relid = InvalidOid;
	rte->relkind = 0;
	rte->rellockmode = 0;
	rte->tablesample = NULL;
	rte->inh = false;			/* must not be set for a subquery */

	rte->requiredPerms = 0;		/* no permission check on subquery itself */
	rte->checkAsUser = InvalidOid;
	rte->selectedCols = NULL;
	rte->insertedCols = NULL;
	rte->updatedCols = NULL;
	rte->extraUpdatedCols = NULL;

	return rte;
}

static char*
make_delta_enr_name(const char *prefix, Oid relid, int count)
{
	char buf[NAMEDATALEN];
	char *name;

	snprintf(buf, NAMEDATALEN, "%s_%u_%u", prefix, relid, count);
	name = pstrdup(buf);

	return name;
}

static void
register_delta_ENRs(ParseState *pstate, Query *query, List *tables)
{
	QueryEnvironment *queryEnv = pstate->p_queryEnv;
	ListCell *lc;
	RangeTblEntry	*rte;
<<<<<<< HEAD
	bool flag = false;
=======
>>>>>>> 90f06763

	foreach(lc, tables)
	{
		MV_TriggerTable *table = (MV_TriggerTable *) lfirst(lc);
		ListCell *lc2;
		int count;

<<<<<<< HEAD
		foreach(lc2, query->rtable)
		{
			RangeTblEntry *r = (RangeTblEntry*) lfirst(lc2);

			if (r->relid == table->table_id)
			{
				flag = true;
				break;
			}
		}

		if (!flag)
			continue;

=======
>>>>>>> 90f06763
		count = 0;
		foreach(lc2, table->old_tuplestores)
		{
			Tuplestorestate *oldtable = (Tuplestorestate *) lfirst(lc2);
			EphemeralNamedRelation enr =
				palloc(sizeof(EphemeralNamedRelationData));

			enr->md.name = make_delta_enr_name("old", table->table_id, count);
			enr->md.reliddesc = table->table_id;
			enr->md.tupdesc = NULL;
			enr->md.enrtype = ENR_NAMED_TUPLESTORE;
			enr->md.enrtuples = tuplestore_tuple_count(oldtable);
			enr->reldata = oldtable;
			register_ENR(queryEnv, enr);

			rte = addRangeTableEntryForENR(pstate, makeRangeVar(NULL, enr->md.name, -1), true);
<<<<<<< HEAD
			/* subquery is not support */
=======
>>>>>>> 90f06763
			query->rtable = lappend(query->rtable, rte);
			table->old_rtes = lappend(table->old_rtes, rte);

			count++;
		}

		count = 0;
		foreach(lc2, table->new_tuplestores)
		{
			Tuplestorestate *newtable = (Tuplestorestate *) lfirst(lc2);
			EphemeralNamedRelation enr =
				palloc(sizeof(EphemeralNamedRelationData));

			enr->md.name = make_delta_enr_name("new", table->table_id, count);
			enr->md.reliddesc = table->table_id;
			enr->md.tupdesc = NULL;
			enr->md.enrtype = ENR_NAMED_TUPLESTORE;
			enr->md.enrtuples = tuplestore_tuple_count(newtable);
			enr->reldata = newtable;
			register_ENR(queryEnv, enr);

			rte = addRangeTableEntryForENR(pstate, makeRangeVar(NULL, enr->md.name, -1), true);
			query->rtable = lappend(query->rtable, rte);
			table->new_rtes = lappend(table->new_rtes, rte);

			count++;
		}
	}
}

static RangeTblEntry*
get_prestate_rte(RangeTblEntry *rte, MV_TriggerTable *table, TransactionId xid, CommandId cid, QueryEnvironment *queryEnv)
{
	StringInfoData str;
	RawStmt *raw;
	Query *sub;
	Relation rel;
	ParseState *pstate;
	char *relname;
	int i;

	pstate = make_parsestate(NULL);
	pstate->p_queryEnv = queryEnv;
	pstate->p_expr_kind = EXPR_KIND_SELECT_TARGET;

	/*
	 * We can use NoLock here since AcquireRewriteLocks should
	 * have locked the rel already.
	 */
	rel = table_open(table->table_id, NoLock);
	relname = quote_qualified_identifier(
					get_namespace_name(RelationGetNamespace(rel)),
									   RelationGetRelationName(rel));
	table_close(rel, NoLock);

	initStringInfo(&str);
	appendStringInfo(&str,
		"SELECT t.* FROM %s t"
		" WHERE (age(t.xmin) - age(%u::text::xid) > 0) OR"
		" (t.xmin = %u AND t.cmin::text::int < %u)",
			relname, xid, xid, cid);

	for (i=0; i<list_length(table->old_tuplestores); i++)
	{
		appendStringInfo(&str, " UNION ALL ");
		appendStringInfo(&str," SELECT * FROM %s", make_delta_enr_name("old", table->table_id, i));
	}

	raw = (RawStmt*)linitial(raw_parser(str.data));
	sub = transformStmt(pstate, raw->stmt);

	table->original_rte = copyObject(rte);

	rte->rtekind = RTE_SUBQUERY;
	rte->subquery = sub;
	rte->security_barrier = false;
	/* Clear fields that should not be set in a subquery RTE */
<<<<<<< HEAD
//	rte->relid = InvalidOid;
=======
	rte->relid = InvalidOid;
>>>>>>> 90f06763
	rte->relkind = 0;
	rte->rellockmode = 0;
	rte->tablesample = NULL;
	rte->inh = false;			/* must not be set for a subquery */

	rte->requiredPerms = 0;		/* no permission check on subquery itself */
	rte->checkAsUser = InvalidOid;
	rte->selectedCols = NULL;
	rte->insertedCols = NULL;
	rte->updatedCols = NULL;
	rte->extraUpdatedCols = NULL;

	return rte;
}

static Query*
rewrite_query_for_preupdate_state(Query *query, List *tables, TransactionId xid, CommandId cid, ParseState *pstate)
{
<<<<<<< HEAD
=======
	Query *rewritten = copyObject(query);
>>>>>>> 90f06763
	ListCell *lc;
	int num_rte = list_length(query->rtable);
	int i;

<<<<<<< HEAD
	register_delta_ENRs(pstate, query, tables);

	// XXX: Is necessary? Is this right timing?
	AcquireRewriteLocks(query, true, false);
=======
	register_delta_ENRs(pstate, rewritten, tables);

	// XXX: Is necessary? Is this right timing?
	AcquireRewriteLocks(rewritten, true, false);
>>>>>>> 90f06763

	foreach(lc, tables)
	{
		MV_TriggerTable *table = (MV_TriggerTable *) lfirst(lc);
		ListCell *lc2;

		i = 0;
<<<<<<< HEAD
		foreach(lc2, query->rtable)
		{
			RangeTblEntry *r = (RangeTblEntry*) lfirst(lc2);

			if (r->rtekind == RTE_SUBQUERY)
			{
				rewrite_query_for_preupdate_state(r->subquery, tables, xid, cid, pstate);
			}
			else if (r->relid == table->table_id)
=======
		foreach(lc2, rewritten->rtable)
		{
			RangeTblEntry *r = (RangeTblEntry*) lfirst(lc2);

			if (r->relid == table->table_id)
>>>>>>> 90f06763
			{
				lfirst(lc2) = get_prestate_rte(r, table, xid, cid, pstate->p_queryEnv);
				table->rte_indexes = lappend_int(table->rte_indexes, i);
			}

			if (++i >= num_rte)
				break;
		}
	}

<<<<<<< HEAD
	return query;
=======
	return rewritten;
>>>>>>> 90f06763
}

static Query *
rewrite_query_for_counting_and_aggregation(Query *query, ParseState *pstate)
{
	TargetEntry *tle_count;
	FuncCall *fn;
	Node *node;
	Const	*dmy_arg = makeConst(INT4OID,
								 -1,
								 InvalidOid,
								 sizeof(int32),
								 Int32GetDatum(1),
								 false,
								 true);
<<<<<<< HEAD
	ListCell *tbl_lc;
=======
>>>>>>> 90f06763

	if (query->hasAggs)
	{
		ListCell *lc;
		List *agg_counts = NIL;
		AttrNumber next_resno = list_length(query->targetList) + 1;

		foreach(lc, query->targetList)
		{
			TargetEntry *tle = (TargetEntry *) lfirst(lc);

			if (IsA(tle->expr, Aggref))
			{
				Aggref *aggref = (Aggref *) tle->expr;
				const char *aggname = get_func_name(aggref->aggfnoid);

				/*
				 * For aggregate functions except to count, add count func with the same arg parameters.
				 * Also, add sum func for agv.
				 *
				 * XXX: need some generalization
				 * XXX: If there are same expressions explicitly in the target list, we can use this instead
				 * of adding new duplicated one.
				 */
				if (strcmp(aggname, "count") != 0)
				{
					fn = makeFuncCall(list_make1(makeString("count")), NIL, -1);

					/* Make a Func with a dummy arg, and then override this by the original agg's args. */
					node = ParseFuncOrColumn(pstate, fn->funcname, list_make1(dmy_arg), NULL, fn, false, -1);
					((Aggref *)node)->args = aggref->args;

					tle_count = makeTargetEntry((Expr *) node,
											next_resno,
											NULL,
											false);
					agg_counts = lappend(agg_counts, tle_count);
					next_resno++;
				}
				if (strcmp(aggname, "avg") == 0)
				{
					List *dmy_args = NIL;
					ListCell *lc;
					foreach(lc, aggref->aggargtypes)
					{
						Oid		typeid = lfirst_oid(lc);
						Type	type = typeidType(typeid);

						Const *con = makeConst(typeid,
											   -1,
											   typeTypeCollation(type),
											   typeLen(type),
											   (Datum) 0,
											   true,
											   typeByVal(type));
						dmy_args = lappend(dmy_args, con);
						ReleaseSysCache(type);

					}
					fn = makeFuncCall(list_make1(makeString("sum")), NIL, -1);

					/* Make a Func with a dummy arg, and then override this by the original agg's args. */
					node = ParseFuncOrColumn(pstate, fn->funcname, dmy_args, NULL, fn, false, -1);
					((Aggref *)node)->args = aggref->args;

					tle_count = makeTargetEntry((Expr *) node,
												next_resno,
												NULL,
												false);
					agg_counts = lappend(agg_counts, tle_count);
					next_resno++;
					}
				}

			}
			query->targetList = list_concat(query->targetList, agg_counts);
	}

<<<<<<< HEAD
	/* Add count(*) using EXISTS clause */
	foreach(tbl_lc, query->rtable)
	{
		RangeTblEntry *rte = (RangeTblEntry *)lfirst(tbl_lc);
		if (rte->subquery)
		{
			/* search subquery in RangeTblEntry */
			pstate->p_rtable = query->rtable;
			node = scanRTEForColumn(pstate,rte,"__ivm_exists_count__",-1, 0, NULL);
			if(node == NULL)
				continue;
			tle_count = makeTargetEntry((Expr *) node,
										list_length(query->targetList) + 1,
										pstrdup("__ivm_exists_count__"),
										false);
			query->targetList = lappend(query->targetList, tle_count);
			break;
		}
	}

=======
>>>>>>> 90f06763
	fn = makeFuncCall(list_make1(makeString("count")), NIL, -1);
	fn->agg_star = true;
	if (!query->groupClause && !query->hasAggs)
		query->groupClause = transformDistinctClause(NULL, &query->targetList, query->sortClause, false);

	node = ParseFuncOrColumn(pstate, fn->funcname, NIL, NULL, fn, false, -1);

	tle_count = makeTargetEntry((Expr *) node,
							  list_length(query->targetList) + 1,
							  NULL,
							  false);
	query->targetList = lappend(query->targetList, tle_count);
<<<<<<< HEAD

=======
>>>>>>> 90f06763
	query->hasAggs = true;

	return query;
}


static void
<<<<<<< HEAD
apply_delta(Oid matviewOid, Oid tempOid_new, Oid tempOid_old, Query *query, char * count_colname)
=======
apply_delta(Oid matviewOid, Oid tempOid_new, Oid tempOid_old, Query *query)
>>>>>>> 90f06763
{
	StringInfoData querybuf;
	StringInfoData mvatts_buf, diffatts_buf;
	StringInfoData mv_gkeys_buf, diff_gkeys_buf, updt_gkeys_buf;
	StringInfoData diff_aggs_buf, update_aggs_old, update_aggs_new;
	StringInfoData returning_buf, result_buf;
	StringInfoData min_or_max_buf;
	Relation	matviewRel;
	Relation	tempRel_new = NULL, tempRel_old = NULL;
	char	   *matviewname;
	char	   *tempname_new = NULL, *tempname_old = NULL;
	ListCell	*lc;
	char	   *sep, *sep_agg;
	bool		with_group = query->groupClause != NULL;
	int			i;
	bool		has_min_or_max = false;
	int			num_group_keys = 0;
	int			num_min_or_max = 0;


	initStringInfo(&querybuf);
	matviewRel = table_open(matviewOid, NoLock);
	matviewname = quote_qualified_identifier(get_namespace_name(RelationGetNamespace(matviewRel)),
											 RelationGetRelationName(matviewRel));
	if (OidIsValid(tempOid_new))
	{
		tempRel_new = table_open(tempOid_new, NoLock);
		tempname_new = quote_qualified_identifier(get_namespace_name(RelationGetNamespace(tempRel_new)),
												  RelationGetRelationName(tempRel_new));
	}
	if (OidIsValid(tempOid_old))
	{
		tempRel_old = table_open(tempOid_old, NoLock);
		tempname_old = quote_qualified_identifier(get_namespace_name(RelationGetNamespace(tempRel_old)),
												  RelationGetRelationName(tempRel_old));
	}

	initStringInfo(&mvatts_buf);
	initStringInfo(&diffatts_buf);
	initStringInfo(&diff_aggs_buf);
	initStringInfo(&update_aggs_old);
	initStringInfo(&update_aggs_new);
	initStringInfo(&returning_buf);
	initStringInfo(&result_buf);
	initStringInfo(&min_or_max_buf);

	sep = "";
	sep_agg= "";
	i = 0;
	foreach (lc, query->targetList)
	{
		TargetEntry *tle = (TargetEntry *) lfirst(lc);
		Form_pg_attribute attr = TupleDescAttr(matviewRel->rd_att, i);
		char *resname = NameStr(attr->attname);

		i++;

		if (tle->resjunk)
			continue;

		appendStringInfo(&mvatts_buf, "%s", sep);
		appendStringInfo(&diffatts_buf, "%s", sep);
		sep = ", ";

		appendStringInfo(&mvatts_buf, "%s", quote_qualified_identifier("mv", resname));
		appendStringInfo(&diffatts_buf, "%s", quote_qualified_identifier("diff", resname));

		if (query->hasAggs && IsA(tle->expr, Aggref))
		{
			Aggref *aggref = (Aggref *) tle->expr;
			const char *aggname = get_func_name(aggref->aggfnoid);
			const char *aggtype = format_type_be(aggref->aggtype); /* XXX: should be add_cast_to ? */

			appendStringInfo(&update_aggs_old, "%s", sep_agg);
			appendStringInfo(&update_aggs_new, "%s", sep_agg);
			appendStringInfo(&diff_aggs_buf, "%s", sep_agg);

			sep_agg = ", ";

			/* XXX: need some generalization
			 *
			 * Specifically, Using func names is not robust.  We can use oids instead
			 * of names, but it would be nice to add some information to pg_aggregate
			 * and handler functions.
			 */

			if (!strcmp(aggname, "count"))
			{
				/* resname = mv.resname - t.resname */
				appendStringInfo(&update_aggs_old,
					"%s = %s",
					quote_qualified_identifier(NULL, resname),
					get_operation_string(IVM_SUB,resname, "mv", "t", NULL, NULL));

				/* resname = mv.resname + diff.resname */
				appendStringInfo(&update_aggs_new,
					"%s = %s",
					quote_qualified_identifier(NULL, resname),
					get_operation_string(IVM_ADD, resname, "mv", "diff", NULL, NULL));

				appendStringInfo(&diff_aggs_buf, "%s",
					quote_qualified_identifier("diff", resname)
				);
			}
			else if (!strcmp(aggname, "sum"))
			{
				char *count_col = IVM_colname("count", resname);

				/* sum = mv.sum - t.sum */
				appendStringInfo(&update_aggs_old,
					"%s = %s, ",
					quote_qualified_identifier(NULL, resname),
					get_operation_string(IVM_SUB, resname, "mv", "t", count_col, NULL)
				);
				/* count = mv.count - t.count */
				appendStringInfo(&update_aggs_old,
					"%s = %s",
					quote_qualified_identifier(NULL, count_col),
					get_operation_string(IVM_SUB, count_col, "mv", "t", NULL, NULL)
				);

				/* sum = mv.sum + diff.sum */
				appendStringInfo(&update_aggs_new,
					"%s = %s, ",
					quote_qualified_identifier(NULL, resname),
					get_operation_string(IVM_ADD, resname, "mv", "diff", count_col, NULL)
				);
				/* count = mv.count + diff.count */
				appendStringInfo(&update_aggs_new,
					"%s = %s",
					quote_qualified_identifier(NULL, count_col),
					get_operation_string(IVM_ADD, count_col, "mv", "diff", NULL, NULL)
				);

				appendStringInfo(&diff_aggs_buf, "%s, %s",
					quote_qualified_identifier("diff", resname),
					quote_qualified_identifier("diff", makeObjectName("__ivm_count",resname,"_"))
				);
			}
			else if (!strcmp(aggname, "avg"))
			{
				char *sum_col = IVM_colname("sum", resname);
				char *count_col = IVM_colname("count", resname);

				/* avg = (mv.sum - t.sum)::aggtype / (mv.count - t.count) */
				appendStringInfo(&update_aggs_old,
					"%s = %s / %s, ",
					quote_qualified_identifier(NULL, resname),
					get_operation_string(IVM_SUB, sum_col, "mv", "t", count_col, aggtype),
					get_operation_string(IVM_SUB, count_col, "mv", "t", NULL, NULL)
				);
				/* sum = mv.sum - t.sum */
				appendStringInfo(&update_aggs_old,
					"%s = %s, ",
					quote_qualified_identifier(NULL, sum_col),
					get_operation_string(IVM_SUB, sum_col, "mv", "t", count_col, NULL)
				);
				/* count = mv.count - t.count */
				appendStringInfo(&update_aggs_old,
					"%s = %s",
					quote_qualified_identifier(NULL, count_col),
					get_operation_string(IVM_SUB, count_col, "mv", "t", NULL, NULL)
				);

				/* avg = (mv.sum + diff.sum)::aggtype / (mv.count + diff.count) */
				appendStringInfo(&update_aggs_new,
					"%s = %s / %s, ",
					quote_qualified_identifier(NULL, resname),
					get_operation_string(IVM_ADD, sum_col, "mv", "diff", count_col, aggtype),
					get_operation_string(IVM_ADD, count_col, "mv", "diff", NULL, NULL)
				);
				/* sum = mv.sum + diff.sum */
				appendStringInfo(&update_aggs_new,
					"%s = %s, ",
					quote_qualified_identifier(NULL, sum_col),
					get_operation_string(IVM_ADD, sum_col, "mv", "diff", count_col, NULL)
				);
				/* count = mv.count + diff.count */
				appendStringInfo(&update_aggs_new,
					"%s = %s",
					quote_qualified_identifier(NULL, count_col),
					get_operation_string(IVM_ADD, count_col, "mv", "diff", NULL, NULL)
				);

				appendStringInfo(&diff_aggs_buf, "%s, %s, %s",
					quote_qualified_identifier("diff", resname),
					quote_qualified_identifier("diff", makeObjectName("__ivm_sum",resname,"_")),
					quote_qualified_identifier("diff", makeObjectName("__ivm_count",resname,"_"))
				);
			}
			else if (!strcmp(aggname, "min") || !strcmp(aggname, "max"))
			{
				bool is_min = !strcmp(aggname, "min");
				char *count_col = IVM_colname("count", resname);

				if (!has_min_or_max)
				{
					has_min_or_max = true;
					appendStringInfo(&returning_buf, "RETURNING mv.ctid, (");
				}
				else
				{
					appendStringInfo(&returning_buf, " OR ");
					appendStringInfo(&min_or_max_buf, ",");
				}

				appendStringInfo(&returning_buf, "%s %s %s",
					quote_qualified_identifier("mv", resname),
					is_min ? ">=" : "<=",
					quote_qualified_identifier("t", resname)
				);
				appendStringInfo(&min_or_max_buf, "%s", quote_qualified_identifier(NULL, resname));

				/* Even if the new values is not NULL, this might be recomputated afterwords. */
				appendStringInfo(&update_aggs_old,
					"%s = CASE WHEN %s THEN NULL ELSE %s END, ",
					quote_qualified_identifier(NULL, resname),
					get_null_condition_string(IVM_SUB, "mv", "t", count_col),
					quote_qualified_identifier("mv", resname)
				);
				/* count = mv.count - t.count */
				appendStringInfo(&update_aggs_old,
					"%s = %s",
					quote_qualified_identifier(NULL, count_col),
					get_operation_string(IVM_SUB, count_col, "mv", "t", NULL, NULL)
				);

				/*
				 * min = least(mv.min, diff.min)
				 * max = greatest(mv.max, diff.max)
				 */
				appendStringInfo(&update_aggs_new,
					"%s = CASE WHEN %s THEN NULL ELSE %s(%s,%s) END, ",
					quote_qualified_identifier(NULL, resname),
					get_null_condition_string(IVM_ADD, "mv", "diff", count_col),

					is_min ? "least" : "greatest",
					quote_qualified_identifier("mv", resname),
					quote_qualified_identifier("diff", resname)
				);

				/* count = mv.count + diff.count */
				appendStringInfo(&update_aggs_new,
					"%s = %s",
					quote_qualified_identifier(NULL, count_col),
					get_operation_string(IVM_ADD, count_col, "mv", "diff", NULL, NULL)
				);

				appendStringInfo(&diff_aggs_buf, "%s, %s",
					quote_qualified_identifier("diff", resname),
					quote_qualified_identifier("diff", makeObjectName("__ivm_count",resname,"_"))
				);

				num_min_or_max++;
			}
			else
				elog(ERROR, "unsupported aggregate function: %s", aggname);

		}
	}
	if (has_min_or_max)
		appendStringInfo(&returning_buf, ") AS recalc");

	if (query->hasAggs)
	{
		initStringInfo(&mv_gkeys_buf);
		initStringInfo(&diff_gkeys_buf);
		initStringInfo(&updt_gkeys_buf);

		if (with_group)
		{
			sep_agg= "";
			foreach (lc, query->groupClause)
			{
				SortGroupClause *sgcl = (SortGroupClause *) lfirst(lc);
				TargetEntry *tle = get_sortgroupclause_tle(sgcl, query->targetList);

				Form_pg_attribute attr = TupleDescAttr(matviewRel->rd_att, tle->resno-1);
				char *resname = NameStr(attr->attname);

				appendStringInfo(&mv_gkeys_buf, "%s", sep_agg);
				appendStringInfo(&diff_gkeys_buf, "%s", sep_agg);
				appendStringInfo(&updt_gkeys_buf, "%s", sep_agg);

				sep_agg = ", ";

				appendStringInfo(&mv_gkeys_buf, "%s", quote_qualified_identifier("mv", resname));
				appendStringInfo(&diff_gkeys_buf, "%s", quote_qualified_identifier("diff", resname));
				appendStringInfo(&updt_gkeys_buf, "%s", quote_qualified_identifier("updt", resname));

				num_group_keys++;
			}

			if (has_min_or_max)
			{
				appendStringInfo(&returning_buf, ", %s", mv_gkeys_buf.data);
				appendStringInfo(&result_buf, "SELECT ctid AS tid, %s FROM updt WHERE recalc", updt_gkeys_buf.data);
			}
		}
		else
		{
			appendStringInfo(&mv_gkeys_buf, "1");
			appendStringInfo(&diff_gkeys_buf, "1");
			appendStringInfo(&updt_gkeys_buf, "1");
		}
	}


	/* Open SPI context. */
	if (SPI_connect() != SPI_OK_CONNECT)
		elog(ERROR, "SPI_connect failed");

	/* Analyze the temp table with the new contents. */
	if (tempname_new)
	{
		appendStringInfo(&querybuf, "ANALYZE %s", tempname_new);
		if (SPI_exec(querybuf.data, 0) != SPI_OK_UTILITY)
			elog(ERROR, "SPI_exec failed: %s", querybuf.data);
	}
	if (tempname_old)
	{
		resetStringInfo(&querybuf);
		appendStringInfo(&querybuf, "ANALYZE %s", tempname_old);
		if (SPI_exec(querybuf.data, 0) != SPI_OK_UTILITY)
			elog(ERROR, "SPI_exec failed: %s", querybuf.data);
	}

	OpenMatViewIncrementalMaintenance();

	if (query->hasAggs)
	{
		if (tempname_old)
		{
			resetStringInfo(&querybuf);
			appendStringInfo(&querybuf,
							"WITH t AS ("
							"  SELECT diff.%s, "
							"         %s,"
							"         (diff.%s = mv.%s) AS for_dlt, "
							"         mv.ctid"
							"  FROM %s AS mv, %s AS diff WHERE (%s) = (%s)"
							"), updt AS ("
							"  UPDATE %s AS mv SET %s = mv.%s - t.%s,"
							"                      %s"
							"  FROM t WHERE mv.ctid = t.ctid AND NOT for_dlt"
							"   %s"
							"), dlt AS ("
							"  DELETE FROM %s AS mv USING t WHERE mv.ctid = t.ctid AND for_dlt "
							") %s",
							count_colname,
							diff_aggs_buf.data,
							count_colname, count_colname,
							matviewname, tempname_old, mv_gkeys_buf.data, diff_gkeys_buf.data,
							matviewname, count_colname, count_colname, count_colname, update_aggs_old.data,
							returning_buf.data,
							matviewname,
							(has_min_or_max && with_group) ? result_buf.data : "SELECT 1"
							);
			if (SPI_exec(querybuf.data, 0) != SPI_OK_SELECT)
				elog(ERROR, "SPI_exec failed: %s", querybuf.data);

			if (has_min_or_max && SPI_processed > 0)
			{
				SPITupleTable *tuptable_recalc = SPI_tuptable;
				TupleDesc   tupdesc_recalc = tuptable_recalc->tupdesc;
				int64		processed = SPI_processed;
				uint64      i;
				Oid			*keyTypes = NULL, *minmaxTypes = NULL;
				char		*keyNulls = NULL, *minmaxNulls = NULL;
				Datum		*keyVals = NULL, *minmaxVals = NULL;

				if (with_group)
				{
					keyTypes = palloc(sizeof(Oid) * num_group_keys);
					keyNulls = palloc(sizeof(char) * num_group_keys);
					keyVals = palloc(sizeof(Datum) * num_group_keys);
					Assert(tupdesc_recalc->natts == num_group_keys + 1);

					for (i = 0; i < num_group_keys; i++)
						keyTypes[i] = TupleDescAttr(tupdesc_recalc, i+1)->atttypid;
				}

				minmaxTypes = palloc(sizeof(Oid) * (num_min_or_max + 1));
				minmaxNulls = palloc(sizeof(char) * (num_min_or_max + 1));
				minmaxVals = palloc(sizeof(Datum) * (num_min_or_max + 1));

				for (i=0; i< processed; i++)
				{
					int j;
					bool isnull;
					SPIPlanPtr plan;
					SPITupleTable *tuptable_minmax;
					TupleDesc   tupdesc_minmax;

					if (with_group)
					{
						for (j = 0; j < num_group_keys; j++)
						{
							keyVals[j] = SPI_getbinval(tuptable_recalc->vals[i], tupdesc_recalc, j+2, &isnull);
							if (isnull)
								keyNulls[j] = 'n';
							else
								keyNulls[j] = ' ';
						}
					}

					plan = get_plan_for_recalc_min_max(matviewOid, min_or_max_buf.data,
													   mv_gkeys_buf.data, num_group_keys, keyTypes, with_group);

					if (SPI_execute_plan(plan, keyVals, keyNulls, false, 0) != SPI_OK_SELECT)
						elog(ERROR, "SPI_execcute_plan1");
					if (SPI_processed != 1)
						elog(ERROR, "SPI_execcute_plan returned zere or more than one rows");

					tuptable_minmax = SPI_tuptable;
					tupdesc_minmax = tuptable_minmax->tupdesc;

					Assert(tupdesc_minmax->natts == num_min_or_max);

					for (j = 0; j < tupdesc_minmax->natts; j++)
					{
						if (i == 0)
							minmaxTypes[j] = TupleDescAttr(tupdesc_minmax, j)->atttypid;

						minmaxVals[j] = SPI_getbinval(tuptable_minmax->vals[0], tupdesc_minmax, j+1, &isnull);
						if (isnull)
							minmaxNulls[j] = 'n';
						else
							minmaxNulls[j] = ' ';
					}
					minmaxTypes[j] = TIDOID;
					minmaxVals[j] = SPI_getbinval(tuptable_recalc->vals[i], tupdesc_recalc, 1, &isnull);
					minmaxNulls[j] = ' ';

					plan = get_plan_for_set_min_max(matviewOid, matviewname, min_or_max_buf.data,
													num_min_or_max, minmaxTypes, with_group);

					if (SPI_execute_plan(plan, minmaxVals, minmaxNulls, false, 0) != SPI_OK_UPDATE)
						elog(ERROR, "SPI_execcute_plan2");

				}
			}

		}
		if (tempname_new)
		{
			resetStringInfo(&querybuf);
			appendStringInfo(&querybuf,
							"WITH updt AS ("
							"  UPDATE %s AS mv SET %s = mv.%s + diff.%s"
							", %s "
							"  FROM %s AS diff WHERE (%s) = (%s)"
							"  RETURNING %s"
							") INSERT INTO %s (SELECT * FROM %s AS diff WHERE (%s) NOT IN (SELECT %s FROM updt));",
							matviewname, count_colname, count_colname, count_colname, update_aggs_new.data, tempname_new,
							mv_gkeys_buf.data, diff_gkeys_buf.data, diff_gkeys_buf.data,
							matviewname, tempname_new, diff_gkeys_buf.data, updt_gkeys_buf.data);
			if (SPI_exec(querybuf.data, 0) != SPI_OK_INSERT)
				elog(ERROR, "SPI_exec failed: %s", querybuf.data);
		}
	}
	else
	{
		if (tempname_old)
		{
			resetStringInfo(&querybuf);
			appendStringInfo(&querybuf,
							"WITH t AS ("
							"  SELECT diff.%s, (diff.%s = mv.%s) AS for_dlt, mv.ctid"
							"  FROM %s AS mv, %s AS diff WHERE (%s) = (%s)"
							"), updt AS ("
							"  UPDATE %s AS mv SET %s = mv.%s - t.%s"
							"  FROM t WHERE mv.ctid = t.ctid AND NOT for_dlt"
							") DELETE FROM %s AS mv USING t WHERE mv.ctid = t.ctid AND for_dlt;",
							count_colname, count_colname, count_colname, matviewname, tempname_old, mvatts_buf.data, diffatts_buf.data,
							matviewname, count_colname,count_colname,count_colname, matviewname);
			if (SPI_exec(querybuf.data, 0) != SPI_OK_DELETE)
				elog(ERROR, "SPI_exec failed: %s", querybuf.data);
		}
		if (tempname_new)
		{
			resetStringInfo(&querybuf);
			appendStringInfo(&querybuf,
							"WITH updt AS ("
							"  UPDATE %s AS mv SET %s= mv.%s + diff.%s"
							"  FROM %s AS diff WHERE (%s) = (%s)"
							"  RETURNING %s"
							") INSERT INTO %s (SELECT * FROM %s AS diff WHERE (%s) NOT IN (SELECT * FROM updt));",
							matviewname, count_colname, count_colname, count_colname, tempname_new, mvatts_buf.data, diffatts_buf.data, diffatts_buf.data, matviewname, tempname_new, diffatts_buf.data);
			if (SPI_exec(querybuf.data, 0) != SPI_OK_INSERT)
				elog(ERROR, "SPI_exec failed: %s", querybuf.data);
		}
	}

	/* We're done maintaining the materialized view. */
	CloseMatViewIncrementalMaintenance();

	if (OidIsValid(tempOid_new))
		table_close(tempRel_new, NoLock);
	if (OidIsValid(tempOid_old))
		table_close(tempRel_old, NoLock);

	table_close(matviewRel, NoLock);


	/* Close SPI context. */
	if (SPI_finish() != SPI_OK_FINISH)
		elog(ERROR, "SPI_finish failed");
}


static void
mv_InitHashTables(void)
{
	HASHCTL		ctl;

	memset(&ctl, 0, sizeof(ctl));
	ctl.keysize = sizeof(MV_QueryKey);
	ctl.entrysize = sizeof(MV_QueryHashEntry);
	mv_query_cache = hash_create("MV query cache",
								 MV_INIT_QUERYHASHSIZE,
								 &ctl, HASH_ELEM | HASH_BLOBS);

	memset(&ctl, 0, sizeof(ctl));
	ctl.keysize = sizeof(Oid);
	ctl.entrysize = sizeof(MV_TriggerHashEntry);
	mv_trigger_info = hash_create("MV trigger info",
								 MV_INIT_QUERYHASHSIZE,
								 &ctl, HASH_ELEM | HASH_BLOBS);
}

static SPIPlanPtr
mv_FetchPreparedPlan(MV_QueryKey *key)
{
	MV_QueryHashEntry *entry;
	SPIPlanPtr	plan;

	/*
	 * On the first call initialize the hashtable
	 */
	if (!mv_query_cache)
		mv_InitHashTables();

	/*
	 * Lookup for the key
	 */
	entry = (MV_QueryHashEntry *) hash_search(mv_query_cache,
											  (void *) key,
											  HASH_FIND, NULL);
	if (entry == NULL)
		return NULL;

	/*
	 * Check whether the plan is still valid.  If it isn't, we don't want to
	 * simply rely on plancache.c to regenerate it; rather we should start
	 * from scratch and rebuild the query text too.  This is to cover cases
	 * such as table/column renames.  We depend on the plancache machinery to
	 * detect possible invalidations, though.
	 *
	 * CAUTION: this check is only trustworthy if the caller has already
	 * locked both materialized views and base tables.
	 */
	plan = entry->plan;
	if (plan && SPI_plan_is_valid(plan))
		return plan;

	/*
	 * Otherwise we might as well flush the cached plan now, to free a little
	 * memory space before we make a new one.
	 */
	entry->plan = NULL;
	if (plan)
		SPI_freeplan(plan);

	return NULL;
}

/*
 * mv_HashPreparedPlan -
 *
 * Add another plan to our private SPI query plan hashtable.
 */
static void
mv_HashPreparedPlan(MV_QueryKey *key, SPIPlanPtr plan)
{
	MV_QueryHashEntry *entry;
	bool		found;

	/*
	 * On the first call initialize the hashtable
	 */
	if (!mv_query_cache)
		mv_InitHashTables();

	/*
	 * Add the new plan.  We might be overwriting an entry previously found
	 * invalid by mv_FetchPreparedPlan.
	 */
	entry = (MV_QueryHashEntry *) hash_search(mv_query_cache,
											  (void *) key,
											  HASH_ENTER, &found);
	Assert(!found || entry->plan == NULL);
	entry->plan = plan;
}

/* ----------
 * mv_BuildQueryKey -
 *
 *	Construct a hashtable key for a prepared SPI plan for IVM.
 *
 *		key: output argument, *key is filled in based on the other arguments
 *		matview_id: OID of materialized view
 *		query_type: an internal number identifying the query type
 *			(see MV_PLAN_XXX constants at head of file)
 * ----------
 */
static void
mv_BuildQueryKey(MV_QueryKey *key, Oid matview_id, int32 query_type)
{
	/*
	 * We assume struct MV_QueryKey contains no padding bytes, else we'd need
	 * to use memset to clear them.
	 */
	key->matview_id = matview_id;
	key->query_type = query_type;
}

static SPIPlanPtr
get_plan_for_recalc_min_max(Oid matviewOid, const char *min_max_list,
							const char *group_keys, int nkeys, Oid *keyTypes, bool with_group)
{
	MV_QueryKey key;
	SPIPlanPtr	plan;

	/* Fetch or prepare a saved plan for the real check */
	mv_BuildQueryKey(&key, matviewOid, MV_PLAN_RECALC_MINMAX);

	if ((plan = mv_FetchPreparedPlan(&key)) == NULL)
	{
		char	*viewdef;
		StringInfoData	str;
		int		i;


		/* get view definition of matview */
		viewdef = text_to_cstring((text *) DatumGetPointer(
					DirectFunctionCall1(pg_get_viewdef, ObjectIdGetDatum(matviewOid))));
		/* get rid of tailling semi-collon */
		viewdef[strlen(viewdef)-1] = '\0';

		initStringInfo(&str);
		appendStringInfo(&str, "SELECT %s FROM (%s) mv", min_max_list, viewdef);

		if (with_group)
		{
			appendStringInfo(&str, " WHERE (%s) = (", group_keys);

			for (i = 1; i <= nkeys; i++)
				appendStringInfo(&str, "%s$%d", (i==1 ? "" : ", "),i );

			appendStringInfo(&str, ")");
		}

		plan = SPI_prepare(str.data, (with_group ? nkeys : 0), (with_group ? keyTypes : NULL));
		if (plan == NULL)
			elog(ERROR, "SPI_prepare returned %s for %s", SPI_result_code_string(SPI_result), str.data);

		SPI_keepplan(plan);
		mv_HashPreparedPlan(&key, plan);
	}

	return plan;
}

static SPIPlanPtr
get_plan_for_set_min_max(Oid matviewOid, char *matviewname, const char *min_max_list,
						  int num_min_max, Oid *valTypes, bool with_group)
{
	MV_QueryKey key;
	SPIPlanPtr plan;

	/* Fetch or prepare a saved plan for the real check */
	mv_BuildQueryKey(&key, matviewOid, MV_PLAN_SET_MINMAX);

	if ((plan = mv_FetchPreparedPlan(&key)) == NULL)
	{
		StringInfoData str;
		int		i;

		initStringInfo(&str);
		appendStringInfo(&str, "UPDATE %s AS mv SET (%s) = (",
			matviewname, min_max_list);

		for (i = 1; i <= num_min_max; i++)
			appendStringInfo(&str, "%s$%d", (i==1 ? "" : ", "), i);

		appendStringInfo(&str, ")");

		if (with_group)
			appendStringInfo(&str, " WHERE ctid = $%d", num_min_max + 1);

		plan = SPI_prepare(str.data, num_min_max + (with_group ? 1 : 0), valTypes);
		if (plan == NULL)
			elog(ERROR, "SPI_prepare returned %s for %s", SPI_result_code_string(SPI_result), str.data);

		SPI_keepplan(plan);
		mv_HashPreparedPlan(&key, plan);
	}

	return plan;
}


/*
 * get_matview_query - get the Query from a matview's _RETURN rule.
 */
static Query *
get_matview_query(Relation matviewRel)
{
	RewriteRule *rule;
	List * actions;

	/*
	 * Check that everything is correct for a refresh. Problems at this point
	 * are internal errors, so elog is sufficient.
	 */
	if (matviewRel->rd_rel->relhasrules == false ||
		matviewRel->rd_rules->numLocks < 1)
		elog(ERROR,
			 "materialized view \"%s\" is missing rewrite information",
			 RelationGetRelationName(matviewRel));

	if (matviewRel->rd_rules->numLocks > 1)
		elog(ERROR,
			 "materialized view \"%s\" has too many rules",
			 RelationGetRelationName(matviewRel));

	rule = matviewRel->rd_rules->rules[0];
	if (rule->event != CMD_SELECT || !(rule->isInstead))
		elog(ERROR,
			 "the rule for materialized view \"%s\" is not a SELECT INSTEAD OF rule",
			 RelationGetRelationName(matviewRel));

	actions = rule->actions;
	if (list_length(actions) != 1)
		elog(ERROR,
			 "the rule for materialized view \"%s\" is not a single action",
			 RelationGetRelationName(matviewRel));

	/*
	 * The stored query was rewritten at the time of the MV definition, but
	 * has not been scribbled on by the planner.
	 */
	return linitial_node(Query, actions);
}

static void
truncate_view_delta(Oid delta_oid)
{
	Relation	rel;

	if (!OidIsValid(delta_oid))
		return;

	rel = table_open(delta_oid, NoLock);
	ExecuteTruncateGuts(list_make1(rel), list_make1_oid(delta_oid), NIL,
						DROP_RESTRICT, false);
	table_close(rel, NoLock);
}

<<<<<<< HEAD
static void
clean_up_immediate_maintenance(MV_TriggerHashEntry *entry, Oid tempOid_old, Oid tempOid_new)
{
	bool found;
	StringInfoData querybuf;
	Relation tempRel_old, tempRel_new;
	char *tempname_old = NULL, *tempname_new = NULL;
=======
void
AtAbort_IVM()
{
	HASH_SEQ_STATUS seq;
	MV_TriggerHashEntry *entry;

	if (mv_trigger_info)
	{
		hash_seq_init(&seq, mv_trigger_info);
		while ((entry = hash_seq_search(&seq)) != NULL)
			clean_up_IVM_hash_entry(entry);
	}
}

static void
clean_up_IVM_hash_entry(MV_TriggerHashEntry *entry)
{
	bool found;
>>>>>>> 90f06763
	ListCell *lc;

	foreach(lc, entry->tables)
	{
		MV_TriggerTable *table = (MV_TriggerTable *) lfirst(lc);

		list_free(table->old_tuplestores);
		list_free(table->new_tuplestores);
	}
	list_free(entry->tables);

	hash_search(mv_trigger_info, (void *) &entry->matview_id, HASH_REMOVE, &found);
<<<<<<< HEAD
=======
}

static void
clean_up_IVM_temptable(Oid tempOid_old, Oid tempOid_new)
{
	StringInfoData querybuf;
	Relation tempRel_old, tempRel_new;
	char *tempname_old = NULL, *tempname_new = NULL;
>>>>>>> 90f06763

	if (OidIsValid(tempOid_new))
	{
		tempRel_new = table_open(tempOid_new, NoLock);
		tempname_new = quote_qualified_identifier(get_namespace_name(RelationGetNamespace(tempRel_new)),
												  RelationGetRelationName(tempRel_new));
		table_close(tempRel_new, NoLock);
	}
	if (OidIsValid(tempOid_old))
	{
		tempRel_old = table_open(tempOid_old, NoLock);
		tempname_old = quote_qualified_identifier(get_namespace_name(RelationGetNamespace(tempRel_old)),
												  RelationGetRelationName(tempRel_old));
		table_close(tempRel_old, NoLock);
	}

	initStringInfo(&querybuf);

	/* Open SPI context. */
	if (SPI_connect() != SPI_OK_CONNECT)
		elog(ERROR, "SPI_connect failed");

	/* Clean up temp tables. */
	if (OidIsValid(tempOid_old))
	{
		resetStringInfo(&querybuf);
		appendStringInfo(&querybuf, "DROP TABLE %s", tempname_old);
		if (SPI_exec(querybuf.data, 0) != SPI_OK_UTILITY)
			elog(ERROR, "SPI_exec failed: %s", querybuf.data);
	}
	if (OidIsValid(tempOid_new))
	{
		resetStringInfo(&querybuf);
		appendStringInfo(&querybuf, "DROP TABLE %s", tempname_new);
		if (SPI_exec(querybuf.data, 0) != SPI_OK_UTILITY)
			elog(ERROR, "SPI_exec failed: %s", querybuf.data);
	}

	/* Close SPI context. */
	if (SPI_finish() != SPI_OK_FINISH)
		elog(ERROR, "SPI_finish failed");
}<|MERGE_RESOLUTION|>--- conflicted
+++ resolved
@@ -105,11 +105,7 @@
 } MV_TriggerHashEntry;
 
 /*
-<<<<<<< HEAD
  * MV_TriggerTable
-=======
- * MV_TiggerTable
->>>>>>> 90f06763
  */
 typedef struct MV_TriggerTable
 {
@@ -169,16 +165,10 @@
 static RangeTblEntry* union_ENRs(RangeTblEntry *rte, Oid relid, List *enr_rtes, const char *prefix, QueryEnvironment *queryEnv);
 static char *make_delta_enr_name(const char *prefix, Oid relid, int count);
 static void register_delta_ENRs(ParseState *pstate, Query *query, List *tables);
-<<<<<<< HEAD
 static void apply_delta(Oid matviewOid, Oid tempOid_new, Oid tempOid_old, Query *query, char *count_colname);
-static void truncate_view_delta(Oid delta_oid);
-static void clean_up_immediate_maintenance(MV_TriggerHashEntry *entry, Oid tempOid_old, Oid tempOid_new);
-=======
-static void apply_delta(Oid matviewOid, Oid tempOid_new, Oid tempOid_old, Query *query);
 static void truncate_view_delta(Oid delta_oid);
 static void clean_up_IVM_hash_entry(MV_TriggerHashEntry *entry);
 static void clean_up_IVM_temptable(Oid tempOid_old, Oid tempOid_new);
->>>>>>> 90f06763
 
 static void mv_InitHashTables(void);
 static SPIPlanPtr mv_FetchPreparedPlan(MV_QueryKey *key);
@@ -1118,11 +1108,7 @@
 	Relation	rel;
 	Oid relid;
 	Oid matviewOid;
-<<<<<<< HEAD
 	Query	   *query, *rewritten, *rewritten2;
-=======
-	Query	   *query, *rewritten;
->>>>>>> 90f06763
 	char*		matviewname = trigdata->tg_trigger->tgargs[0];
 	char*		count_colname = trigdata->tg_trigger->tgargs[1];
 	List	   *names;
@@ -1265,7 +1251,6 @@
 	CheckTableNotInUse(matviewRel, "REFRESH MATERIALIZED VIEW");
 
 	/* rewrite query */
-<<<<<<< HEAD
 	rewritten = copyObject(query);
 	if (rewritten->hasSubLinks)
 		convert_EXISTS_sublink_to_lateral_join(rewritten);
@@ -1274,10 +1259,6 @@
 	rewritten2 = copyObject(query);
 	if (rewritten2->hasSubLinks)
 		convert_EXISTS_sublink_to_lateral_join(rewritten2);
-=======
-	rewritten = rewrite_query_for_preupdate_state(query, entry->tables, entry->xid, entry->cid, pstate);
-	rewritten = rewrite_query_for_counting_and_aggregation(rewritten, pstate);
->>>>>>> 90f06763
 
 	relowner = matviewRel->rd_rel->relowner;
 
@@ -1330,19 +1311,12 @@
 		foreach(lc2, table->rte_indexes)
 		{
 			int index = lfirst_int(lc2);
-<<<<<<< HEAD
-=======
-
->>>>>>> 90f06763
+
 			calc_delta(table, index, rewritten, dest_old, dest_new, queryEnv);
 
 			PG_TRY();
 			{
-<<<<<<< HEAD
 				apply_delta(matviewOid, OIDDelta_new, OIDDelta_old, rewritten2,count_colname);
-=======
-				apply_delta(matviewOid, OIDDelta_new, OIDDelta_old, query);
->>>>>>> 90f06763
 			}
 			PG_CATCH();
 			{
@@ -1369,12 +1343,8 @@
 	SetUserIdAndSecContext(save_userid, save_sec_context);
 
 	/* Clean up hash entry and drop temporary tables */
-<<<<<<< HEAD
-	clean_up_immediate_maintenance(entry, OIDDelta_old, OIDDelta_new);
-=======
 	clean_up_IVM_hash_entry(entry);
 	clean_up_IVM_temptable(OIDDelta_old, OIDDelta_new);
->>>>>>> 90f06763
 
 	return PointerGetDatum(NULL);
 }
@@ -1457,25 +1427,8 @@
 			DestReceiver *dest_old, DestReceiver *dest_new, QueryEnvironment *queryEnv)
 {
 	ListCell *lc;
-<<<<<<< HEAD
 	ListCell *lc2;
 	RangeTblEntry *rte;
-
-/*
-	lc = list_nth_cell(query->rtable, index);
-	rte = (RangeTblEntry *) lfirst(lc);
-
-	if (rte->subquery)
-	{
-		ListCell *lc2;
-		RangeTblEntry *rte2;
-
-		foreach(lc2, rte->subquery->rtable)
-		{
-			rte2 = (RangeTblEntry *) lfirst(lc2);
-		}
-	}
-*/
 
 	foreach(lc, query->rtable)
 	{
@@ -1500,23 +1453,13 @@
 		}
 	}
 
-=======
-	RangeTblEntry *rte;
-
-	lc = list_nth_cell(query->rtable, index);
-	rte = (RangeTblEntry *) lfirst(lc);
-
->>>>>>> 90f06763
 	/* Generate old delta */
 	if (list_length(table->old_rtes) > 0)
 	{
 		lfirst(lc) = union_ENRs(rte, table->table_id, table->old_rtes, "old", queryEnv);
 		refresh_matview_datafill(dest_old, query, queryEnv, NULL);
 	}
-<<<<<<< HEAD
-=======
-
->>>>>>> 90f06763
+
 	/* Generate new delta */
 	if (list_length(table->new_rtes) > 0)
 	{
@@ -1593,10 +1536,7 @@
 	QueryEnvironment *queryEnv = pstate->p_queryEnv;
 	ListCell *lc;
 	RangeTblEntry	*rte;
-<<<<<<< HEAD
 	bool flag = false;
-=======
->>>>>>> 90f06763
 
 	foreach(lc, tables)
 	{
@@ -1604,7 +1544,6 @@
 		ListCell *lc2;
 		int count;
 
-<<<<<<< HEAD
 		foreach(lc2, query->rtable)
 		{
 			RangeTblEntry *r = (RangeTblEntry*) lfirst(lc2);
@@ -1619,8 +1558,6 @@
 		if (!flag)
 			continue;
 
-=======
->>>>>>> 90f06763
 		count = 0;
 		foreach(lc2, table->old_tuplestores)
 		{
@@ -1637,10 +1574,6 @@
 			register_ENR(queryEnv, enr);
 
 			rte = addRangeTableEntryForENR(pstate, makeRangeVar(NULL, enr->md.name, -1), true);
-<<<<<<< HEAD
-			/* subquery is not support */
-=======
->>>>>>> 90f06763
 			query->rtable = lappend(query->rtable, rte);
 			table->old_rtes = lappend(table->old_rtes, rte);
 
@@ -1718,11 +1651,7 @@
 	rte->subquery = sub;
 	rte->security_barrier = false;
 	/* Clear fields that should not be set in a subquery RTE */
-<<<<<<< HEAD
 //	rte->relid = InvalidOid;
-=======
-	rte->relid = InvalidOid;
->>>>>>> 90f06763
 	rte->relkind = 0;
 	rte->rellockmode = 0;
 	rte->tablesample = NULL;
@@ -1741,25 +1670,14 @@
 static Query*
 rewrite_query_for_preupdate_state(Query *query, List *tables, TransactionId xid, CommandId cid, ParseState *pstate)
 {
-<<<<<<< HEAD
-=======
-	Query *rewritten = copyObject(query);
->>>>>>> 90f06763
 	ListCell *lc;
 	int num_rte = list_length(query->rtable);
 	int i;
 
-<<<<<<< HEAD
 	register_delta_ENRs(pstate, query, tables);
 
 	// XXX: Is necessary? Is this right timing?
 	AcquireRewriteLocks(query, true, false);
-=======
-	register_delta_ENRs(pstate, rewritten, tables);
-
-	// XXX: Is necessary? Is this right timing?
-	AcquireRewriteLocks(rewritten, true, false);
->>>>>>> 90f06763
 
 	foreach(lc, tables)
 	{
@@ -1767,7 +1685,6 @@
 		ListCell *lc2;
 
 		i = 0;
-<<<<<<< HEAD
 		foreach(lc2, query->rtable)
 		{
 			RangeTblEntry *r = (RangeTblEntry*) lfirst(lc2);
@@ -1777,13 +1694,6 @@
 				rewrite_query_for_preupdate_state(r->subquery, tables, xid, cid, pstate);
 			}
 			else if (r->relid == table->table_id)
-=======
-		foreach(lc2, rewritten->rtable)
-		{
-			RangeTblEntry *r = (RangeTblEntry*) lfirst(lc2);
-
-			if (r->relid == table->table_id)
->>>>>>> 90f06763
 			{
 				lfirst(lc2) = get_prestate_rte(r, table, xid, cid, pstate->p_queryEnv);
 				table->rte_indexes = lappend_int(table->rte_indexes, i);
@@ -1794,11 +1704,7 @@
 		}
 	}
 
-<<<<<<< HEAD
 	return query;
-=======
-	return rewritten;
->>>>>>> 90f06763
 }
 
 static Query *
@@ -1814,10 +1720,7 @@
 								 Int32GetDatum(1),
 								 false,
 								 true);
-<<<<<<< HEAD
 	ListCell *tbl_lc;
-=======
->>>>>>> 90f06763
 
 	if (query->hasAggs)
 	{
@@ -1896,7 +1799,6 @@
 			query->targetList = list_concat(query->targetList, agg_counts);
 	}
 
-<<<<<<< HEAD
 	/* Add count(*) using EXISTS clause */
 	foreach(tbl_lc, query->rtable)
 	{
@@ -1917,8 +1819,6 @@
 		}
 	}
 
-=======
->>>>>>> 90f06763
 	fn = makeFuncCall(list_make1(makeString("count")), NIL, -1);
 	fn->agg_star = true;
 	if (!query->groupClause && !query->hasAggs)
@@ -1931,10 +1831,7 @@
 							  NULL,
 							  false);
 	query->targetList = lappend(query->targetList, tle_count);
-<<<<<<< HEAD
-
-=======
->>>>>>> 90f06763
+
 	query->hasAggs = true;
 
 	return query;
@@ -1942,11 +1839,7 @@
 
 
 static void
-<<<<<<< HEAD
 apply_delta(Oid matviewOid, Oid tempOid_new, Oid tempOid_old, Query *query, char * count_colname)
-=======
-apply_delta(Oid matviewOid, Oid tempOid_new, Oid tempOid_old, Query *query)
->>>>>>> 90f06763
 {
 	StringInfoData querybuf;
 	StringInfoData mvatts_buf, diffatts_buf;
@@ -2717,57 +2610,44 @@
 	table_close(rel, NoLock);
 }
 
-<<<<<<< HEAD
+void
+AtAbort_IVM()
+{
+	HASH_SEQ_STATUS seq;
+	MV_TriggerHashEntry *entry;
+
+	if (mv_trigger_info)
+	{
+		hash_seq_init(&seq, mv_trigger_info);
+		while ((entry = hash_seq_search(&seq)) != NULL)
+			clean_up_IVM_hash_entry(entry);
+	}
+}
+
 static void
-clean_up_immediate_maintenance(MV_TriggerHashEntry *entry, Oid tempOid_old, Oid tempOid_new)
+clean_up_IVM_hash_entry(MV_TriggerHashEntry *entry)
 {
 	bool found;
+	ListCell *lc;
+
+	foreach(lc, entry->tables)
+	{
+		MV_TriggerTable *table = (MV_TriggerTable *) lfirst(lc);
+
+		list_free(table->old_tuplestores);
+		list_free(table->new_tuplestores);
+	}
+	list_free(entry->tables);
+
+	hash_search(mv_trigger_info, (void *) &entry->matview_id, HASH_REMOVE, &found);
+}
+
+static void
+clean_up_IVM_temptable(Oid tempOid_old, Oid tempOid_new)
+{
 	StringInfoData querybuf;
 	Relation tempRel_old, tempRel_new;
 	char *tempname_old = NULL, *tempname_new = NULL;
-=======
-void
-AtAbort_IVM()
-{
-	HASH_SEQ_STATUS seq;
-	MV_TriggerHashEntry *entry;
-
-	if (mv_trigger_info)
-	{
-		hash_seq_init(&seq, mv_trigger_info);
-		while ((entry = hash_seq_search(&seq)) != NULL)
-			clean_up_IVM_hash_entry(entry);
-	}
-}
-
-static void
-clean_up_IVM_hash_entry(MV_TriggerHashEntry *entry)
-{
-	bool found;
->>>>>>> 90f06763
-	ListCell *lc;
-
-	foreach(lc, entry->tables)
-	{
-		MV_TriggerTable *table = (MV_TriggerTable *) lfirst(lc);
-
-		list_free(table->old_tuplestores);
-		list_free(table->new_tuplestores);
-	}
-	list_free(entry->tables);
-
-	hash_search(mv_trigger_info, (void *) &entry->matview_id, HASH_REMOVE, &found);
-<<<<<<< HEAD
-=======
-}
-
-static void
-clean_up_IVM_temptable(Oid tempOid_old, Oid tempOid_new)
-{
-	StringInfoData querybuf;
-	Relation tempRel_old, tempRel_new;
-	char *tempname_old = NULL, *tempname_new = NULL;
->>>>>>> 90f06763
 
 	if (OidIsValid(tempOid_new))
 	{
