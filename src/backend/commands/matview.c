/*-------------------------------------------------------------------------
 *
 * matview.c
 *	  materialized view support
 *
 * Portions Copyright (c) 1996-2019, PostgreSQL Global Development Group
 * Portions Copyright (c) 1994, Regents of the University of California
 *
 *
 * IDENTIFICATION
 *	  src/backend/commands/matview.c
 *
 *-------------------------------------------------------------------------
 */
#include "postgres.h"

#include "access/genam.h"
#include "access/heapam.h"
#include "access/htup_details.h"
#include "access/multixact.h"
#include "access/tableam.h"
#include "access/xact.h"
#include "access/xlog.h"
#include "catalog/catalog.h"
#include "catalog/indexing.h"
#include "catalog/namespace.h"
#include "catalog/pg_am.h"
#include "catalog/pg_opclass.h"
#include "catalog/pg_operator.h"
#include "commands/cluster.h"
#include "commands/matview.h"
#include "commands/tablecmds.h"
#include "commands/tablespace.h"
#include "executor/executor.h"
#include "executor/spi.h"
#include "miscadmin.h"
#include "parser/parse_relation.h"
#include "pgstat.h"
#include "rewrite/rewriteHandler.h"
#include "storage/lmgr.h"
#include "storage/smgr.h"
#include "tcop/tcopprot.h"
#include "utils/builtins.h"
#include "utils/lsyscache.h"
#include "utils/rel.h"
#include "utils/snapmgr.h"
#include "utils/syscache.h"

#include "utils/regproc.h"
#include "nodes/makefuncs.h"
#include "parser/parse_clause.h"
#include "parser/parse_func.h"


typedef struct
{
	DestReceiver pub;			/* publicly-known function pointers */
	Oid			transientoid;	/* OID of new heap into which to store */
	/* These fields are filled by transientrel_startup: */
	Relation	transientrel;	/* relation to write to */
	CommandId	output_cid;		/* cmin to insert in output tuples */
	int			ti_options;		/* table_tuple_insert performance options */
	BulkInsertState bistate;	/* bulk insert state */
} DR_transientrel;

static int	matview_maintenance_depth = 0;

static void transientrel_startup(DestReceiver *self, int operation, TupleDesc typeinfo);
static bool transientrel_receive(TupleTableSlot *slot, DestReceiver *self);
static void transientrel_shutdown(DestReceiver *self);
static void transientrel_destroy(DestReceiver *self);
static uint64 refresh_matview_datafill(DestReceiver *dest, Query *query,
						 QueryEnvironment *queryEnv,
						 const char *queryString);
static char *make_temptable_name_n(char *tempname, int n);
static void refresh_by_match_merge(Oid matviewOid, Oid tempOid, Oid relowner,
								   int save_sec_context);
static void refresh_by_heap_swap(Oid matviewOid, Oid OIDNewHeap, char relpersistence);
static bool is_usable_unique_index(Relation indexRel);
static void OpenMatViewIncrementalMaintenance(void);
static void CloseMatViewIncrementalMaintenance(void);

static void apply_delta(Oid matviewOid, Oid tempOid_new, Oid tempOid_old,
			Oid relowner, int save_sec_context);

/*
 * SetMatViewPopulatedState
 *		Mark a materialized view as populated, or not.
 *
 * NOTE: caller must be holding an appropriate lock on the relation.
 */
void
SetMatViewPopulatedState(Relation relation, bool newstate)
{
	Relation	pgrel;
	HeapTuple	tuple;

	Assert(relation->rd_rel->relkind == RELKIND_MATVIEW);

	/*
	 * Update relation's pg_class entry.  Crucial side-effect: other backends
	 * (and this one too!) are sent SI message to make them rebuild relcache
	 * entries.
	 */
	pgrel = table_open(RelationRelationId, RowExclusiveLock);
	tuple = SearchSysCacheCopy1(RELOID,
								ObjectIdGetDatum(RelationGetRelid(relation)));
	if (!HeapTupleIsValid(tuple))
		elog(ERROR, "cache lookup failed for relation %u",
			 RelationGetRelid(relation));

	((Form_pg_class) GETSTRUCT(tuple))->relispopulated = newstate;

	CatalogTupleUpdate(pgrel, &tuple->t_self, tuple);

	heap_freetuple(tuple);
	table_close(pgrel, RowExclusiveLock);

	/*
	 * Advance command counter to make the updated pg_class row locally
	 * visible.
	 */
	CommandCounterIncrement();
}

/*
 * SetMatViewIVMState
 *		Mark a materialized view as IVM, or not.
 *
 * NOTE: caller must be holding an appropriate lock on the relation.
 */
void
SetMatViewIVMState(Relation relation, bool newstate)
{
	Relation	pgrel;
	HeapTuple	tuple;

	Assert(relation->rd_rel->relkind == RELKIND_MATVIEW);

	/*
	 * Update relation's pg_class entry.  Crucial side-effect: other backends
	 * (and this one too!) are sent SI message to make them rebuild relcache
	 * entries.
	 */
	pgrel = table_open(RelationRelationId, RowExclusiveLock);
	tuple = SearchSysCacheCopy1(RELOID,
								ObjectIdGetDatum(RelationGetRelid(relation)));
	if (!HeapTupleIsValid(tuple))
		elog(ERROR, "cache lookup failed for relation %u",
			 RelationGetRelid(relation));

	((Form_pg_class) GETSTRUCT(tuple))->relisivm = newstate;

	CatalogTupleUpdate(pgrel, &tuple->t_self, tuple);

	heap_freetuple(tuple);
	table_close(pgrel, RowExclusiveLock);

	/*
	 * Advance command counter to make the updated pg_class row locally
	 * visible.
	 */
	CommandCounterIncrement();
}

/*
 * ExecRefreshMatView -- execute a REFRESH MATERIALIZED VIEW command
 *
 * This refreshes the materialized view by creating a new table and swapping
 * the relfilenodes of the new table and the old materialized view, so the OID
 * of the original materialized view is preserved. Thus we do not lose GRANT
 * nor references to this materialized view.
 *
 * If WITH NO DATA was specified, this is effectively like a TRUNCATE;
 * otherwise it is like a TRUNCATE followed by an INSERT using the SELECT
 * statement associated with the materialized view.  The statement node's
 * skipData field shows whether the clause was used.
 *
 * Indexes are rebuilt too, via REINDEX. Since we are effectively bulk-loading
 * the new heap, it's better to create the indexes afterwards than to fill them
 * incrementally while we load.
 *
 * The matview's "populated" state is changed based on whether the contents
 * reflect the result set of the materialized view's query.
 */
ObjectAddress
ExecRefreshMatView(RefreshMatViewStmt *stmt, const char *queryString,
				   ParamListInfo params, char *completionTag)
{
	Oid			matviewOid;
	Relation	matviewRel;
	RewriteRule *rule;
	List	   *actions;
	Query	   *dataQuery;
	Oid			tableSpace;
	Oid			relowner;
	Oid			OIDNewHeap;
	DestReceiver *dest;
	uint64		processed = 0;
	bool		concurrent;
	LOCKMODE	lockmode;
	char		relpersistence;
	Oid			save_userid;
	int			save_sec_context;
	int			save_nestlevel;
	ObjectAddress address;

	/* Determine strength of lock needed. */
	concurrent = stmt->concurrent;
	lockmode = concurrent ? ExclusiveLock : AccessExclusiveLock;

	/*
	 * Get a lock until end of transaction.
	 */
	matviewOid = RangeVarGetRelidExtended(stmt->relation,
										  lockmode, 0,
										  RangeVarCallbackOwnsTable, NULL);
	matviewRel = table_open(matviewOid, NoLock);

	/* Make sure it is a materialized view. */
	if (matviewRel->rd_rel->relkind != RELKIND_MATVIEW)
		ereport(ERROR,
				(errcode(ERRCODE_FEATURE_NOT_SUPPORTED),
				 errmsg("\"%s\" is not a materialized view",
						RelationGetRelationName(matviewRel))));

	/* Check that CONCURRENTLY is not specified if not populated. */
	if (concurrent && !RelationIsPopulated(matviewRel))
		ereport(ERROR,
				(errcode(ERRCODE_FEATURE_NOT_SUPPORTED),
				 errmsg("CONCURRENTLY cannot be used when the materialized view is not populated")));

	/* Check that conflicting options have not been specified. */
	if (concurrent && stmt->skipData)
		ereport(ERROR,
				(errcode(ERRCODE_SYNTAX_ERROR),
				 errmsg("CONCURRENTLY and WITH NO DATA options cannot be used together")));

	/*
	 * Check that everything is correct for a refresh. Problems at this point
	 * are internal errors, so elog is sufficient.
	 */
	if (matviewRel->rd_rel->relhasrules == false ||
		matviewRel->rd_rules->numLocks < 1)
		elog(ERROR,
			 "materialized view \"%s\" is missing rewrite information",
			 RelationGetRelationName(matviewRel));

	if (matviewRel->rd_rules->numLocks > 1)
		elog(ERROR,
			 "materialized view \"%s\" has too many rules",
			 RelationGetRelationName(matviewRel));

	rule = matviewRel->rd_rules->rules[0];
	if (rule->event != CMD_SELECT || !(rule->isInstead))
		elog(ERROR,
			 "the rule for materialized view \"%s\" is not a SELECT INSTEAD OF rule",
			 RelationGetRelationName(matviewRel));

	actions = rule->actions;
	if (list_length(actions) != 1)
		elog(ERROR,
			 "the rule for materialized view \"%s\" is not a single action",
			 RelationGetRelationName(matviewRel));

	/*
	 * Check that there is a unique index with no WHERE clause on one or more
	 * columns of the materialized view if CONCURRENTLY is specified.
	 */
	if (concurrent)
	{
		List	   *indexoidlist = RelationGetIndexList(matviewRel);
		ListCell   *indexoidscan;
		bool		hasUniqueIndex = false;

		foreach(indexoidscan, indexoidlist)
		{
			Oid			indexoid = lfirst_oid(indexoidscan);
			Relation	indexRel;

			indexRel = index_open(indexoid, AccessShareLock);
			hasUniqueIndex = is_usable_unique_index(indexRel);
			index_close(indexRel, AccessShareLock);
			if (hasUniqueIndex)
				break;
		}

		list_free(indexoidlist);

		if (!hasUniqueIndex)
			ereport(ERROR,
					(errcode(ERRCODE_OBJECT_NOT_IN_PREREQUISITE_STATE),
					 errmsg("cannot refresh materialized view \"%s\" concurrently",
							quote_qualified_identifier(get_namespace_name(RelationGetNamespace(matviewRel)),
													   RelationGetRelationName(matviewRel))),
					 errhint("Create a unique index with no WHERE clause on one or more columns of the materialized view.")));
	}

	/*
	 * The stored query was rewritten at the time of the MV definition, but
	 * has not been scribbled on by the planner.
	 */
	dataQuery = linitial_node(Query, actions);

	/*
	 * Check for active uses of the relation in the current transaction, such
	 * as open scans.
	 *
	 * NB: We count on this to protect us against problems with refreshing the
	 * data using TABLE_INSERT_FROZEN.
	 */
	CheckTableNotInUse(matviewRel, "REFRESH MATERIALIZED VIEW");

	/*
	 * Tentatively mark the matview as populated or not (this will roll back
	 * if we fail later).
	 */
	SetMatViewPopulatedState(matviewRel, !stmt->skipData);

	relowner = matviewRel->rd_rel->relowner;

	/*
	 * Switch to the owner's userid, so that any functions are run as that
	 * user.  Also arrange to make GUC variable changes local to this command.
	 * Don't lock it down too tight to create a temporary table just yet.  We
	 * will switch modes when we are about to execute user code.
	 */
	GetUserIdAndSecContext(&save_userid, &save_sec_context);
	SetUserIdAndSecContext(relowner,
						   save_sec_context | SECURITY_LOCAL_USERID_CHANGE);
	save_nestlevel = NewGUCNestLevel();

	/* Concurrent refresh builds new data in temp tablespace, and does diff. */
	if (concurrent)
	{
		tableSpace = GetDefaultTablespace(RELPERSISTENCE_TEMP, false);
		relpersistence = RELPERSISTENCE_TEMP;
	}
	else
	{
		tableSpace = matviewRel->rd_rel->reltablespace;
		relpersistence = matviewRel->rd_rel->relpersistence;
	}

	/*
	 * Create the transient table that will receive the regenerated data. Lock
	 * it against access by any other process until commit (by which time it
	 * will be gone).
	 */
	OIDNewHeap = make_new_heap(matviewOid, tableSpace, relpersistence,
							   ExclusiveLock);
	LockRelationOid(OIDNewHeap, AccessExclusiveLock);
	dest = CreateTransientRelDestReceiver(OIDNewHeap);

	/*
	 * Now lock down security-restricted operations.
	 */
	SetUserIdAndSecContext(relowner,
						   save_sec_context | SECURITY_RESTRICTED_OPERATION);

	/* Generate the data, if wanted. */
	if (!stmt->skipData)
		processed = refresh_matview_datafill(dest, dataQuery, NULL, queryString);

	/* Make the matview match the newly generated data. */
	if (concurrent)
	{
		int			old_depth = matview_maintenance_depth;

		PG_TRY();
		{
			refresh_by_match_merge(matviewOid, OIDNewHeap, relowner,
								   save_sec_context);
		}
		PG_CATCH();
		{
			matview_maintenance_depth = old_depth;
			PG_RE_THROW();
		}
		PG_END_TRY();
		Assert(matview_maintenance_depth == old_depth);
	}
	else
	{
		refresh_by_heap_swap(matviewOid, OIDNewHeap, relpersistence);

		/*
		 * Inform stats collector about our activity: basically, we truncated
		 * the matview and inserted some new data.  (The concurrent code path
		 * above doesn't need to worry about this because the inserts and
		 * deletes it issues get counted by lower-level code.)
		 */
		pgstat_count_truncate(matviewRel);
		if (!stmt->skipData)
			pgstat_count_heap_insert(matviewRel, processed);
	}

	table_close(matviewRel, NoLock);

	/* Roll back any GUC changes */
	AtEOXact_GUC(false, save_nestlevel);

	/* Restore userid and security context */
	SetUserIdAndSecContext(save_userid, save_sec_context);

	ObjectAddressSet(address, RelationRelationId, matviewOid);

	return address;
}

/*
 * refresh_matview_datafill
 *
 * Execute the given query, sending result rows to "dest" (which will
 * insert them into the target matview).
 *
 * Returns number of rows inserted.
 */
static uint64
refresh_matview_datafill(DestReceiver *dest, Query *query,
						 QueryEnvironment *queryEnv,
						 const char *queryString)
{
	List	   *rewritten;
	PlannedStmt *plan;
	QueryDesc  *queryDesc;
	Query	   *copied_query;
	uint64		processed;

	/* Lock and rewrite, using a copy to preserve the original query. */
	copied_query = copyObject(query);
	AcquireRewriteLocks(copied_query, true, false);
	rewritten = QueryRewrite(copied_query);

	/* SELECT should never rewrite to more or less than one SELECT query */
	if (list_length(rewritten) != 1)
		elog(ERROR, "unexpected rewrite result for REFRESH MATERIALIZED VIEW");
	query = (Query *) linitial(rewritten);

	/* Check for user-requested abort. */
	CHECK_FOR_INTERRUPTS();

	/* Plan the query which will generate data for the refresh. */
	plan = pg_plan_query(query, 0, NULL);

	/*
	 * Use a snapshot with an updated command ID to ensure this query sees
	 * results of any previously executed queries.  (This could only matter if
	 * the planner executed an allegedly-stable function that changed the
	 * database contents, but let's do it anyway to be safe.)
	 */
	PushCopiedSnapshot(GetActiveSnapshot());
	UpdateActiveSnapshotCommandId();

	/* Create a QueryDesc, redirecting output to our tuple receiver */
	queryDesc = CreateQueryDesc(plan, queryString,
								GetActiveSnapshot(), InvalidSnapshot,
								dest, NULL, queryEnv ? queryEnv: NULL, 0);

	/* call ExecutorStart to prepare the plan for execution */
	ExecutorStart(queryDesc, 0);

	/* run the plan */
	ExecutorRun(queryDesc, ForwardScanDirection, 0L, true);

	processed = queryDesc->estate->es_processed;

	/* and clean up */
	ExecutorFinish(queryDesc);
	ExecutorEnd(queryDesc);

	FreeQueryDesc(queryDesc);

	PopActiveSnapshot();

	return processed;
}

DestReceiver *
CreateTransientRelDestReceiver(Oid transientoid)
{
	DR_transientrel *self = (DR_transientrel *) palloc0(sizeof(DR_transientrel));

	self->pub.receiveSlot = transientrel_receive;
	self->pub.rStartup = transientrel_startup;
	self->pub.rShutdown = transientrel_shutdown;
	self->pub.rDestroy = transientrel_destroy;
	self->pub.mydest = DestTransientRel;
	self->transientoid = transientoid;

	return (DestReceiver *) self;
}

/*
 * transientrel_startup --- executor startup
 */
static void
transientrel_startup(DestReceiver *self, int operation, TupleDesc typeinfo)
{
	DR_transientrel *myState = (DR_transientrel *) self;
	Relation	transientrel;

	transientrel = table_open(myState->transientoid, NoLock);

	/*
	 * Fill private fields of myState for use by later routines
	 */
	myState->transientrel = transientrel;
	myState->output_cid = GetCurrentCommandId(true);

	/*
	 * We can skip WAL-logging the insertions, unless PITR or streaming
	 * replication is in use. We can skip the FSM in any case.
	 */
	myState->ti_options = TABLE_INSERT_SKIP_FSM | TABLE_INSERT_FROZEN;
	if (!XLogIsNeeded())
		myState->ti_options |= TABLE_INSERT_SKIP_WAL;
	myState->bistate = GetBulkInsertState();

	/* Not using WAL requires smgr_targblock be initially invalid */
	Assert(RelationGetTargetBlock(transientrel) == InvalidBlockNumber);
}

/*
 * transientrel_receive --- receive one tuple
 */
static bool
transientrel_receive(TupleTableSlot *slot, DestReceiver *self)
{
	DR_transientrel *myState = (DR_transientrel *) self;

	/*
	 * Note that the input slot might not be of the type of the target
	 * relation. That's supported by table_tuple_insert(), but slightly less
	 * efficient than inserting with the right slot - but the alternative
	 * would be to copy into a slot of the right type, which would not be
	 * cheap either. This also doesn't allow accessing per-AM data (say a
	 * tuple's xmin), but since we don't do that here...
	 */

	table_tuple_insert(myState->transientrel,
					   slot,
					   myState->output_cid,
					   myState->ti_options,
					   myState->bistate);

	/* We know this is a newly created relation, so there are no indexes */

	return true;
}

/*
 * transientrel_shutdown --- executor end
 */
static void
transientrel_shutdown(DestReceiver *self)
{
	DR_transientrel *myState = (DR_transientrel *) self;

	FreeBulkInsertState(myState->bistate);

	table_finish_bulk_insert(myState->transientrel, myState->ti_options);

	/* close transientrel, but keep lock until commit */
	table_close(myState->transientrel, NoLock);
	myState->transientrel = NULL;
}

/*
 * transientrel_destroy --- release DestReceiver object
 */
static void
transientrel_destroy(DestReceiver *self)
{
	pfree(self);
}


/*
 * Given a qualified temporary table name, append an underscore followed by
 * the given integer, to make a new table name based on the old one.
 *
 * This leaks memory through palloc(), which won't be cleaned up until the
 * current memory context is freed.
 */
static char *
make_temptable_name_n(char *tempname, int n)
{
	StringInfoData namebuf;

	initStringInfo(&namebuf);
	appendStringInfoString(&namebuf, tempname);
	appendStringInfo(&namebuf, "_%d", n);
	return namebuf.data;
}

/*
 * refresh_by_match_merge
 *
 * Refresh a materialized view with transactional semantics, while allowing
 * concurrent reads.
 *
 * This is called after a new version of the data has been created in a
 * temporary table.  It performs a full outer join against the old version of
 * the data, producing "diff" results.  This join cannot work if there are any
 * duplicated rows in either the old or new versions, in the sense that every
 * column would compare as equal between the two rows.  It does work correctly
 * in the face of rows which have at least one NULL value, with all non-NULL
 * columns equal.  The behavior of NULLs on equality tests and on UNIQUE
 * indexes turns out to be quite convenient here; the tests we need to make
 * are consistent with default behavior.  If there is at least one UNIQUE
 * index on the materialized view, we have exactly the guarantee we need.
 *
 * The temporary table used to hold the diff results contains just the TID of
 * the old record (if matched) and the ROW from the new table as a single
 * column of complex record type (if matched).
 *
 * Once we have the diff table, we perform set-based DELETE and INSERT
 * operations against the materialized view, and discard both temporary
 * tables.
 *
 * Everything from the generation of the new data to applying the differences
 * takes place under cover of an ExclusiveLock, since it seems as though we
 * would want to prohibit not only concurrent REFRESH operations, but also
 * incremental maintenance.  It also doesn't seem reasonable or safe to allow
 * SELECT FOR UPDATE or SELECT FOR SHARE on rows being updated or deleted by
 * this command.
 */
static void
refresh_by_match_merge(Oid matviewOid, Oid tempOid, Oid relowner,
					   int save_sec_context)
{
	StringInfoData querybuf;
	Relation	matviewRel;
	Relation	tempRel;
	char	   *matviewname;
	char	   *tempname;
	char	   *diffname;
	TupleDesc	tupdesc;
	bool		foundUniqueIndex;
	List	   *indexoidlist;
	ListCell   *indexoidscan;
	int16		relnatts;
	Oid		   *opUsedForQual;

	initStringInfo(&querybuf);
	matviewRel = table_open(matviewOid, NoLock);
	matviewname = quote_qualified_identifier(get_namespace_name(RelationGetNamespace(matviewRel)),
											 RelationGetRelationName(matviewRel));
	tempRel = table_open(tempOid, NoLock);
	tempname = quote_qualified_identifier(get_namespace_name(RelationGetNamespace(tempRel)),
										  RelationGetRelationName(tempRel));
	diffname = make_temptable_name_n(tempname, 2);

	relnatts = RelationGetNumberOfAttributes(matviewRel);

	/* Open SPI context. */
	if (SPI_connect() != SPI_OK_CONNECT)
		elog(ERROR, "SPI_connect failed");

	/* Analyze the temp table with the new contents. */
	appendStringInfo(&querybuf, "ANALYZE %s", tempname);
	if (SPI_exec(querybuf.data, 0) != SPI_OK_UTILITY)
		elog(ERROR, "SPI_exec failed: %s", querybuf.data);

	/*
	 * We need to ensure that there are not duplicate rows without NULLs in
	 * the new data set before we can count on the "diff" results.  Check for
	 * that in a way that allows showing the first duplicated row found.  Even
	 * after we pass this test, a unique index on the materialized view may
	 * find a duplicate key problem.
	 */
	resetStringInfo(&querybuf);
	appendStringInfo(&querybuf,
					 "SELECT newdata FROM %s newdata "
					 "WHERE newdata IS NOT NULL AND EXISTS "
					 "(SELECT 1 FROM %s newdata2 WHERE newdata2 IS NOT NULL "
					 "AND newdata2 OPERATOR(pg_catalog.*=) newdata "
					 "AND newdata2.ctid OPERATOR(pg_catalog.<>) "
					 "newdata.ctid)",
					 tempname, tempname);
	if (SPI_execute(querybuf.data, false, 1) != SPI_OK_SELECT)
		elog(ERROR, "SPI_exec failed: %s", querybuf.data);
	if (SPI_processed > 0)
	{
		/*
		 * Note that this ereport() is returning data to the user.  Generally,
		 * we would want to make sure that the user has been granted access to
		 * this data.  However, REFRESH MAT VIEW is only able to be run by the
		 * owner of the mat view (or a superuser) and therefore there is no
		 * need to check for access to data in the mat view.
		 */
		ereport(ERROR,
				(errcode(ERRCODE_CARDINALITY_VIOLATION),
				 errmsg("new data for materialized view \"%s\" contains duplicate rows without any null columns",
						RelationGetRelationName(matviewRel)),
				 errdetail("Row: %s",
						   SPI_getvalue(SPI_tuptable->vals[0], SPI_tuptable->tupdesc, 1))));
	}

	SetUserIdAndSecContext(relowner,
						   save_sec_context | SECURITY_LOCAL_USERID_CHANGE);

	/* Start building the query for creating the diff table. */
	resetStringInfo(&querybuf);
	appendStringInfo(&querybuf,
					 "CREATE TEMP TABLE %s AS "
					 "SELECT mv.ctid AS tid, newdata "
					 "FROM %s mv FULL JOIN %s newdata ON (",
					 diffname, matviewname, tempname);

	/*
	 * Get the list of index OIDs for the table from the relcache, and look up
	 * each one in the pg_index syscache.  We will test for equality on all
	 * columns present in all unique indexes which only reference columns and
	 * include all rows.
	 */
	tupdesc = matviewRel->rd_att;
	opUsedForQual = (Oid *) palloc0(sizeof(Oid) * relnatts);
	foundUniqueIndex = false;

	indexoidlist = RelationGetIndexList(matviewRel);

	foreach(indexoidscan, indexoidlist)
	{
		Oid			indexoid = lfirst_oid(indexoidscan);
		Relation	indexRel;

		indexRel = index_open(indexoid, RowExclusiveLock);
		if (is_usable_unique_index(indexRel))
		{
			Form_pg_index indexStruct = indexRel->rd_index;
			int			indnkeyatts = indexStruct->indnkeyatts;
			oidvector  *indclass;
			Datum		indclassDatum;
			bool		isnull;
			int			i;

			/* Must get indclass the hard way. */
			indclassDatum = SysCacheGetAttr(INDEXRELID,
											indexRel->rd_indextuple,
											Anum_pg_index_indclass,
											&isnull);
			Assert(!isnull);
			indclass = (oidvector *) DatumGetPointer(indclassDatum);

			/* Add quals for all columns from this index. */
			for (i = 0; i < indnkeyatts; i++)
			{
				int			attnum = indexStruct->indkey.values[i];
				Oid			opclass = indclass->values[i];
				Form_pg_attribute attr = TupleDescAttr(tupdesc, attnum - 1);
				Oid			attrtype = attr->atttypid;
				HeapTuple	cla_ht;
				Form_pg_opclass cla_tup;
				Oid			opfamily;
				Oid			opcintype;
				Oid			op;
				const char *leftop;
				const char *rightop;

				/*
				 * Identify the equality operator associated with this index
				 * column.  First we need to look up the column's opclass.
				 */
				cla_ht = SearchSysCache1(CLAOID, ObjectIdGetDatum(opclass));
				if (!HeapTupleIsValid(cla_ht))
					elog(ERROR, "cache lookup failed for opclass %u", opclass);
				cla_tup = (Form_pg_opclass) GETSTRUCT(cla_ht);
				Assert(cla_tup->opcmethod == BTREE_AM_OID);
				opfamily = cla_tup->opcfamily;
				opcintype = cla_tup->opcintype;
				ReleaseSysCache(cla_ht);

				op = get_opfamily_member(opfamily, opcintype, opcintype,
										 BTEqualStrategyNumber);
				if (!OidIsValid(op))
					elog(ERROR, "missing operator %d(%u,%u) in opfamily %u",
						 BTEqualStrategyNumber, opcintype, opcintype, opfamily);

				/*
				 * If we find the same column with the same equality semantics
				 * in more than one index, we only need to emit the equality
				 * clause once.
				 *
				 * Since we only remember the last equality operator, this
				 * code could be fooled into emitting duplicate clauses given
				 * multiple indexes with several different opclasses ... but
				 * that's so unlikely it doesn't seem worth spending extra
				 * code to avoid.
				 */
				if (opUsedForQual[attnum - 1] == op)
					continue;
				opUsedForQual[attnum - 1] = op;

				/*
				 * Actually add the qual, ANDed with any others.
				 */
				if (foundUniqueIndex)
					appendStringInfoString(&querybuf, " AND ");

				leftop = quote_qualified_identifier("newdata",
													NameStr(attr->attname));
				rightop = quote_qualified_identifier("mv",
													 NameStr(attr->attname));

				generate_operator_clause(&querybuf,
										 leftop, attrtype,
										 op,
										 rightop, attrtype);

				foundUniqueIndex = true;
			}
		}

		/* Keep the locks, since we're about to run DML which needs them. */
		index_close(indexRel, NoLock);
	}

	list_free(indexoidlist);

	/*
	 * There must be at least one usable unique index on the matview.
	 *
	 * ExecRefreshMatView() checks that after taking the exclusive lock on the
	 * matview. So at least one unique index is guaranteed to exist here
	 * because the lock is still being held; so an Assert seems sufficient.
	 */
	Assert(foundUniqueIndex);

	appendStringInfoString(&querybuf,
						   " AND newdata OPERATOR(pg_catalog.*=) mv) "
						   "WHERE newdata IS NULL OR mv IS NULL "
						   "ORDER BY tid");

	/* Create the temporary "diff" table. */
	if (SPI_exec(querybuf.data, 0) != SPI_OK_UTILITY)
		elog(ERROR, "SPI_exec failed: %s", querybuf.data);

	SetUserIdAndSecContext(relowner,
						   save_sec_context | SECURITY_RESTRICTED_OPERATION);

	/*
	 * We have no further use for data from the "full-data" temp table, but we
	 * must keep it around because its type is referenced from the diff table.
	 */

	/* Analyze the diff table. */
	resetStringInfo(&querybuf);
	appendStringInfo(&querybuf, "ANALYZE %s", diffname);
	if (SPI_exec(querybuf.data, 0) != SPI_OK_UTILITY)
		elog(ERROR, "SPI_exec failed: %s", querybuf.data);

	OpenMatViewIncrementalMaintenance();

	/* Deletes must come before inserts; do them first. */
	resetStringInfo(&querybuf);
	appendStringInfo(&querybuf,
					 "DELETE FROM %s mv WHERE ctid OPERATOR(pg_catalog.=) ANY "
					 "(SELECT diff.tid FROM %s diff "
					 "WHERE diff.tid IS NOT NULL "
					 "AND diff.newdata IS NULL)",
					 matviewname, diffname);
	if (SPI_exec(querybuf.data, 0) != SPI_OK_DELETE)
		elog(ERROR, "SPI_exec failed: %s", querybuf.data);

	/* Inserts go last. */
	resetStringInfo(&querybuf);
	appendStringInfo(&querybuf,
					 "INSERT INTO %s SELECT (diff.newdata).* "
					 "FROM %s diff WHERE tid IS NULL",
					 matviewname, diffname);
	if (SPI_exec(querybuf.data, 0) != SPI_OK_INSERT)
		elog(ERROR, "SPI_exec failed: %s", querybuf.data);

	/* We're done maintaining the materialized view. */
	CloseMatViewIncrementalMaintenance();
	table_close(tempRel, NoLock);
	table_close(matviewRel, NoLock);

	/* Clean up temp tables. */
	resetStringInfo(&querybuf);
	appendStringInfo(&querybuf, "DROP TABLE %s, %s", diffname, tempname);
	if (SPI_exec(querybuf.data, 0) != SPI_OK_UTILITY)
		elog(ERROR, "SPI_exec failed: %s", querybuf.data);

	/* Close SPI context. */
	if (SPI_finish() != SPI_OK_FINISH)
		elog(ERROR, "SPI_finish failed");
}

/*
 * Swap the physical files of the target and transient tables, then rebuild
 * the target's indexes and throw away the transient table.  Security context
 * swapping is handled by the called function, so it is not needed here.
 */
static void
refresh_by_heap_swap(Oid matviewOid, Oid OIDNewHeap, char relpersistence)
{
	finish_heap_swap(matviewOid, OIDNewHeap, false, false, true, true,
					 RecentXmin, ReadNextMultiXactId(), relpersistence);
}

/*
 * Check whether specified index is usable for match merge.
 */
static bool
is_usable_unique_index(Relation indexRel)
{
	Form_pg_index indexStruct = indexRel->rd_index;

	/*
	 * Must be unique, valid, immediate, non-partial, and be defined over
	 * plain user columns (not expressions).  We also require it to be a
	 * btree.  Even if we had any other unique index kinds, we'd not know how
	 * to identify the corresponding equality operator, nor could we be sure
	 * that the planner could implement the required FULL JOIN with non-btree
	 * operators.
	 */
	if (indexStruct->indisunique &&
		indexStruct->indimmediate &&
		indexRel->rd_rel->relam == BTREE_AM_OID &&
		indexStruct->indisvalid &&
		RelationGetIndexPredicate(indexRel) == NIL &&
		indexStruct->indnatts > 0)
	{
		/*
		 * The point of groveling through the index columns individually is to
		 * reject both index expressions and system columns.  Currently,
		 * matviews couldn't have OID columns so there's no way to create an
		 * index on a system column; but maybe someday that wouldn't be true,
		 * so let's be safe.
		 */
		int			numatts = indexStruct->indnatts;
		int			i;

		for (i = 0; i < numatts; i++)
		{
			int			attnum = indexStruct->indkey.values[i];

			if (attnum <= 0)
				return false;
		}
		return true;
	}
	return false;
}


/*
 * This should be used to test whether the backend is in a context where it is
 * OK to allow DML statements to modify materialized views.  We only want to
 * allow that for internal code driven by the materialized view definition,
 * not for arbitrary user-supplied code.
 *
 * While the function names reflect the fact that their main intended use is
 * incremental maintenance of materialized views (in response to changes to
 * the data in referenced relations), they are initially used to allow REFRESH
 * without blocking concurrent reads.
 */
bool
MatViewIncrementalMaintenanceIsEnabled(void)
{
	return matview_maintenance_depth > 0;
}

static void
OpenMatViewIncrementalMaintenance(void)
{
	matview_maintenance_depth++;
}

static void
CloseMatViewIncrementalMaintenance(void)
{
	matview_maintenance_depth--;
	Assert(matview_maintenance_depth >= 0);
}

/*
 * IVM trigger function
 */

Datum
IVM_immediate_maintenance(PG_FUNCTION_ARGS)
{
	TriggerData *trigdata = (TriggerData *) fcinfo->context;
	Relation	rel;
	Oid relid;
	Oid matviewOid;
	Query	   *query, *old_delta_qry, *new_delta_qry;
	char*		matviewname = trigdata->tg_trigger->tgargs[0];
	List	   *names;
	Relation matviewRel;
	int old_depth = matview_maintenance_depth;

	Oid			tableSpace;
	Oid			relowner;
	Oid			OIDDelta_new = InvalidOid;
	Oid			OIDDelta_old = InvalidOid;
	DestReceiver *dest_new = NULL, *dest_old = NULL;
	char		relpersistence;
	Oid			save_userid;
	int			save_sec_context;
	int			save_nestlevel;

	ParseState *pstate;
	QueryEnvironment *queryEnv = create_queryEnv();

	/* Create a dummy ParseState for addRangeTableEntryForENR */
	pstate = make_parsestate(NULL);
	pstate->p_queryEnv = queryEnv;

	names = stringToQualifiedNameList(matviewname);
<<<<<<< HEAD
	matviewOid = RangeVarGetRelid(makeRangeVarFromNameList(names), AccessShareLock, true);
	matviewRel = table_open(matviewOid, NoLock);

=======

	/*
	 * Wait for concurrent transactions which update this materialized view at READ COMMITED.
	 * This is needed to see changes commited in othre transactions. No wait and raise an error
	 * at REPEATABLE READ or SERIALIZABLE to prevent anormal update of matviews.
	 * XXX: dead-lock is possible here.
	 */
	if (!IsolationUsesXactSnapshot())
		matviewOid = RangeVarGetRelid(makeRangeVarFromNameList(names), ExclusiveLock, true);
	else
		matviewOid = RangeVarGetRelidExtended(makeRangeVarFromNameList(names), ExclusiveLock, RVR_MISSING_OK | RVR_NOWAIT, NULL, NULL);

	matviewRel = table_open(matviewOid, NoLock);

	/*
	 * Get and push the latast snapshot to see any changes which is commited during waiting in
	 * other transactions at READ COMMITTED level.
	 * XXX: Is this safe?
	 */
	PushActiveSnapshot(GetTransactionSnapshot());

>>>>>>> ff0ff2bc
	/* Make sure it is a materialized view. */
	if (matviewRel->rd_rel->relkind != RELKIND_MATVIEW)
		ereport(ERROR,
				(errcode(ERRCODE_FEATURE_NOT_SUPPORTED),
				 errmsg("\"%s\" is not a materialized view",
						RelationGetRelationName(matviewRel))));

	rel = trigdata->tg_relation;
	relid = rel->rd_id;

	query = get_view_query(matviewRel);

	new_delta_qry = copyObject(query);
	old_delta_qry = copyObject(query);

	if (trigdata->tg_newtable)
	{
		RangeTblEntry *rte;
		ListCell   *lc;

		TargetEntry *tle;
		Node *node;
		FuncCall *fn = makeFuncCall(list_make1(makeString("count")), NIL, -1);

		EphemeralNamedRelation enr =
			palloc(sizeof(EphemeralNamedRelationData));

		enr->md.name = trigdata->tg_trigger->tgnewtable;
		enr->md.reliddesc = trigdata->tg_relation->rd_id;
		enr->md.tupdesc = NULL;
		enr->md.enrtype = ENR_NAMED_TUPLESTORE;
		enr->md.enrtuples = tuplestore_tuple_count(trigdata->tg_newtable);
		enr->reldata = trigdata->tg_newtable;
		register_ENR(queryEnv, enr);

		rte = addRangeTableEntryForENR(pstate, makeRangeVar(NULL, enr->md.name, -1), true);
		new_delta_qry->rtable = lappend(new_delta_qry->rtable, rte);

		foreach(lc, new_delta_qry->rtable)
		{
			RangeTblEntry *r = (RangeTblEntry*) lfirst(lc);
			if (r->relid == relid)
			{
				lfirst(lc) = rte;
				break;
			}
		}

		fn->agg_star = true;
		new_delta_qry->groupClause = transformDistinctClause(NULL, &new_delta_qry->targetList, new_delta_qry->sortClause, false);
		node = ParseFuncOrColumn(pstate, fn->funcname, NIL, NULL, fn, false, -1);

		tle = makeTargetEntry((Expr *) node,
								  list_length(new_delta_qry->targetList) + 1,
								  pstrdup("__ivm_count__"),
								  false);
		new_delta_qry->targetList = lappend(new_delta_qry->targetList, tle);
		new_delta_qry->hasAggs = true;
	}

	if (trigdata->tg_oldtable)
	{
		RangeTblEntry *rte;
		ListCell   *lc;

		TargetEntry *tle;
		Node *node;
		FuncCall *fn = makeFuncCall(list_make1(makeString("count")), NIL, -1);

		EphemeralNamedRelation enr =
			palloc(sizeof(EphemeralNamedRelationData));

		enr->md.name = trigdata->tg_trigger->tgoldtable;
		enr->md.reliddesc = trigdata->tg_relation->rd_id;
		enr->md.tupdesc = NULL;
		enr->md.enrtype = ENR_NAMED_TUPLESTORE;
		enr->md.enrtuples = tuplestore_tuple_count(trigdata->tg_oldtable);
		enr->reldata = trigdata->tg_oldtable;
		register_ENR(queryEnv, enr);

		rte = addRangeTableEntryForENR(pstate, makeRangeVar(NULL, enr->md.name, -1), true);
		old_delta_qry->rtable = lappend(old_delta_qry->rtable, rte);

		foreach(lc, old_delta_qry->rtable)
		{
			RangeTblEntry *r = (RangeTblEntry*) lfirst(lc);
			if (r->relid == relid)
			{
				lfirst(lc) = rte;
				break;
			}
		}

		fn->agg_star = true;
		old_delta_qry->groupClause = transformDistinctClause(NULL, &old_delta_qry->targetList, old_delta_qry->sortClause, false);
		node = ParseFuncOrColumn(pstate, fn->funcname, NIL, NULL, fn, false, -1);

		tle = makeTargetEntry((Expr *) node,
								  list_length(old_delta_qry->targetList) + 1,
								  pstrdup("__ivm_count__"),
								  false);
		old_delta_qry->targetList = lappend(old_delta_qry->targetList, tle);
		old_delta_qry->hasAggs = true;
	}


	/*
	 * Check for active uses of the relation in the current transaction, such
	 * as open scans.
	 *
	 * NB: We count on this to protect us against problems with refreshing the
	 * data using TABLE_INSERT_FROZEN.
	 */
	CheckTableNotInUse(matviewRel, "REFRESH MATERIALIZED VIEW");

	relowner = matviewRel->rd_rel->relowner;

	/*
	 * Switch to the owner's userid, so that any functions are run as that
	 * user.  Also arrange to make GUC variable changes local to this command.
	 * Don't lock it down too tight to create a temporary table just yet.  We
	 * will switch modes when we are about to execute user code.
	 */
	GetUserIdAndSecContext(&save_userid, &save_sec_context);
	SetUserIdAndSecContext(relowner,
						   save_sec_context | SECURITY_LOCAL_USERID_CHANGE);
	save_nestlevel = NewGUCNestLevel();

	tableSpace = GetDefaultTablespace(RELPERSISTENCE_TEMP, false);
	relpersistence = RELPERSISTENCE_TEMP;

	/*
	 * Create the transient table that will receive the regenerated data. Lock
	 * it against access by any other process until commit (by which time it
	 * will be gone).
	 */
	if (trigdata->tg_newtable)
	{
		OIDDelta_new = make_new_heap(matviewOid, tableSpace, relpersistence,
									 ExclusiveLock);
		LockRelationOid(OIDDelta_new, AccessExclusiveLock);
		dest_new = CreateTransientRelDestReceiver(OIDDelta_new);
	}
	if (trigdata->tg_oldtable)
	{
		if (trigdata->tg_newtable)
			OIDDelta_old = make_new_heap(OIDDelta_new, tableSpace, relpersistence,
										 ExclusiveLock);
		else
			OIDDelta_old = make_new_heap(matviewOid, tableSpace, relpersistence,
										 ExclusiveLock);
		LockRelationOid(OIDDelta_old, AccessExclusiveLock);
		dest_old = CreateTransientRelDestReceiver(OIDDelta_old);
	}

	/*
	 * Now lock down security-restricted operations.
	 */
	SetUserIdAndSecContext(relowner,
						   save_sec_context | SECURITY_RESTRICTED_OPERATION);

	/* Generate the data. */
	if (trigdata->tg_newtable)
		refresh_matview_datafill(dest_new, new_delta_qry, queryEnv, NULL);
	if (trigdata->tg_oldtable)
		refresh_matview_datafill(dest_old, old_delta_qry, queryEnv, NULL);

	PG_TRY();
	{
		apply_delta(matviewOid, OIDDelta_new, OIDDelta_old, relowner,
							   save_sec_context);
	}
	PG_CATCH();
	{
		matview_maintenance_depth = old_depth;
		PG_RE_THROW();
	}
	PG_END_TRY();

<<<<<<< HEAD
=======
	/* Pop the original snapshot. */
	PopActiveSnapshot();

>>>>>>> ff0ff2bc
	table_close(matviewRel, NoLock);

	/* Roll back any GUC changes */
	AtEOXact_GUC(false, save_nestlevel);

	/* Restore userid and security context */
	SetUserIdAndSecContext(save_userid, save_sec_context);

	return PointerGetDatum(NULL);
}

static void
apply_delta(Oid matviewOid, Oid tempOid_new, Oid tempOid_old,
			Oid relowner, int save_sec_context)
{
	StringInfoData querybuf;
	StringInfoData mvatts_buf, diffatts_buf;
	Relation	matviewRel;
	Relation	tempRel_new = NULL, tempRel_old = NULL;
	char	   *matviewname;
	char	   *tempname_new = NULL, *tempname_old = NULL;
	int i;


	initStringInfo(&querybuf);
	matviewRel = table_open(matviewOid, NoLock);
	matviewname = quote_qualified_identifier(get_namespace_name(RelationGetNamespace(matviewRel)),
											 RelationGetRelationName(matviewRel));

	if (OidIsValid(tempOid_new))
	{
		tempRel_new = table_open(tempOid_new, NoLock);
		tempname_new = quote_qualified_identifier(get_namespace_name(RelationGetNamespace(tempRel_new)),
												  RelationGetRelationName(tempRel_new));
	}
	if (OidIsValid(tempOid_old))
	{
		tempRel_old = table_open(tempOid_old, NoLock);
		tempname_old = quote_qualified_identifier(get_namespace_name(RelationGetNamespace(tempRel_old)),
												  RelationGetRelationName(tempRel_old));
	}

	initStringInfo(&mvatts_buf);
	initStringInfo(&diffatts_buf);
	for (i = 0; i < matviewRel->rd_att->natts; i++)
	{
		Form_pg_attribute attr = TupleDescAttr(matviewRel->rd_att, i);

		if (!strcmp(NameStr(attr->attname), "__ivm_count__"))
			continue;

		if (i > 0)
		{
			appendStringInfo(&mvatts_buf, ", ");
			appendStringInfo(&diffatts_buf, ", ");
		}
<<<<<<< HEAD
		appendStringInfo(&mvatts_buf, "mv.%s", NameStr(attr->attname));
		appendStringInfo(&diffatts_buf, "diff.%s", NameStr(attr->attname));
=======
		appendStringInfo(&mvatts_buf, quote_qualified_identifier("mv", NameStr(attr->attname)));
		appendStringInfo(&diffatts_buf, quote_qualified_identifier("diff", NameStr(attr->attname)));
>>>>>>> ff0ff2bc
	}

	/* Open SPI context. */
	if (SPI_connect() != SPI_OK_CONNECT)
		elog(ERROR, "SPI_connect failed");

	/* Analyze the temp table with the new contents. */
	if (tempname_new)
	{
		appendStringInfo(&querybuf, "ANALYZE %s", tempname_new);
		if (SPI_exec(querybuf.data, 0) != SPI_OK_UTILITY)
			elog(ERROR, "SPI_exec failed: %s", querybuf.data);
	}
	if (tempname_old)
	{
		resetStringInfo(&querybuf);
		appendStringInfo(&querybuf, "ANALYZE %s", tempname_old);
		if (SPI_exec(querybuf.data, 0) != SPI_OK_UTILITY)
			elog(ERROR, "SPI_exec failed: %s", querybuf.data);
	}

	SetUserIdAndSecContext(relowner,
						   save_sec_context | SECURITY_LOCAL_USERID_CHANGE);

	OpenMatViewIncrementalMaintenance();

	if (tempname_old)
	{
		resetStringInfo(&querybuf);
		appendStringInfo(&querybuf,
						"WITH t AS ("
						"  SELECT diff.__ivm_count__, (diff.__ivm_count__ = mv.__ivm_count__) AS for_dlt, mv.ctid"
						"  FROM %s AS mv, %s AS diff WHERE (%s) = (%s)"
						"), updt AS ("
						"  UPDATE %s AS mv SET __ivm_count__ = mv.__ivm_count__ - t.__ivm_count__"
						"  FROM t WHERE mv.ctid = t.ctid AND NOT for_dlt"
						") DELETE FROM %s AS mv USING t WHERE mv.ctid = t.ctid AND for_dlt;",
						matviewname, tempname_old, mvatts_buf.data, diffatts_buf.data, matviewname, matviewname);
		if (SPI_exec(querybuf.data, 0) != SPI_OK_DELETE)
			elog(ERROR, "SPI_exec failed: %s", querybuf.data);

	}
	if (tempname_new)
	{
		resetStringInfo(&querybuf);
		appendStringInfo(&querybuf,
						"WITH updt AS ("
						"  UPDATE %s AS mv SET __ivm_count__ = mv.__ivm_count__ + diff.__ivm_count__"
						"  FROM %s AS diff WHERE (%s) = (%s)"
						"  RETURNING %s"
						") INSERT INTO %s (SELECT * FROM %s AS diff WHERE (%s) NOT IN (SELECT * FROM updt));",
						matviewname, tempname_new, mvatts_buf.data, diffatts_buf.data, diffatts_buf.data, matviewname, tempname_new, diffatts_buf.data);
		if (SPI_exec(querybuf.data, 0) != SPI_OK_INSERT)
			elog(ERROR, "SPI_exec failed: %s", querybuf.data);

	}

	/* We're done maintaining the materialized view. */
	CloseMatViewIncrementalMaintenance();

	if (OidIsValid(tempOid_new))
		table_close(tempRel_new, NoLock);
	if (OidIsValid(tempOid_old))
		table_close(tempRel_old, NoLock);

	table_close(matviewRel, NoLock);

	/* Clean up temp tables. */
	if (OidIsValid(tempOid_new))
	{
		resetStringInfo(&querybuf);
		appendStringInfo(&querybuf, "DROP TABLE %s", tempname_new);
		if (SPI_exec(querybuf.data, 0) != SPI_OK_UTILITY)
			elog(ERROR, "SPI_exec failed: %s", querybuf.data);
	}
	if (OidIsValid(tempOid_old))
	{
		resetStringInfo(&querybuf);
		appendStringInfo(&querybuf, "DROP TABLE %s", tempname_old);
		if (SPI_exec(querybuf.data, 0) != SPI_OK_UTILITY)
			elog(ERROR, "SPI_exec failed: %s", querybuf.data);
	}

	/* Close SPI context. */
	if (SPI_finish() != SPI_OK_FINISH)
		elog(ERROR, "SPI_finish failed");
}<|MERGE_RESOLUTION|>--- conflicted
+++ resolved
@@ -1012,11 +1012,6 @@
 	pstate->p_queryEnv = queryEnv;
 
 	names = stringToQualifiedNameList(matviewname);
-<<<<<<< HEAD
-	matviewOid = RangeVarGetRelid(makeRangeVarFromNameList(names), AccessShareLock, true);
-	matviewRel = table_open(matviewOid, NoLock);
-
-=======
 
 	/*
 	 * Wait for concurrent transactions which update this materialized view at READ COMMITED.
@@ -1038,7 +1033,6 @@
 	 */
 	PushActiveSnapshot(GetTransactionSnapshot());
 
->>>>>>> ff0ff2bc
 	/* Make sure it is a materialized view. */
 	if (matviewRel->rd_rel->relkind != RELKIND_MATVIEW)
 		ereport(ERROR,
@@ -1218,12 +1212,9 @@
 	}
 	PG_END_TRY();
 
-<<<<<<< HEAD
-=======
 	/* Pop the original snapshot. */
 	PopActiveSnapshot();
 
->>>>>>> ff0ff2bc
 	table_close(matviewRel, NoLock);
 
 	/* Roll back any GUC changes */
@@ -1280,13 +1271,8 @@
 			appendStringInfo(&mvatts_buf, ", ");
 			appendStringInfo(&diffatts_buf, ", ");
 		}
-<<<<<<< HEAD
-		appendStringInfo(&mvatts_buf, "mv.%s", NameStr(attr->attname));
-		appendStringInfo(&diffatts_buf, "diff.%s", NameStr(attr->attname));
-=======
 		appendStringInfo(&mvatts_buf, quote_qualified_identifier("mv", NameStr(attr->attname)));
 		appendStringInfo(&diffatts_buf, quote_qualified_identifier("diff", NameStr(attr->attname)));
->>>>>>> ff0ff2bc
 	}
 
 	/* Open SPI context. */
