--- conflicted
+++ resolved
@@ -4951,15 +4951,11 @@
 		if (ts)
 		{
 			if (table->prolonged && afterTriggers.query_depth > 0)
-<<<<<<< HEAD
-				afterTriggers.prolonged_tuplestores = lappend(afterTriggers.prolonged_tuplestores, ts);
-=======
 			{
 				MemoryContext oldcxt = MemoryContextSwitchTo(CurTransactionContext);
 				afterTriggers.prolonged_tuplestores = lappend(afterTriggers.prolonged_tuplestores, ts);
 				MemoryContextSwitchTo(oldcxt);
 			}
->>>>>>> 90f06763
 			else
 				tuplestore_end(ts);
 		}
@@ -4968,15 +4964,11 @@
 		if (ts)
 		{
 			if (table->prolonged && afterTriggers.query_depth > 0)
-<<<<<<< HEAD
-				afterTriggers.prolonged_tuplestores = lappend(afterTriggers.prolonged_tuplestores, ts);
-=======
 			{
 				MemoryContext oldcxt = MemoryContextSwitchTo(CurTransactionContext);
 				afterTriggers.prolonged_tuplestores = lappend(afterTriggers.prolonged_tuplestores, ts);
 				MemoryContextSwitchTo(oldcxt);
 			}
->>>>>>> 90f06763
 			else
 				tuplestore_end(ts);
 		}
@@ -4995,12 +4987,8 @@
 		foreach(lc, afterTriggers.prolonged_tuplestores)
 		{
 			ts = (Tuplestorestate *) lfirst(lc);
-<<<<<<< HEAD
-			tuplestore_end(ts);
-=======
 			if (ts)
 				tuplestore_end(ts);
->>>>>>> 90f06763
 		}
 		afterTriggers.prolonged_tuplestores = NIL;
 	}
