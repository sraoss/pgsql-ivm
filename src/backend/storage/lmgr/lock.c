--- conflicted
+++ resolved
@@ -2943,20 +2943,12 @@
 			vxids = (VirtualTransactionId *)
 				MemoryContextAlloc(TopMemoryContext,
 								   sizeof(VirtualTransactionId) *
-<<<<<<< HEAD
-								   (GetMaxBackends() + max_prepared_xacts + 1));
-=======
 								   (max_backends + max_prepared_xacts + 1));
->>>>>>> 9028cce4
 	}
 	else
 		vxids = (VirtualTransactionId *)
 			palloc0(sizeof(VirtualTransactionId) *
-<<<<<<< HEAD
-					(GetMaxBackends() + max_prepared_xacts + 1));
-=======
 					(max_backends + max_prepared_xacts + 1));
->>>>>>> 9028cce4
 
 	/* Compute hash code and partition lock, and look up conflicting modes. */
 	hashcode = LockTagHashCode(locktag);
@@ -3113,11 +3105,7 @@
 
 	LWLockRelease(partitionLock);
 
-<<<<<<< HEAD
-	if (count > GetMaxBackends() + max_prepared_xacts)	/* should never happen */
-=======
 	if (count > max_backends + max_prepared_xacts)	/* should never happen */
->>>>>>> 9028cce4
 		elog(PANIC, "too many conflicting locks found");
 
 	vxids[count].backendId = InvalidBackendId;
