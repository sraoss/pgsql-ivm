/*-------------------------------------------------------------------------
 *
 * sync.c
 *	  File synchronization management code.
 *
 * Portions Copyright (c) 1996-2020, PostgreSQL Global Development Group
 * Portions Copyright (c) 1994, Regents of the University of California
 *
 *
 * IDENTIFICATION
 *	  src/backend/storage/sync/sync.c
 *
 *-------------------------------------------------------------------------
 */
#include "postgres.h"

#include <unistd.h>
#include <fcntl.h>
#include <sys/file.h>

#include "access/xlog.h"
#include "access/xlogutils.h"
#include "commands/tablespace.h"
#include "miscadmin.h"
#include "pgstat.h"
#include "portability/instr_time.h"
#include "postmaster/bgwriter.h"
#include "storage/bufmgr.h"
#include "storage/ipc.h"
#include "storage/md.h"
#include "utils/hsearch.h"
#include "utils/inval.h"
#include "utils/memutils.h"

static MemoryContext pendingOpsCxt; /* context for the pending ops state  */

/*
 * In some contexts (currently, standalone backends and the checkpointer)
 * we keep track of pending fsync operations: we need to remember all relation
 * segments that have been written since the last checkpoint, so that we can
 * fsync them down to disk before completing the next checkpoint.  This hash
 * table remembers the pending operations.  We use a hash table mostly as
 * a convenient way of merging duplicate requests.
 *
 * We use a similar mechanism to remember no-longer-needed files that can
 * be deleted after the next checkpoint, but we use a linked list instead of
 * a hash table, because we don't expect there to be any duplicate requests.
 *
 * These mechanisms are only used for non-temp relations; we never fsync
 * temp rels, nor do we need to postpone their deletion (see comments in
 * mdunlink).
 *
 * (Regular backends do not track pending operations locally, but forward
 * them to the checkpointer.)
 */
typedef uint16 CycleCtr;		/* can be any convenient integer size */

typedef struct
{
	FileTag		tag;			/* identifies handler and file */
	CycleCtr	cycle_ctr;		/* sync_cycle_ctr of oldest request */
	bool		canceled;		/* canceled is true if we canceled "recently" */
} PendingFsyncEntry;

typedef struct
{
	FileTag		tag;			/* identifies handler and file */
	CycleCtr	cycle_ctr;		/* checkpoint_cycle_ctr when request was made */
} PendingUnlinkEntry;

static HTAB *pendingOps = NULL;
static List *pendingUnlinks = NIL;
static MemoryContext pendingOpsCxt; /* context for the above  */

static CycleCtr sync_cycle_ctr = 0;
static CycleCtr checkpoint_cycle_ctr = 0;

/* Intervals for calling AbsorbSyncRequests */
#define FSYNCS_PER_ABSORB		10
#define UNLINKS_PER_ABSORB		10

/*
 * Function pointers for handling sync and unlink requests.
 */
typedef struct SyncOps
{
	int			(*sync_syncfiletag) (const FileTag *ftag, char *path);
	int			(*sync_unlinkfiletag) (const FileTag *ftag, char *path);
	bool		(*sync_filetagmatches) (const FileTag *ftag,
										const FileTag *candidate);
} SyncOps;

static const SyncOps syncsw[] = {
	/* magnetic disk */
	{
		.sync_syncfiletag = mdsyncfiletag,
		.sync_unlinkfiletag = mdunlinkfiletag,
		.sync_filetagmatches = mdfiletagmatches
	}
};

/*
 * Initialize data structures for the file sync tracking.
 */
void
InitSync(void)
{
	/*
	 * Create pending-operations hashtable if we need it.  Currently, we need
	 * it if we are standalone (not under a postmaster) or if we are a startup
	 * or checkpointer auxiliary process.
	 */
	if (!IsUnderPostmaster || AmStartupProcess() || AmCheckpointerProcess())
	{
		HASHCTL		hash_ctl;

		/*
		 * XXX: The checkpointer needs to add entries to the pending ops table
		 * when absorbing fsync requests.  That is done within a critical
		 * section, which isn't usually allowed, but we make an exception. It
		 * means that there's a theoretical possibility that you run out of
		 * memory while absorbing fsync requests, which leads to a PANIC.
		 * Fortunately the hash table is small so that's unlikely to happen in
		 * practice.
		 */
		pendingOpsCxt = AllocSetContextCreate(TopMemoryContext,
											  "Pending ops context",
											  ALLOCSET_DEFAULT_SIZES);
		MemoryContextAllowInCriticalSection(pendingOpsCxt, true);

		MemSet(&hash_ctl, 0, sizeof(hash_ctl));
		hash_ctl.keysize = sizeof(FileTag);
		hash_ctl.entrysize = sizeof(PendingFsyncEntry);
		hash_ctl.hcxt = pendingOpsCxt;
		pendingOps = hash_create("Pending Ops Table",
								 100L,
								 &hash_ctl,
								 HASH_ELEM | HASH_BLOBS | HASH_CONTEXT);
		pendingUnlinks = NIL;
	}

}

/*
 * SyncPreCheckpoint() -- Do pre-checkpoint work
 *
 * To distinguish unlink requests that arrived before this checkpoint
 * started from those that arrived during the checkpoint, we use a cycle
 * counter similar to the one we use for fsync requests. That cycle
 * counter is incremented here.
 *
 * This must be called *before* the checkpoint REDO point is determined.
 * That ensures that we won't delete files too soon.
 *
 * Note that we can't do anything here that depends on the assumption
 * that the checkpoint will be completed.
 */
void
SyncPreCheckpoint(void)
{
	/*
	 * Any unlink requests arriving after this point will be assigned the next
	 * cycle counter, and won't be unlinked until next checkpoint.
	 */
	checkpoint_cycle_ctr++;
}

/*
 * SyncPostCheckpoint() -- Do post-checkpoint work
 *
 * Remove any lingering files that can now be safely removed.
 */
void
SyncPostCheckpoint(void)
{
	int			absorb_counter;

	absorb_counter = UNLINKS_PER_ABSORB;
	while (pendingUnlinks != NIL)
	{
		PendingUnlinkEntry *entry = (PendingUnlinkEntry *) linitial(pendingUnlinks);
		char		path[MAXPGPATH];

		/*
		 * New entries are appended to the end, so if the entry is new we've
		 * reached the end of old entries.
		 *
		 * Note: if just the right number of consecutive checkpoints fail, we
		 * could be fooled here by cycle_ctr wraparound.  However, the only
		 * consequence is that we'd delay unlinking for one more checkpoint,
		 * which is perfectly tolerable.
		 */
		if (entry->cycle_ctr == checkpoint_cycle_ctr)
			break;

		/* Unlink the file */
		if (syncsw[entry->tag.handler].sync_unlinkfiletag(&entry->tag,
														  path) < 0)
		{
			/*
			 * There's a race condition, when the database is dropped at the
			 * same time that we process the pending unlink requests. If the
			 * DROP DATABASE deletes the file before we do, we will get ENOENT
			 * here. rmtree() also has to ignore ENOENT errors, to deal with
			 * the possibility that we delete the file first.
			 */
			if (errno != ENOENT)
				ereport(WARNING,
						(errcode_for_file_access(),
						 errmsg("could not remove file \"%s\": %m", path)));
		}

		/* And remove the list entry */
		pendingUnlinks = list_delete_first(pendingUnlinks);
		pfree(entry);

		/*
		 * As in ProcessSyncRequests, we don't want to stop absorbing fsync
		 * requests for a long time when there are many deletions to be done.
		 * We can safely call AbsorbSyncRequests() at this point in the loop
		 * (note it might try to delete list entries).
		 */
		if (--absorb_counter <= 0)
		{
			AbsorbSyncRequests();
			absorb_counter = UNLINKS_PER_ABSORB;
		}
	}
}

/*

 *	ProcessSyncRequests() -- Process queued fsync requests.
 */
void
ProcessSyncRequests(void)
{
	static bool sync_in_progress = false;

	HASH_SEQ_STATUS hstat;
	PendingFsyncEntry *entry;
	int			absorb_counter;

	/* Statistics on sync times */
	int			processed = 0;
	instr_time	sync_start,
				sync_end,
				sync_diff;
	uint64		elapsed;
	uint64		longest = 0;
	uint64		total_elapsed = 0;

	/*
	 * This is only called during checkpoints, and checkpoints should only
	 * occur in processes that have created a pendingOps.
	 */
	if (!pendingOps)
		elog(ERROR, "cannot sync without a pendingOps table");

	/*
	 * If we are in the checkpointer, the sync had better include all fsync
	 * requests that were queued by backends up to this point.  The tightest
	 * race condition that could occur is that a buffer that must be written
	 * and fsync'd for the checkpoint could have been dumped by a backend just
	 * before it was visited by BufferSync().  We know the backend will have
	 * queued an fsync request before clearing the buffer's dirtybit, so we
	 * are safe as long as we do an Absorb after completing BufferSync().
	 */
	AbsorbSyncRequests();

	/*
	 * To avoid excess fsync'ing (in the worst case, maybe a never-terminating
	 * checkpoint), we want to ignore fsync requests that are entered into the
	 * hashtable after this point --- they should be processed next time,
	 * instead.  We use sync_cycle_ctr to tell old entries apart from new
	 * ones: new ones will have cycle_ctr equal to the incremented value of
	 * sync_cycle_ctr.
	 *
	 * In normal circumstances, all entries present in the table at this point
	 * will have cycle_ctr exactly equal to the current (about to be old)
	 * value of sync_cycle_ctr.  However, if we fail partway through the
	 * fsync'ing loop, then older values of cycle_ctr might remain when we
	 * come back here to try again.  Repeated checkpoint failures would
	 * eventually wrap the counter around to the point where an old entry
	 * might appear new, causing us to skip it, possibly allowing a checkpoint
	 * to succeed that should not have.  To forestall wraparound, any time the
	 * previous ProcessSyncRequests() failed to complete, run through the
	 * table and forcibly set cycle_ctr = sync_cycle_ctr.
	 *
	 * Think not to merge this loop with the main loop, as the problem is
	 * exactly that that loop may fail before having visited all the entries.
	 * From a performance point of view it doesn't matter anyway, as this path
	 * will never be taken in a system that's functioning normally.
	 */
	if (sync_in_progress)
	{
		/* prior try failed, so update any stale cycle_ctr values */
		hash_seq_init(&hstat, pendingOps);
		while ((entry = (PendingFsyncEntry *) hash_seq_search(&hstat)) != NULL)
		{
			entry->cycle_ctr = sync_cycle_ctr;
		}
	}

	/* Advance counter so that new hashtable entries are distinguishable */
	sync_cycle_ctr++;

	/* Set flag to detect failure if we don't reach the end of the loop */
	sync_in_progress = true;

	/* Now scan the hashtable for fsync requests to process */
	absorb_counter = FSYNCS_PER_ABSORB;
	hash_seq_init(&hstat, pendingOps);
	while ((entry = (PendingFsyncEntry *) hash_seq_search(&hstat)) != NULL)
	{
		int			failures;

		/*
		 * If the entry is new then don't process it this time; it is new.
		 * Note "continue" bypasses the hash-remove call at the bottom of the
		 * loop.
		 */
		if (entry->cycle_ctr == sync_cycle_ctr)
			continue;

		/* Else assert we haven't missed it */
		Assert((CycleCtr) (entry->cycle_ctr + 1) == sync_cycle_ctr);

		/*
		 * If fsync is off then we don't have to bother opening the file at
		 * all.  (We delay checking until this point so that changing fsync on
		 * the fly behaves sensibly.)
		 */
		if (enableFsync)
		{
			/*
			 * If in checkpointer, we want to absorb pending requests every so
			 * often to prevent overflow of the fsync request queue.  It is
			 * unspecified whether newly-added entries will be visited by
			 * hash_seq_search, but we don't care since we don't need to
			 * process them anyway.
			 */
			if (--absorb_counter <= 0)
			{
				AbsorbSyncRequests();
				absorb_counter = FSYNCS_PER_ABSORB;
			}

			/*
			 * The fsync table could contain requests to fsync segments that
			 * have been deleted (unlinked) by the time we get to them. Rather
			 * than just hoping an ENOENT (or EACCES on Windows) error can be
			 * ignored, what we do on error is absorb pending requests and
			 * then retry. Since mdunlink() queues a "cancel" message before
			 * actually unlinking, the fsync request is guaranteed to be
			 * marked canceled after the absorb if it really was this case.
			 * DROP DATABASE likewise has to tell us to forget fsync requests
			 * before it starts deletions.
			 */
			for (failures = 0; !entry->canceled; failures++)
			{
				char		path[MAXPGPATH];

				INSTR_TIME_SET_CURRENT(sync_start);
				if (syncsw[entry->tag.handler].sync_syncfiletag(&entry->tag,
																path) == 0)
				{
					/* Success; update statistics about sync timing */
					INSTR_TIME_SET_CURRENT(sync_end);
					sync_diff = sync_end;
					INSTR_TIME_SUBTRACT(sync_diff, sync_start);
					elapsed = INSTR_TIME_GET_MICROSEC(sync_diff);
					if (elapsed > longest)
						longest = elapsed;
					total_elapsed += elapsed;
					processed++;

					if (log_checkpoints)
<<<<<<< HEAD
						elog(DEBUG1, "checkpoint sync: number=%d file=%s time=%.3f msec",
=======
						elog(DEBUG1, "checkpoint sync: number=%d file=%s time=%.3f ms",
>>>>>>> 45fdc973
							 processed,
							 path,
							 (double) elapsed / 1000);

					break;		/* out of retry loop */
				}

				/*
				 * It is possible that the relation has been dropped or
				 * truncated since the fsync request was entered. Therefore,
				 * allow ENOENT, but only if we didn't fail already on this
				 * file.
				 */
				if (!FILE_POSSIBLY_DELETED(errno) || failures > 0)
					ereport(data_sync_elevel(ERROR),
							(errcode_for_file_access(),
							 errmsg("could not fsync file \"%s\": %m",
									path)));
				else
					ereport(DEBUG1,
							(errcode_for_file_access(),
							 errmsg("could not fsync file \"%s\" but retrying: %m",
									path)));

				/*
				 * Absorb incoming requests and check to see if a cancel
				 * arrived for this relation fork.
				 */
				AbsorbSyncRequests();
				absorb_counter = FSYNCS_PER_ABSORB; /* might as well... */
			}					/* end retry loop */
		}

		/* We are done with this entry, remove it */
		if (hash_search(pendingOps, &entry->tag, HASH_REMOVE, NULL) == NULL)
			elog(ERROR, "pendingOps corrupted");
	}							/* end loop over hashtable entries */

	/* Return sync performance metrics for report at checkpoint end */
	CheckpointStats.ckpt_sync_rels = processed;
	CheckpointStats.ckpt_longest_sync = longest;
	CheckpointStats.ckpt_agg_sync_time = total_elapsed;

	/* Flag successful completion of ProcessSyncRequests */
	sync_in_progress = false;
}

/*
 * RememberSyncRequest() -- callback from checkpointer side of sync request
 *
 * We stuff fsync requests into the local hash table for execution
 * during the checkpointer's next checkpoint.  UNLINK requests go into a
 * separate linked list, however, because they get processed separately.
 *
 * See sync.h for more information on the types of sync requests supported.
 */
void
RememberSyncRequest(const FileTag *ftag, SyncRequestType type)
{
	Assert(pendingOps);

	if (type == SYNC_FORGET_REQUEST)
	{
		PendingFsyncEntry *entry;

		/* Cancel previously entered request */
		entry = (PendingFsyncEntry *) hash_search(pendingOps,
												  (void *) ftag,
												  HASH_FIND,
												  NULL);
		if (entry != NULL)
			entry->canceled = true;
	}
	else if (type == SYNC_FILTER_REQUEST)
	{
		HASH_SEQ_STATUS hstat;
		PendingFsyncEntry *entry;
		ListCell   *cell;

		/* Cancel matching fsync requests */
		hash_seq_init(&hstat, pendingOps);
		while ((entry = (PendingFsyncEntry *) hash_seq_search(&hstat)) != NULL)
		{
			if (entry->tag.handler == ftag->handler &&
				syncsw[ftag->handler].sync_filetagmatches(ftag, &entry->tag))
				entry->canceled = true;
		}

		/* Remove matching unlink requests */
		foreach(cell, pendingUnlinks)
		{
			PendingUnlinkEntry *entry = (PendingUnlinkEntry *) lfirst(cell);

			if (entry->tag.handler == ftag->handler &&
				syncsw[ftag->handler].sync_filetagmatches(ftag, &entry->tag))
			{
				pendingUnlinks = foreach_delete_current(pendingUnlinks, cell);
				pfree(entry);
			}
		}
	}
	else if (type == SYNC_UNLINK_REQUEST)
	{
		/* Unlink request: put it in the linked list */
		MemoryContext oldcxt = MemoryContextSwitchTo(pendingOpsCxt);
		PendingUnlinkEntry *entry;

		entry = palloc(sizeof(PendingUnlinkEntry));
		entry->tag = *ftag;
		entry->cycle_ctr = checkpoint_cycle_ctr;

		pendingUnlinks = lappend(pendingUnlinks, entry);

		MemoryContextSwitchTo(oldcxt);
	}
	else
	{
		/* Normal case: enter a request to fsync this segment */
		MemoryContext oldcxt = MemoryContextSwitchTo(pendingOpsCxt);
		PendingFsyncEntry *entry;
		bool		found;

		Assert(type == SYNC_REQUEST);

		entry = (PendingFsyncEntry *) hash_search(pendingOps,
												  (void *) ftag,
												  HASH_ENTER,
												  &found);
		/* if new entry, initialize it */
		if (!found)
		{
			entry->cycle_ctr = sync_cycle_ctr;
			entry->canceled = false;
		}

		/*
		 * NB: it's intentional that we don't change cycle_ctr if the entry
		 * already exists.  The cycle_ctr must represent the oldest fsync
		 * request that could be in the entry.
		 */

		MemoryContextSwitchTo(oldcxt);
	}
}

/*
 * Register the sync request locally, or forward it to the checkpointer.
 *
 * If retryOnError is true, we'll keep trying if there is no space in the
 * queue.  Return true if we succeeded, or false if there wasn't space.
 */
bool
RegisterSyncRequest(const FileTag *ftag, SyncRequestType type,
					bool retryOnError)
{
	bool		ret;

	if (pendingOps != NULL)
	{
		/* standalone backend or startup process: fsync state is local */
		RememberSyncRequest(ftag, type);
		return true;
	}

	for (;;)
	{
		/*
		 * Notify the checkpointer about it.  If we fail to queue a message in
		 * retryOnError mode, we have to sleep and try again ... ugly, but
		 * hopefully won't happen often.
		 *
		 * XXX should we CHECK_FOR_INTERRUPTS in this loop?  Escaping with an
		 * error in the case of SYNC_UNLINK_REQUEST would leave the
		 * no-longer-used file still present on disk, which would be bad, so
		 * I'm inclined to assume that the checkpointer will always empty the
		 * queue soon.
		 */
		ret = ForwardSyncRequest(ftag, type);

		/*
		 * If we are successful in queueing the request, or we failed and were
		 * instructed not to retry on error, break.
		 */
		if (ret || (!ret && !retryOnError))
			break;

		pg_usleep(10000L);
	}

	return ret;
}

/*
 * In archive recovery, we rely on checkpointer to do fsyncs, but we will have
 * already created the pendingOps during initialization of the startup
 * process.  Calling this function drops the local pendingOps so that
 * subsequent requests will be forwarded to checkpointer.
 */
void
EnableSyncRequestForwarding(void)
{
	/* Perform any pending fsyncs we may have queued up, then drop table */
	if (pendingOps)
	{
		ProcessSyncRequests();
		hash_destroy(pendingOps);
	}
	pendingOps = NULL;

	/*
	 * We should not have any pending unlink requests, since mdunlink doesn't
	 * queue unlink requests when isRedo.
	 */
	Assert(pendingUnlinks == NIL);
}<|MERGE_RESOLUTION|>--- conflicted
+++ resolved
@@ -376,11 +376,7 @@
 					processed++;
 
 					if (log_checkpoints)
-<<<<<<< HEAD
-						elog(DEBUG1, "checkpoint sync: number=%d file=%s time=%.3f msec",
-=======
 						elog(DEBUG1, "checkpoint sync: number=%d file=%s time=%.3f ms",
->>>>>>> 45fdc973
 							 processed,
 							 path,
 							 (double) elapsed / 1000);
