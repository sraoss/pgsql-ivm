--- conflicted
+++ resolved
@@ -197,110 +197,6 @@
 	/* convert item's number to corresponding entry's (operand's) number */
 	j = gcv->map_item_operand[((QueryItem *) val) - gcv->first_item];
 
-<<<<<<< HEAD
-	/* return presence of current entry in indexed value */
-	return gcv->check[j];
-}
-
-/*
- * Wrapper of check condition function for TS_execute.
- */
-static bool
-checkcondition_gin(void *checkval, QueryOperand *val, ExecPhraseData *data)
-{
-	return checkcondition_gin_internal((GinChkVal *) checkval,
-									   val,
-									   data) != GIN_FALSE;
-}
-
-/*
- * Evaluate tsquery boolean expression using ternary logic.
- *
- * Note: the reason we can't use TS_execute() for this is that its API
- * for the checkcondition callback doesn't allow a MAYBE result to be
- * returned, but we might have MAYBEs in the gcv->check array.
- * Perhaps we should change that API.
- */
-static GinTernaryValue
-TS_execute_ternary(GinChkVal *gcv, QueryItem *curitem, bool in_phrase)
-{
-	GinTernaryValue val1,
-				val2,
-				result;
-
-	/* since this function recurses, it could be driven to stack overflow */
-	check_stack_depth();
-
-	if (curitem->type == QI_VAL)
-		return
-			checkcondition_gin_internal(gcv,
-										(QueryOperand *) curitem,
-										NULL /* don't have position info */ );
-
-	switch (curitem->qoperator.oper)
-	{
-		case OP_NOT:
-
-			/*
-			 * Below a phrase search, force NOT's result to MAYBE.  We cannot
-			 * invert a TRUE result from the subexpression to FALSE, since
-			 * TRUE only says that the subexpression matches somewhere, not
-			 * that it matches everywhere, so there might be positions where
-			 * the NOT will match.  We could invert FALSE to TRUE, but there's
-			 * little point in distinguishing TRUE from MAYBE, since a recheck
-			 * will have been forced already.
-			 */
-			if (in_phrase)
-				return GIN_MAYBE;
-
-			result = TS_execute_ternary(gcv, curitem + 1, in_phrase);
-			if (result == GIN_MAYBE)
-				return result;
-			return !result;
-
-		case OP_PHRASE:
-
-			/*
-			 * GIN doesn't contain any information about positions, so treat
-			 * OP_PHRASE as OP_AND with recheck requirement, and always
-			 * reporting MAYBE not TRUE.
-			 */
-			*(gcv->need_recheck) = true;
-			/* Pass down in_phrase == true in case there's a NOT below */
-			in_phrase = true;
-
-			/* FALL THRU */
-
-		case OP_AND:
-			val1 = TS_execute_ternary(gcv, curitem + curitem->qoperator.left,
-									  in_phrase);
-			if (val1 == GIN_FALSE)
-				return GIN_FALSE;
-			val2 = TS_execute_ternary(gcv, curitem + 1, in_phrase);
-			if (val2 == GIN_FALSE)
-				return GIN_FALSE;
-			if (val1 == GIN_TRUE && val2 == GIN_TRUE &&
-				curitem->qoperator.oper != OP_PHRASE)
-				return GIN_TRUE;
-			else
-				return GIN_MAYBE;
-
-		case OP_OR:
-			val1 = TS_execute_ternary(gcv, curitem + curitem->qoperator.left,
-									  in_phrase);
-			if (val1 == GIN_TRUE)
-				return GIN_TRUE;
-			val2 = TS_execute_ternary(gcv, curitem + 1, in_phrase);
-			if (val2 == GIN_TRUE)
-				return GIN_TRUE;
-			if (val1 == GIN_FALSE && val2 == GIN_FALSE)
-				return GIN_FALSE;
-			else
-				return GIN_MAYBE;
-
-		default:
-			elog(ERROR, "unrecognized operator: %d", curitem->qoperator.oper);
-=======
 	/*
 	 * return presence of current entry in indexed value; but TRUE becomes
 	 * MAYBE in the presence of a query requiring recheck
@@ -309,7 +205,6 @@
 	{
 		if (val->weight != 0 || data != NULL)
 			return TS_MAYBE;
->>>>>>> 45fdc973
 	}
 
 	/*
