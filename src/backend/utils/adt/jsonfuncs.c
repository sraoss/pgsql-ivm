/*-------------------------------------------------------------------------
 *
 * jsonfuncs.c
 *		Functions to process JSON data types.
 *
 * Portions Copyright (c) 1996-2020, PostgreSQL Global Development Group
 * Portions Copyright (c) 1994, Regents of the University of California
 *
 * IDENTIFICATION
 *	  src/backend/utils/adt/jsonfuncs.c
 *
 *-------------------------------------------------------------------------
 */

#include "postgres.h"

#include <limits.h>

#include "access/htup_details.h"
#include "catalog/pg_type.h"
#include "common/jsonapi.h"
#include "fmgr.h"
#include "funcapi.h"
#include "lib/stringinfo.h"
#include "mb/pg_wchar.h"
#include "miscadmin.h"
#include "utils/array.h"
#include "utils/builtins.h"
#include "utils/hsearch.h"
#include "utils/json.h"
#include "utils/jsonb.h"
#include "utils/jsonfuncs.h"
#include "utils/lsyscache.h"
#include "utils/memutils.h"
#include "utils/syscache.h"
#include "utils/typcache.h"

/* Operations available for setPath */
#define JB_PATH_CREATE					0x0001
#define JB_PATH_DELETE					0x0002
#define JB_PATH_REPLACE					0x0004
#define JB_PATH_INSERT_BEFORE			0x0008
#define JB_PATH_INSERT_AFTER			0x0010
#define JB_PATH_CREATE_OR_INSERT \
	(JB_PATH_INSERT_BEFORE | JB_PATH_INSERT_AFTER | JB_PATH_CREATE)

/* state for json_object_keys */
typedef struct OkeysState
{
	JsonLexContext *lex;
	char	  **result;
	int			result_size;
	int			result_count;
	int			sent_count;
} OkeysState;

/* state for iterate_json_values function */
typedef struct IterateJsonStringValuesState
{
	JsonLexContext *lex;
	JsonIterateStringValuesAction action;	/* an action that will be applied
											 * to each json value */
	void	   *action_state;	/* any necessary context for iteration */
	uint32		flags;			/* what kind of elements from a json we want
								 * to iterate */
} IterateJsonStringValuesState;

/* state for transform_json_string_values function */
typedef struct TransformJsonStringValuesState
{
	JsonLexContext *lex;
	StringInfo	strval;			/* resulting json */
	JsonTransformStringValuesAction action; /* an action that will be applied
											 * to each json value */
	void	   *action_state;	/* any necessary context for transformation */
} TransformJsonStringValuesState;

/* state for json_get* functions */
typedef struct GetState
{
	JsonLexContext *lex;
	text	   *tresult;
	char	   *result_start;
	bool		normalize_results;
	bool		next_scalar;
	int			npath;			/* length of each path-related array */
	char	  **path_names;		/* field name(s) being sought */
	int		   *path_indexes;	/* array index(es) being sought */
	bool	   *pathok;			/* is path matched to current depth? */
	int		   *array_cur_index;	/* current element index at each path
									 * level */
} GetState;

/* state for json_array_length */
typedef struct AlenState
{
	JsonLexContext *lex;
	int			count;
} AlenState;

/* state for json_each */
typedef struct EachState
{
	JsonLexContext *lex;
	Tuplestorestate *tuple_store;
	TupleDesc	ret_tdesc;
	MemoryContext tmp_cxt;
	char	   *result_start;
	bool		normalize_results;
	bool		next_scalar;
	char	   *normalized_scalar;
} EachState;

/* state for json_array_elements */
typedef struct ElementsState
{
	JsonLexContext *lex;
	const char *function_name;
	Tuplestorestate *tuple_store;
	TupleDesc	ret_tdesc;
	MemoryContext tmp_cxt;
	char	   *result_start;
	bool		normalize_results;
	bool		next_scalar;
	char	   *normalized_scalar;
} ElementsState;

/* state for get_json_object_as_hash */
typedef struct JHashState
{
	JsonLexContext *lex;
	const char *function_name;
	HTAB	   *hash;
	char	   *saved_scalar;
	char	   *save_json_start;
	JsonTokenType saved_token_type;
} JHashState;

/* hashtable element */
typedef struct JsonHashEntry
{
	char		fname[NAMEDATALEN]; /* hash key (MUST BE FIRST) */
	char	   *val;
	JsonTokenType type;
} JsonHashEntry;

/* structure to cache type I/O metadata needed for populate_scalar() */
typedef struct ScalarIOData
{
	Oid			typioparam;
	FmgrInfo	typiofunc;
} ScalarIOData;

/* these two structures are used recursively */
typedef struct ColumnIOData ColumnIOData;
typedef struct RecordIOData RecordIOData;

/* structure to cache metadata needed for populate_array() */
typedef struct ArrayIOData
{
	ColumnIOData *element_info; /* metadata cache */
	Oid			element_type;	/* array element type id */
	int32		element_typmod; /* array element type modifier */
} ArrayIOData;

/* structure to cache metadata needed for populate_composite() */
typedef struct CompositeIOData
{
	/*
	 * We use pointer to a RecordIOData here because variable-length struct
	 * RecordIOData can't be used directly in ColumnIOData.io union
	 */
	RecordIOData *record_io;	/* metadata cache for populate_record() */
	TupleDesc	tupdesc;		/* cached tuple descriptor */
	/* these fields differ from target type only if domain over composite: */
	Oid			base_typid;		/* base type id */
	int32		base_typmod;	/* base type modifier */
	/* this field is used only if target type is domain over composite: */
	void	   *domain_info;	/* opaque cache for domain checks */
} CompositeIOData;

/* structure to cache metadata needed for populate_domain() */
typedef struct DomainIOData
{
	ColumnIOData *base_io;		/* metadata cache */
	Oid			base_typid;		/* base type id */
	int32		base_typmod;	/* base type modifier */
	void	   *domain_info;	/* opaque cache for domain checks */
} DomainIOData;

/* enumeration type categories */
typedef enum TypeCat
{
	TYPECAT_SCALAR = 's',
	TYPECAT_ARRAY = 'a',
	TYPECAT_COMPOSITE = 'c',
	TYPECAT_COMPOSITE_DOMAIN = 'C',
	TYPECAT_DOMAIN = 'd'
} TypeCat;

/* these two are stolen from hstore / record_out, used in populate_record* */

/* structure to cache record metadata needed for populate_record_field() */
struct ColumnIOData
{
	Oid			typid;			/* column type id */
	int32		typmod;			/* column type modifier */
	TypeCat		typcat;			/* column type category */
	ScalarIOData scalar_io;		/* metadata cache for direct conversion
								 * through input function */
	union
	{
		ArrayIOData array;
		CompositeIOData composite;
		DomainIOData domain;
	}			io;				/* metadata cache for various column type
								 * categories */
};

/* structure to cache record metadata needed for populate_record() */
struct RecordIOData
{
	Oid			record_type;
	int32		record_typmod;
	int			ncolumns;
	ColumnIOData columns[FLEXIBLE_ARRAY_MEMBER];
};

/* per-query cache for populate_record_worker and populate_recordset_worker */
typedef struct PopulateRecordCache
{
	Oid			argtype;		/* declared type of the record argument */
	ColumnIOData c;				/* metadata cache for populate_composite() */
	MemoryContext fn_mcxt;		/* where this is stored */
} PopulateRecordCache;

/* per-call state for populate_recordset */
typedef struct PopulateRecordsetState
{
	JsonLexContext *lex;
	const char *function_name;
	HTAB	   *json_hash;
	char	   *saved_scalar;
	char	   *save_json_start;
	JsonTokenType saved_token_type;
	Tuplestorestate *tuple_store;
	HeapTupleHeader rec;
	PopulateRecordCache *cache;
} PopulateRecordsetState;

/* common data for populate_array_json() and populate_array_dim_jsonb() */
typedef struct PopulateArrayContext
{
	ArrayBuildState *astate;	/* array build state */
	ArrayIOData *aio;			/* metadata cache */
	MemoryContext acxt;			/* array build memory context */
	MemoryContext mcxt;			/* cache memory context */
	const char *colname;		/* for diagnostics only */
	int		   *dims;			/* dimensions */
	int		   *sizes;			/* current dimension counters */
	int			ndims;			/* number of dimensions */
} PopulateArrayContext;

/* state for populate_array_json() */
typedef struct PopulateArrayState
{
	JsonLexContext *lex;		/* json lexer */
	PopulateArrayContext *ctx;	/* context */
	char	   *element_start;	/* start of the current array element */
	char	   *element_scalar; /* current array element token if it is a
								 * scalar */
	JsonTokenType element_type; /* current array element type */
} PopulateArrayState;

/* state for json_strip_nulls */
typedef struct StripnullState
{
	JsonLexContext *lex;
	StringInfo	strval;
	bool		skip_next_null;
} StripnullState;

/* structure for generalized json/jsonb value passing */
typedef struct JsValue
{
	bool		is_json;		/* json/jsonb */
	union
	{
		struct
		{
			char	   *str;	/* json string */
			int			len;	/* json string length or -1 if null-terminated */
			JsonTokenType type; /* json type */
		}			json;		/* json value */

		JsonbValue *jsonb;		/* jsonb value */
	}			val;
} JsValue;

typedef struct JsObject
{
	bool		is_json;		/* json/jsonb */
	union
	{
		HTAB	   *json_hash;
		JsonbContainer *jsonb_cont;
	}			val;
} JsObject;

/* useful macros for testing JsValue properties */
#define JsValueIsNull(jsv) \
	((jsv)->is_json ?  \
		(!(jsv)->val.json.str || (jsv)->val.json.type == JSON_TOKEN_NULL) : \
		(!(jsv)->val.jsonb || (jsv)->val.jsonb->type == jbvNull))

#define JsValueIsString(jsv) \
	((jsv)->is_json ? (jsv)->val.json.type == JSON_TOKEN_STRING \
		: ((jsv)->val.jsonb && (jsv)->val.jsonb->type == jbvString))

#define JsObjectIsEmpty(jso) \
	((jso)->is_json \
		? hash_get_num_entries((jso)->val.json_hash) == 0 \
		: ((jso)->val.jsonb_cont == NULL || \
		   JsonContainerSize((jso)->val.jsonb_cont) == 0))

#define JsObjectFree(jso) \
	do { \
		if ((jso)->is_json) \
			hash_destroy((jso)->val.json_hash); \
	} while (0)

static int	report_json_context(JsonLexContext *lex);

/* semantic action functions for json_object_keys */
static void okeys_object_field_start(void *state, char *fname, bool isnull);
static void okeys_array_start(void *state);
static void okeys_scalar(void *state, char *token, JsonTokenType tokentype);

/* semantic action functions for json_get* functions */
static void get_object_start(void *state);
static void get_object_end(void *state);
static void get_object_field_start(void *state, char *fname, bool isnull);
static void get_object_field_end(void *state, char *fname, bool isnull);
static void get_array_start(void *state);
static void get_array_end(void *state);
static void get_array_element_start(void *state, bool isnull);
static void get_array_element_end(void *state, bool isnull);
static void get_scalar(void *state, char *token, JsonTokenType tokentype);

/* common worker function for json getter functions */
static Datum get_path_all(FunctionCallInfo fcinfo, bool as_text);
static text *get_worker(text *json, char **tpath, int *ipath, int npath,
						bool normalize_results);
static Datum get_jsonb_path_all(FunctionCallInfo fcinfo, bool as_text);
static text *JsonbValueAsText(JsonbValue *v);

/* semantic action functions for json_array_length */
static void alen_object_start(void *state);
static void alen_scalar(void *state, char *token, JsonTokenType tokentype);
static void alen_array_element_start(void *state, bool isnull);

/* common workers for json{b}_each* functions */
static Datum each_worker(FunctionCallInfo fcinfo, bool as_text);
static Datum each_worker_jsonb(FunctionCallInfo fcinfo, const char *funcname,
							   bool as_text);

/* semantic action functions for json_each */
static void each_object_field_start(void *state, char *fname, bool isnull);
static void each_object_field_end(void *state, char *fname, bool isnull);
static void each_array_start(void *state);
static void each_scalar(void *state, char *token, JsonTokenType tokentype);

/* common workers for json{b}_array_elements_* functions */
static Datum elements_worker(FunctionCallInfo fcinfo, const char *funcname,
							 bool as_text);
static Datum elements_worker_jsonb(FunctionCallInfo fcinfo, const char *funcname,
								   bool as_text);

/* semantic action functions for json_array_elements */
static void elements_object_start(void *state);
static void elements_array_element_start(void *state, bool isnull);
static void elements_array_element_end(void *state, bool isnull);
static void elements_scalar(void *state, char *token, JsonTokenType tokentype);

/* turn a json object into a hash table */
static HTAB *get_json_object_as_hash(char *json, int len, const char *funcname);

/* semantic actions for populate_array_json */
static void populate_array_object_start(void *_state);
static void populate_array_array_end(void *_state);
static void populate_array_element_start(void *_state, bool isnull);
static void populate_array_element_end(void *_state, bool isnull);
static void populate_array_scalar(void *_state, char *token, JsonTokenType tokentype);

/* semantic action functions for get_json_object_as_hash */
static void hash_object_field_start(void *state, char *fname, bool isnull);
static void hash_object_field_end(void *state, char *fname, bool isnull);
static void hash_array_start(void *state);
static void hash_scalar(void *state, char *token, JsonTokenType tokentype);

/* semantic action functions for populate_recordset */
static void populate_recordset_object_field_start(void *state, char *fname, bool isnull);
static void populate_recordset_object_field_end(void *state, char *fname, bool isnull);
static void populate_recordset_scalar(void *state, char *token, JsonTokenType tokentype);
static void populate_recordset_object_start(void *state);
static void populate_recordset_object_end(void *state);
static void populate_recordset_array_start(void *state);
static void populate_recordset_array_element_start(void *state, bool isnull);

/* semantic action functions for json_strip_nulls */
static void sn_object_start(void *state);
static void sn_object_end(void *state);
static void sn_array_start(void *state);
static void sn_array_end(void *state);
static void sn_object_field_start(void *state, char *fname, bool isnull);
static void sn_array_element_start(void *state, bool isnull);
static void sn_scalar(void *state, char *token, JsonTokenType tokentype);

/* worker functions for populate_record, to_record, populate_recordset and to_recordset */
static Datum populate_recordset_worker(FunctionCallInfo fcinfo, const char *funcname,
									   bool is_json, bool have_record_arg);
static Datum populate_record_worker(FunctionCallInfo fcinfo, const char *funcname,
									bool is_json, bool have_record_arg);

/* helper functions for populate_record[set] */
static HeapTupleHeader populate_record(TupleDesc tupdesc, RecordIOData **record_p,
									   HeapTupleHeader defaultval, MemoryContext mcxt,
									   JsObject *obj);
static void get_record_type_from_argument(FunctionCallInfo fcinfo,
										  const char *funcname,
										  PopulateRecordCache *cache);
static void get_record_type_from_query(FunctionCallInfo fcinfo,
									   const char *funcname,
									   PopulateRecordCache *cache);
static void JsValueToJsObject(JsValue *jsv, JsObject *jso);
static Datum populate_composite(CompositeIOData *io, Oid typid,
								const char *colname, MemoryContext mcxt,
								HeapTupleHeader defaultval, JsValue *jsv, bool isnull);
static Datum populate_scalar(ScalarIOData *io, Oid typid, int32 typmod, JsValue *jsv);
static void prepare_column_cache(ColumnIOData *column, Oid typid, int32 typmod,
								 MemoryContext mcxt, bool need_scalar);
static Datum populate_record_field(ColumnIOData *col, Oid typid, int32 typmod,
								   const char *colname, MemoryContext mcxt, Datum defaultval,
								   JsValue *jsv, bool *isnull);
static RecordIOData *allocate_record_info(MemoryContext mcxt, int ncolumns);
static bool JsObjectGetField(JsObject *obj, char *field, JsValue *jsv);
static void populate_recordset_record(PopulateRecordsetState *state, JsObject *obj);
static void populate_array_json(PopulateArrayContext *ctx, char *json, int len);
static void populate_array_dim_jsonb(PopulateArrayContext *ctx, JsonbValue *jbv,
									 int ndim);
static void populate_array_report_expected_array(PopulateArrayContext *ctx, int ndim);
static void populate_array_assign_ndims(PopulateArrayContext *ctx, int ndims);
static void populate_array_check_dimension(PopulateArrayContext *ctx, int ndim);
static void populate_array_element(PopulateArrayContext *ctx, int ndim, JsValue *jsv);
static Datum populate_array(ArrayIOData *aio, const char *colname,
							MemoryContext mcxt, JsValue *jsv);
static Datum populate_domain(DomainIOData *io, Oid typid, const char *colname,
							 MemoryContext mcxt, JsValue *jsv, bool isnull);

/* functions supporting jsonb_delete, jsonb_set and jsonb_concat */
static JsonbValue *IteratorConcat(JsonbIterator **it1, JsonbIterator **it2,
								  JsonbParseState **state);
static JsonbValue *setPath(JsonbIterator **it, Datum *path_elems,
						   bool *path_nulls, int path_len,
						   JsonbParseState **st, int level, Jsonb *newval,
						   int op_type);
static void setPathObject(JsonbIterator **it, Datum *path_elems,
						  bool *path_nulls, int path_len, JsonbParseState **st,
						  int level,
						  Jsonb *newval, uint32 npairs, int op_type);
static void setPathArray(JsonbIterator **it, Datum *path_elems,
						 bool *path_nulls, int path_len, JsonbParseState **st,
						 int level, Jsonb *newval, uint32 nelems, int op_type);
static void addJsonbToParseState(JsonbParseState **jbps, Jsonb *jb);

/* function supporting iterate_json_values */
static void iterate_values_scalar(void *state, char *token, JsonTokenType tokentype);
static void iterate_values_object_field_start(void *state, char *fname, bool isnull);

/* functions supporting transform_json_string_values */
static void transform_string_values_object_start(void *state);
static void transform_string_values_object_end(void *state);
static void transform_string_values_array_start(void *state);
static void transform_string_values_array_end(void *state);
static void transform_string_values_object_field_start(void *state, char *fname, bool isnull);
static void transform_string_values_array_element_start(void *state, bool isnull);
static void transform_string_values_scalar(void *state, char *token, JsonTokenType tokentype);

/*
 * pg_parse_json_or_ereport
 *
 * This fuction is like pg_parse_json, except that it does not return a
 * JsonParseErrorType. Instead, in case of any failure, this function will
 * ereport(ERROR).
 */
void
pg_parse_json_or_ereport(JsonLexContext *lex, JsonSemAction *sem)
{
	JsonParseErrorType	result;

	result = pg_parse_json(lex, sem);
	if (result != JSON_SUCCESS)
		json_ereport_error(result, lex);
}

/*
 * makeJsonLexContext
 *
 * This is like makeJsonLexContextCstringLen, but it accepts a text value
 * directly.
 */
JsonLexContext *
makeJsonLexContext(text *json, bool need_escapes)
{
	return makeJsonLexContextCstringLen(VARDATA_ANY(json),
										VARSIZE_ANY_EXHDR(json),
										GetDatabaseEncoding(),
										need_escapes);
}

/*
 * SQL function json_object_keys
 *
 * Returns the set of keys for the object argument.
 *
 * This SRF operates in value-per-call mode. It processes the
 * object during the first call, and the keys are simply stashed
 * in an array, whose size is expanded as necessary. This is probably
 * safe enough for a list of keys of a single object, since they are
 * limited in size to NAMEDATALEN and the number of keys is unlikely to
 * be so huge that it has major memory implications.
 */
Datum
jsonb_object_keys(PG_FUNCTION_ARGS)
{
	FuncCallContext *funcctx;
	OkeysState *state;
	int			i;

	if (SRF_IS_FIRSTCALL())
	{
		MemoryContext oldcontext;
		Jsonb	   *jb = PG_GETARG_JSONB_P(0);
		bool		skipNested = false;
		JsonbIterator *it;
		JsonbValue	v;
		JsonbIteratorToken r;

		if (JB_ROOT_IS_SCALAR(jb))
			ereport(ERROR,
					(errcode(ERRCODE_INVALID_PARAMETER_VALUE),
					 errmsg("cannot call %s on a scalar",
							"jsonb_object_keys")));
		else if (JB_ROOT_IS_ARRAY(jb))
			ereport(ERROR,
					(errcode(ERRCODE_INVALID_PARAMETER_VALUE),
					 errmsg("cannot call %s on an array",
							"jsonb_object_keys")));

		funcctx = SRF_FIRSTCALL_INIT();
		oldcontext = MemoryContextSwitchTo(funcctx->multi_call_memory_ctx);

		state = palloc(sizeof(OkeysState));

		state->result_size = JB_ROOT_COUNT(jb);
		state->result_count = 0;
		state->sent_count = 0;
		state->result = palloc(state->result_size * sizeof(char *));

		it = JsonbIteratorInit(&jb->root);

		while ((r = JsonbIteratorNext(&it, &v, skipNested)) != WJB_DONE)
		{
			skipNested = true;

			if (r == WJB_KEY)
			{
				char	   *cstr;

				cstr = palloc(v.val.string.len + 1 * sizeof(char));
				memcpy(cstr, v.val.string.val, v.val.string.len);
				cstr[v.val.string.len] = '\0';
				state->result[state->result_count++] = cstr;
			}
		}

		MemoryContextSwitchTo(oldcontext);
		funcctx->user_fctx = (void *) state;
	}

	funcctx = SRF_PERCALL_SETUP();
	state = (OkeysState *) funcctx->user_fctx;

	if (state->sent_count < state->result_count)
	{
		char	   *nxt = state->result[state->sent_count++];

		SRF_RETURN_NEXT(funcctx, CStringGetTextDatum(nxt));
	}

	/* cleanup to reduce or eliminate memory leaks */
	for (i = 0; i < state->result_count; i++)
		pfree(state->result[i]);
	pfree(state->result);
	pfree(state);

	SRF_RETURN_DONE(funcctx);
}

/*
 * Report a JSON error.
 */
void
json_ereport_error(JsonParseErrorType error, JsonLexContext *lex)
{
	if (error == JSON_UNICODE_HIGH_ESCAPE ||
		error == JSON_UNICODE_CODE_POINT_ZERO)
		ereport(ERROR,
				(errcode(ERRCODE_UNTRANSLATABLE_CHARACTER),
				 errmsg("unsupported Unicode escape sequence"),
				 errdetail("%s", json_errdetail(error, lex)),
				 report_json_context(lex)));
	else
		ereport(ERROR,
				(errcode(ERRCODE_INVALID_TEXT_REPRESENTATION),
				 errmsg("invalid input syntax for type %s", "json"),
				 errdetail("%s", json_errdetail(error, lex)),
				 report_json_context(lex)));
}

/*
 * Report a CONTEXT line for bogus JSON input.
 *
 * lex->token_terminator must be set to identify the spot where we detected
 * the error.  Note that lex->token_start might be NULL, in case we recognized
 * error at EOF.
 *
 * The return value isn't meaningful, but we make it non-void so that this
 * can be invoked inside ereport().
 */
static int
report_json_context(JsonLexContext *lex)
{
	const char *context_start;
	const char *context_end;
	const char *line_start;
	int			line_number;
	char	   *ctxt;
	int			ctxtlen;
	const char *prefix;
	const char *suffix;

	/* Choose boundaries for the part of the input we will display */
	context_start = lex->input;
	context_end = lex->token_terminator;
	line_start = context_start;
	line_number = 1;
	for (;;)
	{
		/* Always advance over newlines */
		if (context_start < context_end && *context_start == '\n')
		{
			context_start++;
			line_start = context_start;
			line_number++;
			continue;
		}
		/* Otherwise, done as soon as we are close enough to context_end */
		if (context_end - context_start < 50)
			break;
		/* Advance to next multibyte character */
		if (IS_HIGHBIT_SET(*context_start))
			context_start += pg_mblen(context_start);
		else
			context_start++;
	}

	/*
	 * We add "..." to indicate that the excerpt doesn't start at the
	 * beginning of the line ... but if we're within 3 characters of the
	 * beginning of the line, we might as well just show the whole line.
	 */
	if (context_start - line_start <= 3)
		context_start = line_start;

	/* Get a null-terminated copy of the data to present */
	ctxtlen = context_end - context_start;
	ctxt = palloc(ctxtlen + 1);
	memcpy(ctxt, context_start, ctxtlen);
	ctxt[ctxtlen] = '\0';

	/*
	 * Show the context, prefixing "..." if not starting at start of line, and
	 * suffixing "..." if not ending at end of line.
	 */
	prefix = (context_start > line_start) ? "..." : "";
	suffix = (lex->token_type != JSON_TOKEN_END && context_end - lex->input < lex->input_length && *context_end != '\n' && *context_end != '\r') ? "..." : "";

	return errcontext("JSON data, line %d: %s%s%s",
					  line_number, prefix, ctxt, suffix);
}


Datum
json_object_keys(PG_FUNCTION_ARGS)
{
	FuncCallContext *funcctx;
	OkeysState *state;
	int			i;

	if (SRF_IS_FIRSTCALL())
	{
		text	   *json = PG_GETARG_TEXT_PP(0);
		JsonLexContext *lex = makeJsonLexContext(json, true);
		JsonSemAction *sem;
		MemoryContext oldcontext;

		funcctx = SRF_FIRSTCALL_INIT();
		oldcontext = MemoryContextSwitchTo(funcctx->multi_call_memory_ctx);

		state = palloc(sizeof(OkeysState));
		sem = palloc0(sizeof(JsonSemAction));

		state->lex = lex;
		state->result_size = 256;
		state->result_count = 0;
		state->sent_count = 0;
		state->result = palloc(256 * sizeof(char *));

		sem->semstate = (void *) state;
		sem->array_start = okeys_array_start;
		sem->scalar = okeys_scalar;
		sem->object_field_start = okeys_object_field_start;
		/* remainder are all NULL, courtesy of palloc0 above */

		pg_parse_json_or_ereport(lex, sem);
		/* keys are now in state->result */

		pfree(lex->strval->data);
		pfree(lex->strval);
		pfree(lex);
		pfree(sem);

		MemoryContextSwitchTo(oldcontext);
		funcctx->user_fctx = (void *) state;
	}

	funcctx = SRF_PERCALL_SETUP();
	state = (OkeysState *) funcctx->user_fctx;

	if (state->sent_count < state->result_count)
	{
		char	   *nxt = state->result[state->sent_count++];

		SRF_RETURN_NEXT(funcctx, CStringGetTextDatum(nxt));
	}

	/* cleanup to reduce or eliminate memory leaks */
	for (i = 0; i < state->result_count; i++)
		pfree(state->result[i]);
	pfree(state->result);
	pfree(state);

	SRF_RETURN_DONE(funcctx);
}

static void
okeys_object_field_start(void *state, char *fname, bool isnull)
{
	OkeysState *_state = (OkeysState *) state;

	/* only collecting keys for the top level object */
	if (_state->lex->lex_level != 1)
		return;

	/* enlarge result array if necessary */
	if (_state->result_count >= _state->result_size)
	{
		_state->result_size *= 2;
		_state->result = (char **)
			repalloc(_state->result, sizeof(char *) * _state->result_size);
	}

	/* save a copy of the field name */
	_state->result[_state->result_count++] = pstrdup(fname);
}

static void
okeys_array_start(void *state)
{
	OkeysState *_state = (OkeysState *) state;

	/* top level must be a json object */
	if (_state->lex->lex_level == 0)
		ereport(ERROR,
				(errcode(ERRCODE_INVALID_PARAMETER_VALUE),
				 errmsg("cannot call %s on an array",
						"json_object_keys")));
}

static void
okeys_scalar(void *state, char *token, JsonTokenType tokentype)
{
	OkeysState *_state = (OkeysState *) state;

	/* top level must be a json object */
	if (_state->lex->lex_level == 0)
		ereport(ERROR,
				(errcode(ERRCODE_INVALID_PARAMETER_VALUE),
				 errmsg("cannot call %s on a scalar",
						"json_object_keys")));
}

/*
 * json and jsonb getter functions
 * these implement the -> ->> #> and #>> operators
 * and the json{b?}_extract_path*(json, text, ...) functions
 */


Datum
json_object_field(PG_FUNCTION_ARGS)
{
	text	   *json = PG_GETARG_TEXT_PP(0);
	text	   *fname = PG_GETARG_TEXT_PP(1);
	char	   *fnamestr = text_to_cstring(fname);
	text	   *result;

	result = get_worker(json, &fnamestr, NULL, 1, false);

	if (result != NULL)
		PG_RETURN_TEXT_P(result);
	else
		PG_RETURN_NULL();
}

Datum
jsonb_object_field(PG_FUNCTION_ARGS)
{
	Jsonb	   *jb = PG_GETARG_JSONB_P(0);
	text	   *key = PG_GETARG_TEXT_PP(1);
	JsonbValue *v;
	JsonbValue	vbuf;

	if (!JB_ROOT_IS_OBJECT(jb))
		PG_RETURN_NULL();

	v = getKeyJsonValueFromContainer(&jb->root,
									 VARDATA_ANY(key),
									 VARSIZE_ANY_EXHDR(key),
									 &vbuf);

	if (v != NULL)
		PG_RETURN_JSONB_P(JsonbValueToJsonb(v));

	PG_RETURN_NULL();
}

Datum
json_object_field_text(PG_FUNCTION_ARGS)
{
	text	   *json = PG_GETARG_TEXT_PP(0);
	text	   *fname = PG_GETARG_TEXT_PP(1);
	char	   *fnamestr = text_to_cstring(fname);
	text	   *result;

	result = get_worker(json, &fnamestr, NULL, 1, true);

	if (result != NULL)
		PG_RETURN_TEXT_P(result);
	else
		PG_RETURN_NULL();
}

Datum
jsonb_object_field_text(PG_FUNCTION_ARGS)
{
	Jsonb	   *jb = PG_GETARG_JSONB_P(0);
	text	   *key = PG_GETARG_TEXT_PP(1);
	JsonbValue *v;
	JsonbValue	vbuf;

	if (!JB_ROOT_IS_OBJECT(jb))
		PG_RETURN_NULL();

	v = getKeyJsonValueFromContainer(&jb->root,
									 VARDATA_ANY(key),
									 VARSIZE_ANY_EXHDR(key),
									 &vbuf);

	if (v != NULL && v->type != jbvNull)
		PG_RETURN_TEXT_P(JsonbValueAsText(v));

	PG_RETURN_NULL();
}

Datum
json_array_element(PG_FUNCTION_ARGS)
{
	text	   *json = PG_GETARG_TEXT_PP(0);
	int			element = PG_GETARG_INT32(1);
	text	   *result;

	result = get_worker(json, NULL, &element, 1, false);

	if (result != NULL)
		PG_RETURN_TEXT_P(result);
	else
		PG_RETURN_NULL();
}

Datum
jsonb_array_element(PG_FUNCTION_ARGS)
{
	Jsonb	   *jb = PG_GETARG_JSONB_P(0);
	int			element = PG_GETARG_INT32(1);
	JsonbValue *v;

	if (!JB_ROOT_IS_ARRAY(jb))
		PG_RETURN_NULL();

	/* Handle negative subscript */
	if (element < 0)
	{
		uint32		nelements = JB_ROOT_COUNT(jb);

		if (-element > nelements)
			PG_RETURN_NULL();
		else
			element += nelements;
	}

	v = getIthJsonbValueFromContainer(&jb->root, element);
	if (v != NULL)
		PG_RETURN_JSONB_P(JsonbValueToJsonb(v));

	PG_RETURN_NULL();
}

Datum
json_array_element_text(PG_FUNCTION_ARGS)
{
	text	   *json = PG_GETARG_TEXT_PP(0);
	int			element = PG_GETARG_INT32(1);
	text	   *result;

	result = get_worker(json, NULL, &element, 1, true);

	if (result != NULL)
		PG_RETURN_TEXT_P(result);
	else
		PG_RETURN_NULL();
}

Datum
jsonb_array_element_text(PG_FUNCTION_ARGS)
{
	Jsonb	   *jb = PG_GETARG_JSONB_P(0);
	int			element = PG_GETARG_INT32(1);
	JsonbValue *v;

	if (!JB_ROOT_IS_ARRAY(jb))
		PG_RETURN_NULL();

	/* Handle negative subscript */
	if (element < 0)
	{
		uint32		nelements = JB_ROOT_COUNT(jb);

		if (-element > nelements)
			PG_RETURN_NULL();
		else
			element += nelements;
	}

	v = getIthJsonbValueFromContainer(&jb->root, element);

	if (v != NULL && v->type != jbvNull)
		PG_RETURN_TEXT_P(JsonbValueAsText(v));

	PG_RETURN_NULL();
}

Datum
json_extract_path(PG_FUNCTION_ARGS)
{
	return get_path_all(fcinfo, false);
}

Datum
json_extract_path_text(PG_FUNCTION_ARGS)
{
	return get_path_all(fcinfo, true);
}

/*
 * common routine for extract_path functions
 */
static Datum
get_path_all(FunctionCallInfo fcinfo, bool as_text)
{
	text	   *json = PG_GETARG_TEXT_PP(0);
	ArrayType  *path = PG_GETARG_ARRAYTYPE_P(1);
	text	   *result;
	Datum	   *pathtext;
	bool	   *pathnulls;
	int			npath;
	char	  **tpath;
	int		   *ipath;
	int			i;

	/*
	 * If the array contains any null elements, return NULL, on the grounds
	 * that you'd have gotten NULL if any RHS value were NULL in a nested
	 * series of applications of the -> operator.  (Note: because we also
	 * return NULL for error cases such as no-such-field, this is true
	 * regardless of the contents of the rest of the array.)
	 */
	if (array_contains_nulls(path))
		PG_RETURN_NULL();

	deconstruct_array(path, TEXTOID, -1, false, 'i',
					  &pathtext, &pathnulls, &npath);

	tpath = palloc(npath * sizeof(char *));
	ipath = palloc(npath * sizeof(int));

	for (i = 0; i < npath; i++)
	{
		Assert(!pathnulls[i]);
		tpath[i] = TextDatumGetCString(pathtext[i]);

		/*
		 * we have no idea at this stage what structure the document is so
		 * just convert anything in the path that we can to an integer and set
		 * all the other integers to INT_MIN which will never match.
		 */
		if (*tpath[i] != '\0')
		{
			long		ind;
			char	   *endptr;

			errno = 0;
			ind = strtol(tpath[i], &endptr, 10);
			if (*endptr == '\0' && errno == 0 && ind <= INT_MAX && ind >= INT_MIN)
				ipath[i] = (int) ind;
			else
				ipath[i] = INT_MIN;
		}
		else
			ipath[i] = INT_MIN;
	}

	result = get_worker(json, tpath, ipath, npath, as_text);

	if (result != NULL)
		PG_RETURN_TEXT_P(result);
	else
		PG_RETURN_NULL();
}

/*
 * get_worker
 *
 * common worker for all the json getter functions
 *
 * json: JSON object (in text form)
 * tpath[]: field name(s) to extract
 * ipath[]: array index(es) (zero-based) to extract, accepts negatives
 * npath: length of tpath[] and/or ipath[]
 * normalize_results: true to de-escape string and null scalars
 *
 * tpath can be NULL, or any one tpath[] entry can be NULL, if an object
 * field is not to be matched at that nesting level.  Similarly, ipath can
 * be NULL, or any one ipath[] entry can be INT_MIN if an array element is
 * not to be matched at that nesting level (a json datum should never be
 * large enough to have -INT_MIN elements due to MaxAllocSize restriction).
 */
static text *
get_worker(text *json,
		   char **tpath,
		   int *ipath,
		   int npath,
		   bool normalize_results)
{
	JsonLexContext *lex = makeJsonLexContext(json, true);
	JsonSemAction *sem = palloc0(sizeof(JsonSemAction));
	GetState   *state = palloc0(sizeof(GetState));

	Assert(npath >= 0);

	state->lex = lex;
	/* is it "_as_text" variant? */
	state->normalize_results = normalize_results;
	state->npath = npath;
	state->path_names = tpath;
	state->path_indexes = ipath;
	state->pathok = palloc0(sizeof(bool) * npath);
	state->array_cur_index = palloc(sizeof(int) * npath);

	if (npath > 0)
		state->pathok[0] = true;

	sem->semstate = (void *) state;

	/*
	 * Not all variants need all the semantic routines. Only set the ones that
	 * are actually needed for maximum efficiency.
	 */
	sem->scalar = get_scalar;
	if (npath == 0)
	{
		sem->object_start = get_object_start;
		sem->object_end = get_object_end;
		sem->array_start = get_array_start;
		sem->array_end = get_array_end;
	}
	if (tpath != NULL)
	{
		sem->object_field_start = get_object_field_start;
		sem->object_field_end = get_object_field_end;
	}
	if (ipath != NULL)
	{
		sem->array_start = get_array_start;
		sem->array_element_start = get_array_element_start;
		sem->array_element_end = get_array_element_end;
	}

	pg_parse_json_or_ereport(lex, sem);

	return state->tresult;
}

static void
get_object_start(void *state)
{
	GetState   *_state = (GetState *) state;
	int			lex_level = _state->lex->lex_level;

	if (lex_level == 0 && _state->npath == 0)
	{
		/*
		 * Special case: we should match the entire object.  We only need this
		 * at outermost level because at nested levels the match will have
		 * been started by the outer field or array element callback.
		 */
		_state->result_start = _state->lex->token_start;
	}
}

static void
get_object_end(void *state)
{
	GetState   *_state = (GetState *) state;
	int			lex_level = _state->lex->lex_level;

	if (lex_level == 0 && _state->npath == 0)
	{
		/* Special case: return the entire object */
		char	   *start = _state->result_start;
		int			len = _state->lex->prev_token_terminator - start;

		_state->tresult = cstring_to_text_with_len(start, len);
	}
}

static void
get_object_field_start(void *state, char *fname, bool isnull)
{
	GetState   *_state = (GetState *) state;
	bool		get_next = false;
	int			lex_level = _state->lex->lex_level;

	if (lex_level <= _state->npath &&
		_state->pathok[lex_level - 1] &&
		_state->path_names != NULL &&
		_state->path_names[lex_level - 1] != NULL &&
		strcmp(fname, _state->path_names[lex_level - 1]) == 0)
	{
		if (lex_level < _state->npath)
		{
			/* if not at end of path just mark path ok */
			_state->pathok[lex_level] = true;
		}
		else
		{
			/* end of path, so we want this value */
			get_next = true;
		}
	}

	if (get_next)
	{
		/* this object overrides any previous matching object */
		_state->tresult = NULL;
		_state->result_start = NULL;

		if (_state->normalize_results &&
			_state->lex->token_type == JSON_TOKEN_STRING)
		{
			/* for as_text variants, tell get_scalar to set it for us */
			_state->next_scalar = true;
		}
		else
		{
			/* for non-as_text variants, just note the json starting point */
			_state->result_start = _state->lex->token_start;
		}
	}
}

static void
get_object_field_end(void *state, char *fname, bool isnull)
{
	GetState   *_state = (GetState *) state;
	bool		get_last = false;
	int			lex_level = _state->lex->lex_level;

	/* same tests as in get_object_field_start */
	if (lex_level <= _state->npath &&
		_state->pathok[lex_level - 1] &&
		_state->path_names != NULL &&
		_state->path_names[lex_level - 1] != NULL &&
		strcmp(fname, _state->path_names[lex_level - 1]) == 0)
	{
		if (lex_level < _state->npath)
		{
			/* done with this field so reset pathok */
			_state->pathok[lex_level] = false;
		}
		else
		{
			/* end of path, so we want this value */
			get_last = true;
		}
	}

	/* for as_text scalar case, our work is already done */
	if (get_last && _state->result_start != NULL)
	{
		/*
		 * make a text object from the string from the previously noted json
		 * start up to the end of the previous token (the lexer is by now
		 * ahead of us on whatever came after what we're interested in).
		 */
		if (isnull && _state->normalize_results)
			_state->tresult = (text *) NULL;
		else
		{
			char	   *start = _state->result_start;
			int			len = _state->lex->prev_token_terminator - start;

			_state->tresult = cstring_to_text_with_len(start, len);
		}

		/* this should be unnecessary but let's do it for cleanliness: */
		_state->result_start = NULL;
	}
}

static void
get_array_start(void *state)
{
	GetState   *_state = (GetState *) state;
	int			lex_level = _state->lex->lex_level;

	if (lex_level < _state->npath)
	{
		/* Initialize counting of elements in this array */
		_state->array_cur_index[lex_level] = -1;

		/* INT_MIN value is reserved to represent invalid subscript */
		if (_state->path_indexes[lex_level] < 0 &&
			_state->path_indexes[lex_level] != INT_MIN)
		{
			/* Negative subscript -- convert to positive-wise subscript */
			JsonParseErrorType error;
			int			nelements;

			error = json_count_array_elements(_state->lex, &nelements);
			if (error != JSON_SUCCESS)
				json_ereport_error(error, _state->lex);

			if (-_state->path_indexes[lex_level] <= nelements)
				_state->path_indexes[lex_level] += nelements;
		}
	}
	else if (lex_level == 0 && _state->npath == 0)
	{
		/*
		 * Special case: we should match the entire array.  We only need this
		 * at the outermost level because at nested levels the match will have
		 * been started by the outer field or array element callback.
		 */
		_state->result_start = _state->lex->token_start;
	}
}

static void
get_array_end(void *state)
{
	GetState   *_state = (GetState *) state;
	int			lex_level = _state->lex->lex_level;

	if (lex_level == 0 && _state->npath == 0)
	{
		/* Special case: return the entire array */
		char	   *start = _state->result_start;
		int			len = _state->lex->prev_token_terminator - start;

		_state->tresult = cstring_to_text_with_len(start, len);
	}
}

static void
get_array_element_start(void *state, bool isnull)
{
	GetState   *_state = (GetState *) state;
	bool		get_next = false;
	int			lex_level = _state->lex->lex_level;

	/* Update array element counter */
	if (lex_level <= _state->npath)
		_state->array_cur_index[lex_level - 1]++;

	if (lex_level <= _state->npath &&
		_state->pathok[lex_level - 1] &&
		_state->path_indexes != NULL &&
		_state->array_cur_index[lex_level - 1] == _state->path_indexes[lex_level - 1])
	{
		if (lex_level < _state->npath)
		{
			/* if not at end of path just mark path ok */
			_state->pathok[lex_level] = true;
		}
		else
		{
			/* end of path, so we want this value */
			get_next = true;
		}
	}

	/* same logic as for objects */
	if (get_next)
	{
		_state->tresult = NULL;
		_state->result_start = NULL;

		if (_state->normalize_results &&
			_state->lex->token_type == JSON_TOKEN_STRING)
		{
			_state->next_scalar = true;
		}
		else
		{
			_state->result_start = _state->lex->token_start;
		}
	}
}

static void
get_array_element_end(void *state, bool isnull)
{
	GetState   *_state = (GetState *) state;
	bool		get_last = false;
	int			lex_level = _state->lex->lex_level;

	/* same tests as in get_array_element_start */
	if (lex_level <= _state->npath &&
		_state->pathok[lex_level - 1] &&
		_state->path_indexes != NULL &&
		_state->array_cur_index[lex_level - 1] == _state->path_indexes[lex_level - 1])
	{
		if (lex_level < _state->npath)
		{
			/* done with this element so reset pathok */
			_state->pathok[lex_level] = false;
		}
		else
		{
			/* end of path, so we want this value */
			get_last = true;
		}
	}

	/* same logic as for objects */
	if (get_last && _state->result_start != NULL)
	{
		if (isnull && _state->normalize_results)
			_state->tresult = (text *) NULL;
		else
		{
			char	   *start = _state->result_start;
			int			len = _state->lex->prev_token_terminator - start;

			_state->tresult = cstring_to_text_with_len(start, len);
		}

		_state->result_start = NULL;
	}
}

static void
get_scalar(void *state, char *token, JsonTokenType tokentype)
{
	GetState   *_state = (GetState *) state;
	int			lex_level = _state->lex->lex_level;

	/* Check for whole-object match */
	if (lex_level == 0 && _state->npath == 0)
	{
		if (_state->normalize_results && tokentype == JSON_TOKEN_STRING)
		{
			/* we want the de-escaped string */
			_state->next_scalar = true;
		}
		else if (_state->normalize_results && tokentype == JSON_TOKEN_NULL)
		{
			_state->tresult = (text *) NULL;
		}
		else
		{
			/*
			 * This is a bit hokey: we will suppress whitespace after the
			 * scalar token, but not whitespace before it.  Probably not worth
			 * doing our own space-skipping to avoid that.
			 */
			char	   *start = _state->lex->input;
			int			len = _state->lex->prev_token_terminator - start;

			_state->tresult = cstring_to_text_with_len(start, len);
		}
	}

	if (_state->next_scalar)
	{
		/* a de-escaped text value is wanted, so supply it */
		_state->tresult = cstring_to_text(token);
		/* make sure the next call to get_scalar doesn't overwrite it */
		_state->next_scalar = false;
	}
}

Datum
jsonb_extract_path(PG_FUNCTION_ARGS)
{
	return get_jsonb_path_all(fcinfo, false);
}

Datum
jsonb_extract_path_text(PG_FUNCTION_ARGS)
{
	return get_jsonb_path_all(fcinfo, true);
}

static Datum
get_jsonb_path_all(FunctionCallInfo fcinfo, bool as_text)
{
	Jsonb	   *jb = PG_GETARG_JSONB_P(0);
	ArrayType  *path = PG_GETARG_ARRAYTYPE_P(1);
	Datum	   *pathtext;
	bool	   *pathnulls;
	int			npath;
	int			i;
	bool		have_object = false,
				have_array = false;
	JsonbValue *jbvp = NULL;
	JsonbValue	jbvbuf;
	JsonbContainer *container;

	/*
	 * If the array contains any null elements, return NULL, on the grounds
	 * that you'd have gotten NULL if any RHS value were NULL in a nested
	 * series of applications of the -> operator.  (Note: because we also
	 * return NULL for error cases such as no-such-field, this is true
	 * regardless of the contents of the rest of the array.)
	 */
	if (array_contains_nulls(path))
		PG_RETURN_NULL();

	deconstruct_array(path, TEXTOID, -1, false, 'i',
					  &pathtext, &pathnulls, &npath);

	/* Identify whether we have object, array, or scalar at top-level */
	container = &jb->root;

	if (JB_ROOT_IS_OBJECT(jb))
		have_object = true;
	else if (JB_ROOT_IS_ARRAY(jb) && !JB_ROOT_IS_SCALAR(jb))
		have_array = true;
	else
	{
		Assert(JB_ROOT_IS_ARRAY(jb) && JB_ROOT_IS_SCALAR(jb));
		/* Extract the scalar value, if it is what we'll return */
		if (npath <= 0)
			jbvp = getIthJsonbValueFromContainer(container, 0);
	}

	/*
	 * If the array is empty, return the entire LHS object, on the grounds
	 * that we should do zero field or element extractions.  For the
	 * non-scalar case we can just hand back the object without much work. For
	 * the scalar case, fall through and deal with the value below the loop.
	 * (This inconsistency arises because there's no easy way to generate a
	 * JsonbValue directly for root-level containers.)
	 */
	if (npath <= 0 && jbvp == NULL)
	{
		if (as_text)
		{
			PG_RETURN_TEXT_P(cstring_to_text(JsonbToCString(NULL,
															container,
															VARSIZE(jb))));
		}
		else
		{
			/* not text mode - just hand back the jsonb */
			PG_RETURN_JSONB_P(jb);
		}
	}

	for (i = 0; i < npath; i++)
	{
		if (have_object)
		{
			jbvp = getKeyJsonValueFromContainer(container,
												VARDATA(pathtext[i]),
												VARSIZE(pathtext[i]) - VARHDRSZ,
												&jbvbuf);
		}
		else if (have_array)
		{
			long		lindex;
			uint32		index;
			char	   *indextext = TextDatumGetCString(pathtext[i]);
			char	   *endptr;

			errno = 0;
			lindex = strtol(indextext, &endptr, 10);
			if (endptr == indextext || *endptr != '\0' || errno != 0 ||
				lindex > INT_MAX || lindex < INT_MIN)
				PG_RETURN_NULL();

			if (lindex >= 0)
			{
				index = (uint32) lindex;
			}
			else
			{
				/* Handle negative subscript */
				uint32		nelements;

				/* Container must be array, but make sure */
				if (!JsonContainerIsArray(container))
					elog(ERROR, "not a jsonb array");

				nelements = JsonContainerSize(container);

				if (-lindex > nelements)
					PG_RETURN_NULL();
				else
					index = nelements + lindex;
			}

			jbvp = getIthJsonbValueFromContainer(container, index);
		}
		else
		{
			/* scalar, extraction yields a null */
			PG_RETURN_NULL();
		}

		if (jbvp == NULL)
			PG_RETURN_NULL();
		else if (i == npath - 1)
			break;

		if (jbvp->type == jbvBinary)
		{
			container = jbvp->val.binary.data;
			have_object = JsonContainerIsObject(container);
			have_array = JsonContainerIsArray(container);
			Assert(!JsonContainerIsScalar(container));
		}
		else
		{
			Assert(IsAJsonbScalar(jbvp));
			have_object = false;
			have_array = false;
		}
	}

	if (as_text)
	{
		if (jbvp->type == jbvNull)
			PG_RETURN_NULL();

		PG_RETURN_TEXT_P(JsonbValueAsText(jbvp));
	}
	else
	{
		Jsonb	   *res = JsonbValueToJsonb(jbvp);

		/* not text mode - just hand back the jsonb */
		PG_RETURN_JSONB_P(res);
	}
}

/*
 * Return the text representation of the given JsonbValue.
 */
static text *
JsonbValueAsText(JsonbValue *v)
{
	switch (v->type)
	{
		case jbvNull:
			return NULL;

		case jbvBool:
			return v->val.boolean ?
				cstring_to_text_with_len("true", 4) :
				cstring_to_text_with_len("false", 5);

		case jbvString:
			return cstring_to_text_with_len(v->val.string.val,
											v->val.string.len);

		case jbvNumeric:
			{
				Datum		cstr;

				cstr = DirectFunctionCall1(numeric_out,
										   PointerGetDatum(v->val.numeric));

				return cstring_to_text(DatumGetCString(cstr));
			}

		case jbvBinary:
			{
				StringInfoData jtext;

				initStringInfo(&jtext);
				(void) JsonbToCString(&jtext, v->val.binary.data,
									  v->val.binary.len);

				return cstring_to_text_with_len(jtext.data, jtext.len);
			}

		default:
			elog(ERROR, "unrecognized jsonb type: %d", (int) v->type);
			return NULL;
	}
}

/*
 * SQL function json_array_length(json) -> int
 */
Datum
json_array_length(PG_FUNCTION_ARGS)
{
	text	   *json = PG_GETARG_TEXT_PP(0);
	AlenState  *state;
	JsonLexContext *lex;
	JsonSemAction *sem;

	lex = makeJsonLexContext(json, false);
	state = palloc0(sizeof(AlenState));
	sem = palloc0(sizeof(JsonSemAction));

	/* palloc0 does this for us */
#if 0
	state->count = 0;
#endif
	state->lex = lex;

	sem->semstate = (void *) state;
	sem->object_start = alen_object_start;
	sem->scalar = alen_scalar;
	sem->array_element_start = alen_array_element_start;

	pg_parse_json_or_ereport(lex, sem);

	PG_RETURN_INT32(state->count);
}

Datum
jsonb_array_length(PG_FUNCTION_ARGS)
{
	Jsonb	   *jb = PG_GETARG_JSONB_P(0);

	if (JB_ROOT_IS_SCALAR(jb))
		ereport(ERROR,
				(errcode(ERRCODE_INVALID_PARAMETER_VALUE),
				 errmsg("cannot get array length of a scalar")));
	else if (!JB_ROOT_IS_ARRAY(jb))
		ereport(ERROR,
				(errcode(ERRCODE_INVALID_PARAMETER_VALUE),
				 errmsg("cannot get array length of a non-array")));

	PG_RETURN_INT32(JB_ROOT_COUNT(jb));
}

/*
 * These next two checks ensure that the json is an array (since it can't be
 * a scalar or an object).
 */

static void
alen_object_start(void *state)
{
	AlenState  *_state = (AlenState *) state;

	/* json structure check */
	if (_state->lex->lex_level == 0)
		ereport(ERROR,
				(errcode(ERRCODE_INVALID_PARAMETER_VALUE),
				 errmsg("cannot get array length of a non-array")));
}

static void
alen_scalar(void *state, char *token, JsonTokenType tokentype)
{
	AlenState  *_state = (AlenState *) state;

	/* json structure check */
	if (_state->lex->lex_level == 0)
		ereport(ERROR,
				(errcode(ERRCODE_INVALID_PARAMETER_VALUE),
				 errmsg("cannot get array length of a scalar")));
}

static void
alen_array_element_start(void *state, bool isnull)
{
	AlenState  *_state = (AlenState *) state;

	/* just count up all the level 1 elements */
	if (_state->lex->lex_level == 1)
		_state->count++;
}

/*
 * SQL function json_each and json_each_text
 *
 * decompose a json object into key value pairs.
 *
 * Unlike json_object_keys() these SRFs operate in materialize mode,
 * stashing results into a Tuplestore object as they go.
 * The construction of tuples is done using a temporary memory context
 * that is cleared out after each tuple is built.
 */
Datum
json_each(PG_FUNCTION_ARGS)
{
	return each_worker(fcinfo, false);
}

Datum
jsonb_each(PG_FUNCTION_ARGS)
{
	return each_worker_jsonb(fcinfo, "jsonb_each", false);
}

Datum
json_each_text(PG_FUNCTION_ARGS)
{
	return each_worker(fcinfo, true);
}

Datum
jsonb_each_text(PG_FUNCTION_ARGS)
{
	return each_worker_jsonb(fcinfo, "jsonb_each_text", true);
}

static Datum
each_worker_jsonb(FunctionCallInfo fcinfo, const char *funcname, bool as_text)
{
	Jsonb	   *jb = PG_GETARG_JSONB_P(0);
	ReturnSetInfo *rsi;
	Tuplestorestate *tuple_store;
	TupleDesc	tupdesc;
	TupleDesc	ret_tdesc;
	MemoryContext old_cxt,
				tmp_cxt;
	bool		skipNested = false;
	JsonbIterator *it;
	JsonbValue	v;
	JsonbIteratorToken r;

	if (!JB_ROOT_IS_OBJECT(jb))
		ereport(ERROR,
				(errcode(ERRCODE_INVALID_PARAMETER_VALUE),
				 errmsg("cannot call %s on a non-object",
						funcname)));

	rsi = (ReturnSetInfo *) fcinfo->resultinfo;

	if (!rsi || !IsA(rsi, ReturnSetInfo) ||
		(rsi->allowedModes & SFRM_Materialize) == 0 ||
		rsi->expectedDesc == NULL)
		ereport(ERROR,
				(errcode(ERRCODE_FEATURE_NOT_SUPPORTED),
				 errmsg("set-valued function called in context that "
						"cannot accept a set")));

	rsi->returnMode = SFRM_Materialize;

	if (get_call_result_type(fcinfo, NULL, &tupdesc) != TYPEFUNC_COMPOSITE)
		ereport(ERROR,
				(errcode(ERRCODE_FEATURE_NOT_SUPPORTED),
				 errmsg("function returning record called in context "
						"that cannot accept type record")));

	old_cxt = MemoryContextSwitchTo(rsi->econtext->ecxt_per_query_memory);

	ret_tdesc = CreateTupleDescCopy(tupdesc);
	BlessTupleDesc(ret_tdesc);
	tuple_store =
		tuplestore_begin_heap(rsi->allowedModes & SFRM_Materialize_Random,
							  false, work_mem);

	MemoryContextSwitchTo(old_cxt);

	tmp_cxt = AllocSetContextCreate(CurrentMemoryContext,
									"jsonb_each temporary cxt",
									ALLOCSET_DEFAULT_SIZES);

	it = JsonbIteratorInit(&jb->root);

	while ((r = JsonbIteratorNext(&it, &v, skipNested)) != WJB_DONE)
	{
		skipNested = true;

		if (r == WJB_KEY)
		{
			text	   *key;
			HeapTuple	tuple;
			Datum		values[2];
			bool		nulls[2] = {false, false};

			/* Use the tmp context so we can clean up after each tuple is done */
			old_cxt = MemoryContextSwitchTo(tmp_cxt);

			key = cstring_to_text_with_len(v.val.string.val, v.val.string.len);

			/*
			 * The next thing the iterator fetches should be the value, no
			 * matter what shape it is.
			 */
			r = JsonbIteratorNext(&it, &v, skipNested);
			Assert(r != WJB_DONE);

			values[0] = PointerGetDatum(key);

			if (as_text)
			{
				if (v.type == jbvNull)
				{
					/* a json null is an sql null in text mode */
					nulls[1] = true;
					values[1] = (Datum) NULL;
				}
				else
					values[1] = PointerGetDatum(JsonbValueAsText(&v));
			}
			else
			{
				/* Not in text mode, just return the Jsonb */
				Jsonb	   *val = JsonbValueToJsonb(&v);

				values[1] = PointerGetDatum(val);
			}

			tuple = heap_form_tuple(ret_tdesc, values, nulls);

			tuplestore_puttuple(tuple_store, tuple);

			/* clean up and switch back */
			MemoryContextSwitchTo(old_cxt);
			MemoryContextReset(tmp_cxt);
		}
	}

	MemoryContextDelete(tmp_cxt);

	rsi->setResult = tuple_store;
	rsi->setDesc = ret_tdesc;

	PG_RETURN_NULL();
}


static Datum
each_worker(FunctionCallInfo fcinfo, bool as_text)
{
	text	   *json = PG_GETARG_TEXT_PP(0);
	JsonLexContext *lex;
	JsonSemAction *sem;
	ReturnSetInfo *rsi;
	MemoryContext old_cxt;
	TupleDesc	tupdesc;
	EachState  *state;

	lex = makeJsonLexContext(json, true);
	state = palloc0(sizeof(EachState));
	sem = palloc0(sizeof(JsonSemAction));

	rsi = (ReturnSetInfo *) fcinfo->resultinfo;

	if (!rsi || !IsA(rsi, ReturnSetInfo) ||
		(rsi->allowedModes & SFRM_Materialize) == 0 ||
		rsi->expectedDesc == NULL)
		ereport(ERROR,
				(errcode(ERRCODE_FEATURE_NOT_SUPPORTED),
				 errmsg("set-valued function called in context that "
						"cannot accept a set")));

	rsi->returnMode = SFRM_Materialize;

	(void) get_call_result_type(fcinfo, NULL, &tupdesc);

	/* make these in a sufficiently long-lived memory context */
	old_cxt = MemoryContextSwitchTo(rsi->econtext->ecxt_per_query_memory);

	state->ret_tdesc = CreateTupleDescCopy(tupdesc);
	BlessTupleDesc(state->ret_tdesc);
	state->tuple_store =
		tuplestore_begin_heap(rsi->allowedModes & SFRM_Materialize_Random,
							  false, work_mem);

	MemoryContextSwitchTo(old_cxt);

	sem->semstate = (void *) state;
	sem->array_start = each_array_start;
	sem->scalar = each_scalar;
	sem->object_field_start = each_object_field_start;
	sem->object_field_end = each_object_field_end;

	state->normalize_results = as_text;
	state->next_scalar = false;
	state->lex = lex;
	state->tmp_cxt = AllocSetContextCreate(CurrentMemoryContext,
										   "json_each temporary cxt",
										   ALLOCSET_DEFAULT_SIZES);

	pg_parse_json_or_ereport(lex, sem);

	MemoryContextDelete(state->tmp_cxt);

	rsi->setResult = state->tuple_store;
	rsi->setDesc = state->ret_tdesc;

	PG_RETURN_NULL();
}


static void
each_object_field_start(void *state, char *fname, bool isnull)
{
	EachState  *_state = (EachState *) state;

	/* save a pointer to where the value starts */
	if (_state->lex->lex_level == 1)
	{
		/*
		 * next_scalar will be reset in the object_field_end handler, and
		 * since we know the value is a scalar there is no danger of it being
		 * on while recursing down the tree.
		 */
		if (_state->normalize_results && _state->lex->token_type == JSON_TOKEN_STRING)
			_state->next_scalar = true;
		else
			_state->result_start = _state->lex->token_start;
	}
}

static void
each_object_field_end(void *state, char *fname, bool isnull)
{
	EachState  *_state = (EachState *) state;
	MemoryContext old_cxt;
	int			len;
	text	   *val;
	HeapTuple	tuple;
	Datum		values[2];
	bool		nulls[2] = {false, false};

	/* skip over nested objects */
	if (_state->lex->lex_level != 1)
		return;

	/* use the tmp context so we can clean up after each tuple is done */
	old_cxt = MemoryContextSwitchTo(_state->tmp_cxt);

	values[0] = CStringGetTextDatum(fname);

	if (isnull && _state->normalize_results)
	{
		nulls[1] = true;
		values[1] = (Datum) 0;
	}
	else if (_state->next_scalar)
	{
		values[1] = CStringGetTextDatum(_state->normalized_scalar);
		_state->next_scalar = false;
	}
	else
	{
		len = _state->lex->prev_token_terminator - _state->result_start;
		val = cstring_to_text_with_len(_state->result_start, len);
		values[1] = PointerGetDatum(val);
	}

	tuple = heap_form_tuple(_state->ret_tdesc, values, nulls);

	tuplestore_puttuple(_state->tuple_store, tuple);

	/* clean up and switch back */
	MemoryContextSwitchTo(old_cxt);
	MemoryContextReset(_state->tmp_cxt);
}

static void
each_array_start(void *state)
{
	EachState  *_state = (EachState *) state;

	/* json structure check */
	if (_state->lex->lex_level == 0)
		ereport(ERROR,
				(errcode(ERRCODE_INVALID_PARAMETER_VALUE),
				 errmsg("cannot deconstruct an array as an object")));
}

static void
each_scalar(void *state, char *token, JsonTokenType tokentype)
{
	EachState  *_state = (EachState *) state;

	/* json structure check */
	if (_state->lex->lex_level == 0)
		ereport(ERROR,
				(errcode(ERRCODE_INVALID_PARAMETER_VALUE),
				 errmsg("cannot deconstruct a scalar")));

	/* supply de-escaped value if required */
	if (_state->next_scalar)
		_state->normalized_scalar = token;
}

/*
 * SQL functions json_array_elements and json_array_elements_text
 *
 * get the elements from a json array
 *
 * a lot of this processing is similar to the json_each* functions
 */

Datum
jsonb_array_elements(PG_FUNCTION_ARGS)
{
	return elements_worker_jsonb(fcinfo, "jsonb_array_elements", false);
}

Datum
jsonb_array_elements_text(PG_FUNCTION_ARGS)
{
	return elements_worker_jsonb(fcinfo, "jsonb_array_elements_text", true);
}

static Datum
elements_worker_jsonb(FunctionCallInfo fcinfo, const char *funcname,
					  bool as_text)
{
	Jsonb	   *jb = PG_GETARG_JSONB_P(0);
	ReturnSetInfo *rsi;
	Tuplestorestate *tuple_store;
	TupleDesc	tupdesc;
	TupleDesc	ret_tdesc;
	MemoryContext old_cxt,
				tmp_cxt;
	bool		skipNested = false;
	JsonbIterator *it;
	JsonbValue	v;
	JsonbIteratorToken r;

	if (JB_ROOT_IS_SCALAR(jb))
		ereport(ERROR,
				(errcode(ERRCODE_INVALID_PARAMETER_VALUE),
				 errmsg("cannot extract elements from a scalar")));
	else if (!JB_ROOT_IS_ARRAY(jb))
		ereport(ERROR,
				(errcode(ERRCODE_INVALID_PARAMETER_VALUE),
				 errmsg("cannot extract elements from an object")));

	rsi = (ReturnSetInfo *) fcinfo->resultinfo;

	if (!rsi || !IsA(rsi, ReturnSetInfo) ||
		(rsi->allowedModes & SFRM_Materialize) == 0 ||
		rsi->expectedDesc == NULL)
		ereport(ERROR,
				(errcode(ERRCODE_FEATURE_NOT_SUPPORTED),
				 errmsg("set-valued function called in context that "
						"cannot accept a set")));

	rsi->returnMode = SFRM_Materialize;

	/* it's a simple type, so don't use get_call_result_type() */
	tupdesc = rsi->expectedDesc;

	old_cxt = MemoryContextSwitchTo(rsi->econtext->ecxt_per_query_memory);

	ret_tdesc = CreateTupleDescCopy(tupdesc);
	BlessTupleDesc(ret_tdesc);
	tuple_store =
		tuplestore_begin_heap(rsi->allowedModes & SFRM_Materialize_Random,
							  false, work_mem);

	MemoryContextSwitchTo(old_cxt);

	tmp_cxt = AllocSetContextCreate(CurrentMemoryContext,
									"jsonb_array_elements temporary cxt",
									ALLOCSET_DEFAULT_SIZES);

	it = JsonbIteratorInit(&jb->root);

	while ((r = JsonbIteratorNext(&it, &v, skipNested)) != WJB_DONE)
	{
		skipNested = true;

		if (r == WJB_ELEM)
		{
			HeapTuple	tuple;
			Datum		values[1];
			bool		nulls[1] = {false};

			/* use the tmp context so we can clean up after each tuple is done */
			old_cxt = MemoryContextSwitchTo(tmp_cxt);

			if (as_text)
			{
				if (v.type == jbvNull)
				{
					/* a json null is an sql null in text mode */
					nulls[0] = true;
					values[0] = (Datum) NULL;
				}
				else
					values[0] = PointerGetDatum(JsonbValueAsText(&v));
			}
			else
			{
				/* Not in text mode, just return the Jsonb */
				Jsonb	   *val = JsonbValueToJsonb(&v);

				values[0] = PointerGetDatum(val);
			}

			tuple = heap_form_tuple(ret_tdesc, values, nulls);

			tuplestore_puttuple(tuple_store, tuple);

			/* clean up and switch back */
			MemoryContextSwitchTo(old_cxt);
			MemoryContextReset(tmp_cxt);
		}
	}

	MemoryContextDelete(tmp_cxt);

	rsi->setResult = tuple_store;
	rsi->setDesc = ret_tdesc;

	PG_RETURN_NULL();
}

Datum
json_array_elements(PG_FUNCTION_ARGS)
{
	return elements_worker(fcinfo, "json_array_elements", false);
}

Datum
json_array_elements_text(PG_FUNCTION_ARGS)
{
	return elements_worker(fcinfo, "json_array_elements_text", true);
}

static Datum
elements_worker(FunctionCallInfo fcinfo, const char *funcname, bool as_text)
{
	text	   *json = PG_GETARG_TEXT_PP(0);

	/* elements only needs escaped strings when as_text */
	JsonLexContext *lex = makeJsonLexContext(json, as_text);
	JsonSemAction *sem;
	ReturnSetInfo *rsi;
	MemoryContext old_cxt;
	TupleDesc	tupdesc;
	ElementsState *state;

	state = palloc0(sizeof(ElementsState));
	sem = palloc0(sizeof(JsonSemAction));

	rsi = (ReturnSetInfo *) fcinfo->resultinfo;

	if (!rsi || !IsA(rsi, ReturnSetInfo) ||
		(rsi->allowedModes & SFRM_Materialize) == 0 ||
		rsi->expectedDesc == NULL)
		ereport(ERROR,
				(errcode(ERRCODE_FEATURE_NOT_SUPPORTED),
				 errmsg("set-valued function called in context that "
						"cannot accept a set")));

	rsi->returnMode = SFRM_Materialize;

	/* it's a simple type, so don't use get_call_result_type() */
	tupdesc = rsi->expectedDesc;

	/* make these in a sufficiently long-lived memory context */
	old_cxt = MemoryContextSwitchTo(rsi->econtext->ecxt_per_query_memory);

	state->ret_tdesc = CreateTupleDescCopy(tupdesc);
	BlessTupleDesc(state->ret_tdesc);
	state->tuple_store =
		tuplestore_begin_heap(rsi->allowedModes & SFRM_Materialize_Random,
							  false, work_mem);

	MemoryContextSwitchTo(old_cxt);

	sem->semstate = (void *) state;
	sem->object_start = elements_object_start;
	sem->scalar = elements_scalar;
	sem->array_element_start = elements_array_element_start;
	sem->array_element_end = elements_array_element_end;

	state->function_name = funcname;
	state->normalize_results = as_text;
	state->next_scalar = false;
	state->lex = lex;
	state->tmp_cxt = AllocSetContextCreate(CurrentMemoryContext,
										   "json_array_elements temporary cxt",
										   ALLOCSET_DEFAULT_SIZES);

	pg_parse_json_or_ereport(lex, sem);

	MemoryContextDelete(state->tmp_cxt);

	rsi->setResult = state->tuple_store;
	rsi->setDesc = state->ret_tdesc;

	PG_RETURN_NULL();
}

static void
elements_array_element_start(void *state, bool isnull)
{
	ElementsState *_state = (ElementsState *) state;

	/* save a pointer to where the value starts */
	if (_state->lex->lex_level == 1)
	{
		/*
		 * next_scalar will be reset in the array_element_end handler, and
		 * since we know the value is a scalar there is no danger of it being
		 * on while recursing down the tree.
		 */
		if (_state->normalize_results && _state->lex->token_type == JSON_TOKEN_STRING)
			_state->next_scalar = true;
		else
			_state->result_start = _state->lex->token_start;
	}
}

static void
elements_array_element_end(void *state, bool isnull)
{
	ElementsState *_state = (ElementsState *) state;
	MemoryContext old_cxt;
	int			len;
	text	   *val;
	HeapTuple	tuple;
	Datum		values[1];
	bool		nulls[1] = {false};

	/* skip over nested objects */
	if (_state->lex->lex_level != 1)
		return;

	/* use the tmp context so we can clean up after each tuple is done */
	old_cxt = MemoryContextSwitchTo(_state->tmp_cxt);

	if (isnull && _state->normalize_results)
	{
		nulls[0] = true;
		values[0] = (Datum) NULL;
	}
	else if (_state->next_scalar)
	{
		values[0] = CStringGetTextDatum(_state->normalized_scalar);
		_state->next_scalar = false;
	}
	else
	{
		len = _state->lex->prev_token_terminator - _state->result_start;
		val = cstring_to_text_with_len(_state->result_start, len);
		values[0] = PointerGetDatum(val);
	}

	tuple = heap_form_tuple(_state->ret_tdesc, values, nulls);

	tuplestore_puttuple(_state->tuple_store, tuple);

	/* clean up and switch back */
	MemoryContextSwitchTo(old_cxt);
	MemoryContextReset(_state->tmp_cxt);
}

static void
elements_object_start(void *state)
{
	ElementsState *_state = (ElementsState *) state;

	/* json structure check */
	if (_state->lex->lex_level == 0)
		ereport(ERROR,
				(errcode(ERRCODE_INVALID_PARAMETER_VALUE),
				 errmsg("cannot call %s on a non-array",
						_state->function_name)));
}

static void
elements_scalar(void *state, char *token, JsonTokenType tokentype)
{
	ElementsState *_state = (ElementsState *) state;

	/* json structure check */
	if (_state->lex->lex_level == 0)
		ereport(ERROR,
				(errcode(ERRCODE_INVALID_PARAMETER_VALUE),
				 errmsg("cannot call %s on a scalar",
						_state->function_name)));

	/* supply de-escaped value if required */
	if (_state->next_scalar)
		_state->normalized_scalar = token;
}

/*
 * SQL function json_populate_record
 *
 * set fields in a record from the argument json
 *
 * Code adapted shamelessly from hstore's populate_record
 * which is in turn partly adapted from record_out.
 *
 * The json is decomposed into a hash table, in which each
 * field in the record is then looked up by name. For jsonb
 * we fetch the values direct from the object.
 */
Datum
jsonb_populate_record(PG_FUNCTION_ARGS)
{
	return populate_record_worker(fcinfo, "jsonb_populate_record",
								  false, true);
}

Datum
jsonb_to_record(PG_FUNCTION_ARGS)
{
	return populate_record_worker(fcinfo, "jsonb_to_record",
								  false, false);
}

Datum
json_populate_record(PG_FUNCTION_ARGS)
{
	return populate_record_worker(fcinfo, "json_populate_record",
								  true, true);
}

Datum
json_to_record(PG_FUNCTION_ARGS)
{
	return populate_record_worker(fcinfo, "json_to_record",
								  true, false);
}

/* helper function for diagnostics */
static void
populate_array_report_expected_array(PopulateArrayContext *ctx, int ndim)
{
	if (ndim <= 0)
	{
		if (ctx->colname)
			ereport(ERROR,
					(errcode(ERRCODE_INVALID_TEXT_REPRESENTATION),
					 errmsg("expected JSON array"),
					 errhint("See the value of key \"%s\".", ctx->colname)));
		else
			ereport(ERROR,
					(errcode(ERRCODE_INVALID_TEXT_REPRESENTATION),
					 errmsg("expected JSON array")));
	}
	else
	{
		StringInfoData indices;
		int			i;

		initStringInfo(&indices);

		Assert(ctx->ndims > 0 && ndim < ctx->ndims);

		for (i = 0; i < ndim; i++)
			appendStringInfo(&indices, "[%d]", ctx->sizes[i]);

		if (ctx->colname)
			ereport(ERROR,
					(errcode(ERRCODE_INVALID_TEXT_REPRESENTATION),
					 errmsg("expected JSON array"),
					 errhint("See the array element %s of key \"%s\".",
							 indices.data, ctx->colname)));
		else
			ereport(ERROR,
					(errcode(ERRCODE_INVALID_TEXT_REPRESENTATION),
					 errmsg("expected JSON array"),
					 errhint("See the array element %s.",
							 indices.data)));
	}
}

/* set the number of dimensions of the populated array when it becomes known */
static void
populate_array_assign_ndims(PopulateArrayContext *ctx, int ndims)
{
	int			i;

	Assert(ctx->ndims <= 0);

	if (ndims <= 0)
		populate_array_report_expected_array(ctx, ndims);

	ctx->ndims = ndims;
	ctx->dims = palloc(sizeof(int) * ndims);
	ctx->sizes = palloc0(sizeof(int) * ndims);

	for (i = 0; i < ndims; i++)
		ctx->dims[i] = -1;		/* dimensions are unknown yet */
}

/* check the populated subarray dimension */
static void
populate_array_check_dimension(PopulateArrayContext *ctx, int ndim)
{
	int			dim = ctx->sizes[ndim]; /* current dimension counter */

	if (ctx->dims[ndim] == -1)
		ctx->dims[ndim] = dim;	/* assign dimension if not yet known */
	else if (ctx->dims[ndim] != dim)
		ereport(ERROR,
				(errcode(ERRCODE_INVALID_TEXT_REPRESENTATION),
				 errmsg("malformed JSON array"),
				 errdetail("Multidimensional arrays must have "
						   "sub-arrays with matching dimensions.")));

	/* reset the current array dimension size counter */
	ctx->sizes[ndim] = 0;

	/* increment the parent dimension counter if it is a nested sub-array */
	if (ndim > 0)
		ctx->sizes[ndim - 1]++;
}

static void
populate_array_element(PopulateArrayContext *ctx, int ndim, JsValue *jsv)
{
	Datum		element;
	bool		element_isnull;

	/* populate the array element */
	element = populate_record_field(ctx->aio->element_info,
									ctx->aio->element_type,
									ctx->aio->element_typmod,
									NULL, ctx->mcxt, PointerGetDatum(NULL),
									jsv, &element_isnull);

	accumArrayResult(ctx->astate, element, element_isnull,
					 ctx->aio->element_type, ctx->acxt);

	Assert(ndim > 0);
	ctx->sizes[ndim - 1]++;		/* increment current dimension counter */
}

/* json object start handler for populate_array_json() */
static void
populate_array_object_start(void *_state)
{
	PopulateArrayState *state = (PopulateArrayState *) _state;
	int			ndim = state->lex->lex_level;

	if (state->ctx->ndims <= 0)
		populate_array_assign_ndims(state->ctx, ndim);
	else if (ndim < state->ctx->ndims)
		populate_array_report_expected_array(state->ctx, ndim);
}

/* json array end handler for populate_array_json() */
static void
populate_array_array_end(void *_state)
{
	PopulateArrayState *state = (PopulateArrayState *) _state;
	PopulateArrayContext *ctx = state->ctx;
	int			ndim = state->lex->lex_level;

	if (ctx->ndims <= 0)
		populate_array_assign_ndims(ctx, ndim + 1);

	if (ndim < ctx->ndims)
		populate_array_check_dimension(ctx, ndim);
}

/* json array element start handler for populate_array_json() */
static void
populate_array_element_start(void *_state, bool isnull)
{
	PopulateArrayState *state = (PopulateArrayState *) _state;
	int			ndim = state->lex->lex_level;

	if (state->ctx->ndims <= 0 || ndim == state->ctx->ndims)
	{
		/* remember current array element start */
		state->element_start = state->lex->token_start;
		state->element_type = state->lex->token_type;
		state->element_scalar = NULL;
	}
}

/* json array element end handler for populate_array_json() */
static void
populate_array_element_end(void *_state, bool isnull)
{
	PopulateArrayState *state = (PopulateArrayState *) _state;
	PopulateArrayContext *ctx = state->ctx;
	int			ndim = state->lex->lex_level;

	Assert(ctx->ndims > 0);

	if (ndim == ctx->ndims)
	{
		JsValue		jsv;

		jsv.is_json = true;
		jsv.val.json.type = state->element_type;

		if (isnull)
		{
			Assert(jsv.val.json.type == JSON_TOKEN_NULL);
			jsv.val.json.str = NULL;
			jsv.val.json.len = 0;
		}
		else if (state->element_scalar)
		{
			jsv.val.json.str = state->element_scalar;
			jsv.val.json.len = -1;	/* null-terminated */
		}
		else
		{
			jsv.val.json.str = state->element_start;
			jsv.val.json.len = (state->lex->prev_token_terminator -
								state->element_start) * sizeof(char);
		}

		populate_array_element(ctx, ndim, &jsv);
	}
}

/* json scalar handler for populate_array_json() */
static void
populate_array_scalar(void *_state, char *token, JsonTokenType tokentype)
{
	PopulateArrayState *state = (PopulateArrayState *) _state;
	PopulateArrayContext *ctx = state->ctx;
	int			ndim = state->lex->lex_level;

	if (ctx->ndims <= 0)
		populate_array_assign_ndims(ctx, ndim);
	else if (ndim < ctx->ndims)
		populate_array_report_expected_array(ctx, ndim);

	if (ndim == ctx->ndims)
	{
		/* remember the scalar element token */
		state->element_scalar = token;
		/* element_type must already be set in populate_array_element_start() */
		Assert(state->element_type == tokentype);
	}
}

/* parse a json array and populate array */
static void
populate_array_json(PopulateArrayContext *ctx, char *json, int len)
{
	PopulateArrayState state;
	JsonSemAction sem;

	state.lex = makeJsonLexContextCstringLen(json, len, GetDatabaseEncoding(), true);
	state.ctx = ctx;

	memset(&sem, 0, sizeof(sem));
	sem.semstate = (void *) &state;
	sem.object_start = populate_array_object_start;
	sem.array_end = populate_array_array_end;
	sem.array_element_start = populate_array_element_start;
	sem.array_element_end = populate_array_element_end;
	sem.scalar = populate_array_scalar;

	pg_parse_json_or_ereport(state.lex, &sem);

	/* number of dimensions should be already known */
	Assert(ctx->ndims > 0 && ctx->dims);

	pfree(state.lex);
}

/*
 * populate_array_dim_jsonb() -- Iterate recursively through jsonb sub-array
 *		elements and accumulate result using given ArrayBuildState.
 */
static void
populate_array_dim_jsonb(PopulateArrayContext *ctx, /* context */
						 JsonbValue *jbv,	/* jsonb sub-array */
						 int ndim)	/* current dimension */
{
	JsonbContainer *jbc = jbv->val.binary.data;
	JsonbIterator *it;
	JsonbIteratorToken tok;
	JsonbValue	val;
	JsValue		jsv;

	check_stack_depth();

	if (jbv->type != jbvBinary || !JsonContainerIsArray(jbc))
		populate_array_report_expected_array(ctx, ndim - 1);

	Assert(!JsonContainerIsScalar(jbc));

	it = JsonbIteratorInit(jbc);

	tok = JsonbIteratorNext(&it, &val, true);
	Assert(tok == WJB_BEGIN_ARRAY);

	tok = JsonbIteratorNext(&it, &val, true);

	/*
	 * If the number of dimensions is not yet known and we have found end of
	 * the array, or the first child element is not an array, then assign the
	 * number of dimensions now.
	 */
	if (ctx->ndims <= 0 &&
		(tok == WJB_END_ARRAY ||
		 (tok == WJB_ELEM &&
		  (val.type != jbvBinary ||
		   !JsonContainerIsArray(val.val.binary.data)))))
		populate_array_assign_ndims(ctx, ndim);

	jsv.is_json = false;
	jsv.val.jsonb = &val;

	/* process all the array elements */
	while (tok == WJB_ELEM)
	{
		/*
		 * Recurse only if the dimensions of dimensions is still unknown or if
		 * it is not the innermost dimension.
		 */
		if (ctx->ndims > 0 && ndim >= ctx->ndims)
			populate_array_element(ctx, ndim, &jsv);
		else
		{
			/* populate child sub-array */
			populate_array_dim_jsonb(ctx, &val, ndim + 1);

			/* number of dimensions should be already known */
			Assert(ctx->ndims > 0 && ctx->dims);

			populate_array_check_dimension(ctx, ndim);
		}

		tok = JsonbIteratorNext(&it, &val, true);
	}

	Assert(tok == WJB_END_ARRAY);

	/* free iterator, iterating until WJB_DONE */
	tok = JsonbIteratorNext(&it, &val, true);
	Assert(tok == WJB_DONE && !it);
}

/* recursively populate an array from json/jsonb */
static Datum
populate_array(ArrayIOData *aio,
			   const char *colname,
			   MemoryContext mcxt,
			   JsValue *jsv)
{
	PopulateArrayContext ctx;
	Datum		result;
	int		   *lbs;
	int			i;

	ctx.aio = aio;
	ctx.mcxt = mcxt;
	ctx.acxt = CurrentMemoryContext;
	ctx.astate = initArrayResult(aio->element_type, ctx.acxt, true);
	ctx.colname = colname;
	ctx.ndims = 0;				/* unknown yet */
	ctx.dims = NULL;
	ctx.sizes = NULL;

	if (jsv->is_json)
		populate_array_json(&ctx, jsv->val.json.str,
							jsv->val.json.len >= 0 ? jsv->val.json.len
							: strlen(jsv->val.json.str));
	else
	{
		populate_array_dim_jsonb(&ctx, jsv->val.jsonb, 1);
		ctx.dims[0] = ctx.sizes[0];
	}

	Assert(ctx.ndims > 0);

	lbs = palloc(sizeof(int) * ctx.ndims);

	for (i = 0; i < ctx.ndims; i++)
		lbs[i] = 1;

	result = makeMdArrayResult(ctx.astate, ctx.ndims, ctx.dims, lbs,
							   ctx.acxt, true);

	pfree(ctx.dims);
	pfree(ctx.sizes);
	pfree(lbs);

	return result;
}

static void
JsValueToJsObject(JsValue *jsv, JsObject *jso)
{
	jso->is_json = jsv->is_json;

	if (jsv->is_json)
	{
		/* convert plain-text json into a hash table */
		jso->val.json_hash =
			get_json_object_as_hash(jsv->val.json.str,
									jsv->val.json.len >= 0
									? jsv->val.json.len
									: strlen(jsv->val.json.str),
									"populate_composite");
	}
	else
	{
		JsonbValue *jbv = jsv->val.jsonb;

		if (jbv->type == jbvBinary &&
			JsonContainerIsObject(jbv->val.binary.data))
		{
			jso->val.jsonb_cont = jbv->val.binary.data;
		}
		else
		{
			bool		is_scalar;

			is_scalar = IsAJsonbScalar(jbv) ||
				(jbv->type == jbvBinary &&
				 JsonContainerIsScalar(jbv->val.binary.data));
			ereport(ERROR,
					(errcode(ERRCODE_INVALID_PARAMETER_VALUE),
					 is_scalar
					 ? errmsg("cannot call %s on a scalar",
							  "populate_composite")
					 : errmsg("cannot call %s on an array",
							  "populate_composite")));
		}
	}
}

/* acquire or update cached tuple descriptor for a composite type */
static void
update_cached_tupdesc(CompositeIOData *io, MemoryContext mcxt)
{
	if (!io->tupdesc ||
		io->tupdesc->tdtypeid != io->base_typid ||
		io->tupdesc->tdtypmod != io->base_typmod)
	{
		TupleDesc	tupdesc = lookup_rowtype_tupdesc(io->base_typid,
													 io->base_typmod);
		MemoryContext oldcxt;

		if (io->tupdesc)
			FreeTupleDesc(io->tupdesc);

		/* copy tuple desc without constraints into cache memory context */
		oldcxt = MemoryContextSwitchTo(mcxt);
		io->tupdesc = CreateTupleDescCopy(tupdesc);
		MemoryContextSwitchTo(oldcxt);

		ReleaseTupleDesc(tupdesc);
	}
}

/* recursively populate a composite (row type) value from json/jsonb */
static Datum
populate_composite(CompositeIOData *io,
				   Oid typid,
				   const char *colname,
				   MemoryContext mcxt,
				   HeapTupleHeader defaultval,
				   JsValue *jsv,
				   bool isnull)
{
	Datum		result;

	/* acquire/update cached tuple descriptor */
	update_cached_tupdesc(io, mcxt);

	if (isnull)
		result = (Datum) 0;
	else
	{
		HeapTupleHeader tuple;
		JsObject	jso;

		/* prepare input value */
		JsValueToJsObject(jsv, &jso);

		/* populate resulting record tuple */
		tuple = populate_record(io->tupdesc, &io->record_io,
								defaultval, mcxt, &jso);
		result = HeapTupleHeaderGetDatum(tuple);

		JsObjectFree(&jso);
	}

	/*
	 * If it's domain over composite, check domain constraints.  (This should
	 * probably get refactored so that we can see the TYPECAT value, but for
	 * now, we can tell by comparing typid to base_typid.)
	 */
	if (typid != io->base_typid && typid != RECORDOID)
		domain_check(result, isnull, typid, &io->domain_info, mcxt);

	return result;
}

/* populate non-null scalar value from json/jsonb value */
static Datum
populate_scalar(ScalarIOData *io, Oid typid, int32 typmod, JsValue *jsv)
{
	Datum		res;
	char	   *str = NULL;
	char	   *json = NULL;

	if (jsv->is_json)
	{
		int			len = jsv->val.json.len;

		json = jsv->val.json.str;
		Assert(json);
		if (len >= 0)
		{
			/* Need to copy non-null-terminated string */
			str = palloc(len + 1 * sizeof(char));
			memcpy(str, json, len);
			str[len] = '\0';
		}
		else
			str = json;			/* string is already null-terminated */

		/* If converting to json/jsonb, make string into valid JSON literal */
		if ((typid == JSONOID || typid == JSONBOID) &&
			jsv->val.json.type == JSON_TOKEN_STRING)
		{
			StringInfoData buf;

			initStringInfo(&buf);
			escape_json(&buf, str);
			/* free temporary buffer */
			if (str != json)
				pfree(str);
			str = buf.data;
		}
	}
	else
	{
		JsonbValue *jbv = jsv->val.jsonb;

		if (typid == JSONBOID)
		{
			Jsonb	   *jsonb = JsonbValueToJsonb(jbv); /* directly use jsonb */

			return JsonbPGetDatum(jsonb);
		}
		/* convert jsonb to string for typio call */
		else if (typid == JSONOID && jbv->type != jbvBinary)
		{
			/*
			 * Convert scalar jsonb (non-scalars are passed here as jbvBinary)
			 * to json string, preserving quotes around top-level strings.
			 */
			Jsonb	   *jsonb = JsonbValueToJsonb(jbv);

			str = JsonbToCString(NULL, &jsonb->root, VARSIZE(jsonb));
		}
		else if (jbv->type == jbvString)	/* quotes are stripped */
			str = pnstrdup(jbv->val.string.val, jbv->val.string.len);
		else if (jbv->type == jbvBool)
			str = pstrdup(jbv->val.boolean ? "true" : "false");
		else if (jbv->type == jbvNumeric)
			str = DatumGetCString(DirectFunctionCall1(numeric_out,
													  PointerGetDatum(jbv->val.numeric)));
		else if (jbv->type == jbvBinary)
			str = JsonbToCString(NULL, jbv->val.binary.data,
								 jbv->val.binary.len);
		else
			elog(ERROR, "unrecognized jsonb type: %d", (int) jbv->type);
	}

	res = InputFunctionCall(&io->typiofunc, str, io->typioparam, typmod);

	/* free temporary buffer */
	if (str != json)
		pfree(str);

	return res;
}

static Datum
populate_domain(DomainIOData *io,
				Oid typid,
				const char *colname,
				MemoryContext mcxt,
				JsValue *jsv,
				bool isnull)
{
	Datum		res;

	if (isnull)
		res = (Datum) 0;
	else
	{
		res = populate_record_field(io->base_io,
									io->base_typid, io->base_typmod,
									colname, mcxt, PointerGetDatum(NULL),
									jsv, &isnull);
		Assert(!isnull);
	}

	domain_check(res, isnull, typid, &io->domain_info, mcxt);

	return res;
}

/* prepare column metadata cache for the given type */
static void
prepare_column_cache(ColumnIOData *column,
					 Oid typid,
					 int32 typmod,
					 MemoryContext mcxt,
					 bool need_scalar)
{
	HeapTuple	tup;
	Form_pg_type type;

	column->typid = typid;
	column->typmod = typmod;

	tup = SearchSysCache1(TYPEOID, ObjectIdGetDatum(typid));
	if (!HeapTupleIsValid(tup))
		elog(ERROR, "cache lookup failed for type %u", typid);

	type = (Form_pg_type) GETSTRUCT(tup);

	if (type->typtype == TYPTYPE_DOMAIN)
	{
		/*
		 * We can move directly to the bottom base type; domain_check() will
		 * take care of checking all constraints for a stack of domains.
		 */
		Oid			base_typid;
		int32		base_typmod = typmod;

		base_typid = getBaseTypeAndTypmod(typid, &base_typmod);
		if (get_typtype(base_typid) == TYPTYPE_COMPOSITE)
		{
			/* domain over composite has its own code path */
			column->typcat = TYPECAT_COMPOSITE_DOMAIN;
			column->io.composite.record_io = NULL;
			column->io.composite.tupdesc = NULL;
			column->io.composite.base_typid = base_typid;
			column->io.composite.base_typmod = base_typmod;
			column->io.composite.domain_info = NULL;
		}
		else
		{
			/* domain over anything else */
			column->typcat = TYPECAT_DOMAIN;
			column->io.domain.base_typid = base_typid;
			column->io.domain.base_typmod = base_typmod;
			column->io.domain.base_io =
				MemoryContextAllocZero(mcxt, sizeof(ColumnIOData));
			column->io.domain.domain_info = NULL;
		}
	}
	else if (type->typtype == TYPTYPE_COMPOSITE || typid == RECORDOID)
	{
		column->typcat = TYPECAT_COMPOSITE;
		column->io.composite.record_io = NULL;
		column->io.composite.tupdesc = NULL;
		column->io.composite.base_typid = typid;
		column->io.composite.base_typmod = typmod;
		column->io.composite.domain_info = NULL;
	}
	else if (type->typlen == -1 && OidIsValid(type->typelem))
	{
		column->typcat = TYPECAT_ARRAY;
		column->io.array.element_info = MemoryContextAllocZero(mcxt,
															   sizeof(ColumnIOData));
		column->io.array.element_type = type->typelem;
		/* array element typemod stored in attribute's typmod */
		column->io.array.element_typmod = typmod;
	}
	else
	{
		column->typcat = TYPECAT_SCALAR;
		need_scalar = true;
	}

	/* caller can force us to look up scalar_io info even for non-scalars */
	if (need_scalar)
	{
		Oid			typioproc;

		getTypeInputInfo(typid, &typioproc, &column->scalar_io.typioparam);
		fmgr_info_cxt(typioproc, &column->scalar_io.typiofunc, mcxt);
	}

	ReleaseSysCache(tup);
}

/* recursively populate a record field or an array element from a json/jsonb value */
static Datum
populate_record_field(ColumnIOData *col,
					  Oid typid,
					  int32 typmod,
					  const char *colname,
					  MemoryContext mcxt,
					  Datum defaultval,
					  JsValue *jsv,
					  bool *isnull)
{
	TypeCat		typcat;

	check_stack_depth();

	/*
	 * Prepare column metadata cache for the given type.  Force lookup of the
	 * scalar_io data so that the json string hack below will work.
	 */
	if (col->typid != typid || col->typmod != typmod)
		prepare_column_cache(col, typid, typmod, mcxt, true);

	*isnull = JsValueIsNull(jsv);

	typcat = col->typcat;

	/* try to convert json string to a non-scalar type through input function */
	if (JsValueIsString(jsv) &&
		(typcat == TYPECAT_ARRAY ||
		 typcat == TYPECAT_COMPOSITE ||
		 typcat == TYPECAT_COMPOSITE_DOMAIN))
		typcat = TYPECAT_SCALAR;

	/* we must perform domain checks for NULLs, otherwise exit immediately */
	if (*isnull &&
		typcat != TYPECAT_DOMAIN &&
		typcat != TYPECAT_COMPOSITE_DOMAIN)
		return (Datum) 0;

	switch (typcat)
	{
		case TYPECAT_SCALAR:
			return populate_scalar(&col->scalar_io, typid, typmod, jsv);

		case TYPECAT_ARRAY:
			return populate_array(&col->io.array, colname, mcxt, jsv);

		case TYPECAT_COMPOSITE:
		case TYPECAT_COMPOSITE_DOMAIN:
			return populate_composite(&col->io.composite, typid,
									  colname, mcxt,
									  DatumGetPointer(defaultval)
									  ? DatumGetHeapTupleHeader(defaultval)
									  : NULL,
									  jsv, *isnull);

		case TYPECAT_DOMAIN:
			return populate_domain(&col->io.domain, typid, colname, mcxt,
								   jsv, *isnull);

		default:
			elog(ERROR, "unrecognized type category '%c'", typcat);
			return (Datum) 0;
	}
}

static RecordIOData *
allocate_record_info(MemoryContext mcxt, int ncolumns)
{
	RecordIOData *data = (RecordIOData *)
	MemoryContextAlloc(mcxt,
					   offsetof(RecordIOData, columns) +
					   ncolumns * sizeof(ColumnIOData));

	data->record_type = InvalidOid;
	data->record_typmod = 0;
	data->ncolumns = ncolumns;
	MemSet(data->columns, 0, sizeof(ColumnIOData) * ncolumns);

	return data;
}

static bool
JsObjectGetField(JsObject *obj, char *field, JsValue *jsv)
{
	jsv->is_json = obj->is_json;

	if (jsv->is_json)
	{
		JsonHashEntry *hashentry = hash_search(obj->val.json_hash, field,
											   HASH_FIND, NULL);

		jsv->val.json.type = hashentry ? hashentry->type : JSON_TOKEN_NULL;
		jsv->val.json.str = jsv->val.json.type == JSON_TOKEN_NULL ? NULL :
			hashentry->val;
		jsv->val.json.len = jsv->val.json.str ? -1 : 0; /* null-terminated */

		return hashentry != NULL;
	}
	else
	{
		jsv->val.jsonb = !obj->val.jsonb_cont ? NULL :
			getKeyJsonValueFromContainer(obj->val.jsonb_cont, field, strlen(field),
										 NULL);

		return jsv->val.jsonb != NULL;
	}
}

/* populate a record tuple from json/jsonb value */
static HeapTupleHeader
populate_record(TupleDesc tupdesc,
				RecordIOData **record_p,
				HeapTupleHeader defaultval,
				MemoryContext mcxt,
				JsObject *obj)
{
	RecordIOData *record = *record_p;
	Datum	   *values;
	bool	   *nulls;
	HeapTuple	res;
	int			ncolumns = tupdesc->natts;
	int			i;

	/*
	 * if the input json is empty, we can only skip the rest if we were passed
	 * in a non-null record, since otherwise there may be issues with domain
	 * nulls.
	 */
	if (defaultval && JsObjectIsEmpty(obj))
		return defaultval;

	/* (re)allocate metadata cache */
	if (record == NULL ||
		record->ncolumns != ncolumns)
		*record_p = record = allocate_record_info(mcxt, ncolumns);

	/* invalidate metadata cache if the record type has changed */
	if (record->record_type != tupdesc->tdtypeid ||
		record->record_typmod != tupdesc->tdtypmod)
	{
		MemSet(record, 0, offsetof(RecordIOData, columns) +
			   ncolumns * sizeof(ColumnIOData));
		record->record_type = tupdesc->tdtypeid;
		record->record_typmod = tupdesc->tdtypmod;
		record->ncolumns = ncolumns;
	}

	values = (Datum *) palloc(ncolumns * sizeof(Datum));
	nulls = (bool *) palloc(ncolumns * sizeof(bool));

	if (defaultval)
	{
		HeapTupleData tuple;

		/* Build a temporary HeapTuple control structure */
		tuple.t_len = HeapTupleHeaderGetDatumLength(defaultval);
		ItemPointerSetInvalid(&(tuple.t_self));
		tuple.t_tableOid = InvalidOid;
		tuple.t_data = defaultval;

		/* Break down the tuple into fields */
		heap_deform_tuple(&tuple, tupdesc, values, nulls);
	}
	else
	{
		for (i = 0; i < ncolumns; ++i)
		{
			values[i] = (Datum) 0;
			nulls[i] = true;
		}
	}

	for (i = 0; i < ncolumns; ++i)
	{
		Form_pg_attribute att = TupleDescAttr(tupdesc, i);
		char	   *colname = NameStr(att->attname);
		JsValue		field = {0};
		bool		found;

		/* Ignore dropped columns in datatype */
		if (att->attisdropped)
		{
			nulls[i] = true;
			continue;
		}

		found = JsObjectGetField(obj, colname, &field);

		/*
		 * we can't just skip here if the key wasn't found since we might have
		 * a domain to deal with. If we were passed in a non-null record
		 * datum, we assume that the existing values are valid (if they're
		 * not, then it's not our fault), but if we were passed in a null,
		 * then every field which we don't populate needs to be run through
		 * the input function just in case it's a domain type.
		 */
		if (defaultval && !found)
			continue;

		values[i] = populate_record_field(&record->columns[i],
										  att->atttypid,
										  att->atttypmod,
										  colname,
										  mcxt,
										  nulls[i] ? (Datum) 0 : values[i],
										  &field,
										  &nulls[i]);
	}

	res = heap_form_tuple(tupdesc, values, nulls);

	pfree(values);
	pfree(nulls);

	return res->t_data;
}

/*
 * Setup for json{b}_populate_record{set}: result type will be same as first
 * argument's type --- unless first argument is "null::record", which we can't
 * extract type info from; we handle that later.
 */
static void
get_record_type_from_argument(FunctionCallInfo fcinfo,
							  const char *funcname,
							  PopulateRecordCache *cache)
{
	cache->argtype = get_fn_expr_argtype(fcinfo->flinfo, 0);
	prepare_column_cache(&cache->c,
						 cache->argtype, -1,
						 cache->fn_mcxt, false);
	if (cache->c.typcat != TYPECAT_COMPOSITE &&
		cache->c.typcat != TYPECAT_COMPOSITE_DOMAIN)
		ereport(ERROR,
				(errcode(ERRCODE_DATATYPE_MISMATCH),
		/* translator: %s is a function name, eg json_to_record */
				 errmsg("first argument of %s must be a row type",
						funcname)));
}

/*
 * Setup for json{b}_to_record{set}: result type is specified by calling
 * query.  We'll also use this code for json{b}_populate_record{set},
 * if we discover that the first argument is a null of type RECORD.
 *
 * Here it is syntactically impossible to specify the target type
 * as domain-over-composite.
 */
static void
get_record_type_from_query(FunctionCallInfo fcinfo,
						   const char *funcname,
						   PopulateRecordCache *cache)
{
	TupleDesc	tupdesc;
	MemoryContext old_cxt;

	if (get_call_result_type(fcinfo, NULL, &tupdesc) != TYPEFUNC_COMPOSITE)
		ereport(ERROR,
				(errcode(ERRCODE_FEATURE_NOT_SUPPORTED),
		/* translator: %s is a function name, eg json_to_record */
				 errmsg("could not determine row type for result of %s",
						funcname),
				 errhint("Provide a non-null record argument, "
						 "or call the function in the FROM clause "
						 "using a column definition list.")));

	Assert(tupdesc);
	cache->argtype = tupdesc->tdtypeid;

	/* If we go through this more than once, avoid memory leak */
	if (cache->c.io.composite.tupdesc)
		FreeTupleDesc(cache->c.io.composite.tupdesc);

	/* Save identified tupdesc */
	old_cxt = MemoryContextSwitchTo(cache->fn_mcxt);
	cache->c.io.composite.tupdesc = CreateTupleDescCopy(tupdesc);
	cache->c.io.composite.base_typid = tupdesc->tdtypeid;
	cache->c.io.composite.base_typmod = tupdesc->tdtypmod;
	MemoryContextSwitchTo(old_cxt);
}

/*
 * common worker for json{b}_populate_record() and json{b}_to_record()
 * is_json and have_record_arg identify the specific function
 */
static Datum
populate_record_worker(FunctionCallInfo fcinfo, const char *funcname,
					   bool is_json, bool have_record_arg)
{
	int			json_arg_num = have_record_arg ? 1 : 0;
	JsValue		jsv = {0};
	HeapTupleHeader rec;
	Datum		rettuple;
	JsonbValue	jbv;
	MemoryContext fnmcxt = fcinfo->flinfo->fn_mcxt;
	PopulateRecordCache *cache = fcinfo->flinfo->fn_extra;

	/*
	 * If first time through, identify input/result record type.  Note that
	 * this stanza looks only at fcinfo context, which can't change during the
	 * query; so we may not be able to fully resolve a RECORD input type yet.
	 */
	if (!cache)
	{
		fcinfo->flinfo->fn_extra = cache =
			MemoryContextAllocZero(fnmcxt, sizeof(*cache));
		cache->fn_mcxt = fnmcxt;

		if (have_record_arg)
			get_record_type_from_argument(fcinfo, funcname, cache);
		else
			get_record_type_from_query(fcinfo, funcname, cache);
	}

	/* Collect record arg if we have one */
	if (!have_record_arg)
		rec = NULL;				/* it's json{b}_to_record() */
	else if (!PG_ARGISNULL(0))
	{
		rec = PG_GETARG_HEAPTUPLEHEADER(0);

		/*
		 * When declared arg type is RECORD, identify actual record type from
		 * the tuple itself.
		 */
		if (cache->argtype == RECORDOID)
		{
			cache->c.io.composite.base_typid = HeapTupleHeaderGetTypeId(rec);
			cache->c.io.composite.base_typmod = HeapTupleHeaderGetTypMod(rec);
		}
	}
	else
	{
		rec = NULL;

		/*
		 * When declared arg type is RECORD, identify actual record type from
		 * calling query, or fail if we can't.
		 */
		if (cache->argtype == RECORDOID)
		{
			get_record_type_from_query(fcinfo, funcname, cache);
			/* This can't change argtype, which is important for next time */
			Assert(cache->argtype == RECORDOID);
		}
	}

	/* If no JSON argument, just return the record (if any) unchanged */
	if (PG_ARGISNULL(json_arg_num))
	{
		if (rec)
			PG_RETURN_POINTER(rec);
		else
			PG_RETURN_NULL();
	}

	jsv.is_json = is_json;

	if (is_json)
	{
		text	   *json = PG_GETARG_TEXT_PP(json_arg_num);

		jsv.val.json.str = VARDATA_ANY(json);
		jsv.val.json.len = VARSIZE_ANY_EXHDR(json);
		jsv.val.json.type = JSON_TOKEN_INVALID; /* not used in
												 * populate_composite() */
	}
	else
	{
		Jsonb	   *jb = PG_GETARG_JSONB_P(json_arg_num);

		jsv.val.jsonb = &jbv;

		/* fill binary jsonb value pointing to jb */
		jbv.type = jbvBinary;
		jbv.val.binary.data = &jb->root;
		jbv.val.binary.len = VARSIZE(jb) - VARHDRSZ;
	}

	rettuple = populate_composite(&cache->c.io.composite, cache->argtype,
								  NULL, fnmcxt, rec, &jsv, false);

	PG_RETURN_DATUM(rettuple);
}

/*
 * get_json_object_as_hash
 *
 * decompose a json object into a hash table.
 */
static HTAB *
get_json_object_as_hash(char *json, int len, const char *funcname)
{
	HASHCTL		ctl;
	HTAB	   *tab;
	JHashState *state;
	JsonLexContext *lex = makeJsonLexContextCstringLen(json, len, GetDatabaseEncoding(), true);
	JsonSemAction *sem;

	memset(&ctl, 0, sizeof(ctl));
	ctl.keysize = NAMEDATALEN;
	ctl.entrysize = sizeof(JsonHashEntry);
	ctl.hcxt = CurrentMemoryContext;
	tab = hash_create("json object hashtable",
					  100,
					  &ctl,
					  HASH_ELEM | HASH_CONTEXT);

	state = palloc0(sizeof(JHashState));
	sem = palloc0(sizeof(JsonSemAction));

	state->function_name = funcname;
	state->hash = tab;
	state->lex = lex;

	sem->semstate = (void *) state;
	sem->array_start = hash_array_start;
	sem->scalar = hash_scalar;
	sem->object_field_start = hash_object_field_start;
	sem->object_field_end = hash_object_field_end;

	pg_parse_json_or_ereport(lex, sem);

	return tab;
}

static void
hash_object_field_start(void *state, char *fname, bool isnull)
{
	JHashState *_state = (JHashState *) state;

	if (_state->lex->lex_level > 1)
		return;

	/* remember token type */
	_state->saved_token_type = _state->lex->token_type;

	if (_state->lex->token_type == JSON_TOKEN_ARRAY_START ||
		_state->lex->token_type == JSON_TOKEN_OBJECT_START)
	{
		/* remember start position of the whole text of the subobject */
		_state->save_json_start = _state->lex->token_start;
	}
	else
	{
		/* must be a scalar */
		_state->save_json_start = NULL;
	}
}

static void
hash_object_field_end(void *state, char *fname, bool isnull)
{
	JHashState *_state = (JHashState *) state;
	JsonHashEntry *hashentry;
	bool		found;

	/*
	 * Ignore nested fields.
	 */
	if (_state->lex->lex_level > 1)
		return;

	/*
	 * Ignore field names >= NAMEDATALEN - they can't match a record field.
	 * (Note: without this test, the hash code would truncate the string at
	 * NAMEDATALEN-1, and could then match against a similarly-truncated
	 * record field name.  That would be a reasonable behavior, but this code
	 * has previously insisted on exact equality, so we keep this behavior.)
	 */
	if (strlen(fname) >= NAMEDATALEN)
		return;

	hashentry = hash_search(_state->hash, fname, HASH_ENTER, &found);

	/*
	 * found being true indicates a duplicate. We don't do anything about
	 * that, a later field with the same name overrides the earlier field.
	 */

	hashentry->type = _state->saved_token_type;
	Assert(isnull == (hashentry->type == JSON_TOKEN_NULL));

	if (_state->save_json_start != NULL)
	{
		int			len = _state->lex->prev_token_terminator - _state->save_json_start;
		char	   *val = palloc((len + 1) * sizeof(char));

		memcpy(val, _state->save_json_start, len);
		val[len] = '\0';
		hashentry->val = val;
	}
	else
	{
		/* must have had a scalar instead */
		hashentry->val = _state->saved_scalar;
	}
}

static void
hash_array_start(void *state)
{
	JHashState *_state = (JHashState *) state;

	if (_state->lex->lex_level == 0)
		ereport(ERROR,
				(errcode(ERRCODE_INVALID_PARAMETER_VALUE),
				 errmsg("cannot call %s on an array", _state->function_name)));
}

static void
hash_scalar(void *state, char *token, JsonTokenType tokentype)
{
	JHashState *_state = (JHashState *) state;

	if (_state->lex->lex_level == 0)
		ereport(ERROR,
				(errcode(ERRCODE_INVALID_PARAMETER_VALUE),
				 errmsg("cannot call %s on a scalar", _state->function_name)));

	if (_state->lex->lex_level == 1)
	{
		_state->saved_scalar = token;
		/* saved_token_type must already be set in hash_object_field_start() */
		Assert(_state->saved_token_type == tokentype);
	}
}


/*
 * SQL function json_populate_recordset
 *
 * set fields in a set of records from the argument json,
 * which must be an array of objects.
 *
 * similar to json_populate_record, but the tuple-building code
 * is pushed down into the semantic action handlers so it's done
 * per object in the array.
 */
Datum
jsonb_populate_recordset(PG_FUNCTION_ARGS)
{
	return populate_recordset_worker(fcinfo, "jsonb_populate_recordset",
									 false, true);
}

Datum
jsonb_to_recordset(PG_FUNCTION_ARGS)
{
	return populate_recordset_worker(fcinfo, "jsonb_to_recordset",
									 false, false);
}

Datum
json_populate_recordset(PG_FUNCTION_ARGS)
{
	return populate_recordset_worker(fcinfo, "json_populate_recordset",
									 true, true);
}

Datum
json_to_recordset(PG_FUNCTION_ARGS)
{
	return populate_recordset_worker(fcinfo, "json_to_recordset",
									 true, false);
}

static void
populate_recordset_record(PopulateRecordsetState *state, JsObject *obj)
{
	PopulateRecordCache *cache = state->cache;
	HeapTupleHeader tuphead;
	HeapTupleData tuple;

	/* acquire/update cached tuple descriptor */
	update_cached_tupdesc(&cache->c.io.composite, cache->fn_mcxt);

	/* replace record fields from json */
	tuphead = populate_record(cache->c.io.composite.tupdesc,
							  &cache->c.io.composite.record_io,
							  state->rec,
							  cache->fn_mcxt,
							  obj);

	/* if it's domain over composite, check domain constraints */
	if (cache->c.typcat == TYPECAT_COMPOSITE_DOMAIN)
		domain_check(HeapTupleHeaderGetDatum(tuphead), false,
					 cache->argtype,
					 &cache->c.io.composite.domain_info,
					 cache->fn_mcxt);

	/* ok, save into tuplestore */
	tuple.t_len = HeapTupleHeaderGetDatumLength(tuphead);
	ItemPointerSetInvalid(&(tuple.t_self));
	tuple.t_tableOid = InvalidOid;
	tuple.t_data = tuphead;

	tuplestore_puttuple(state->tuple_store, &tuple);
}

/*
 * common worker for json{b}_populate_recordset() and json{b}_to_recordset()
 * is_json and have_record_arg identify the specific function
 */
static Datum
populate_recordset_worker(FunctionCallInfo fcinfo, const char *funcname,
						  bool is_json, bool have_record_arg)
{
	int			json_arg_num = have_record_arg ? 1 : 0;
	ReturnSetInfo *rsi;
	MemoryContext old_cxt;
	HeapTupleHeader rec;
	PopulateRecordCache *cache = fcinfo->flinfo->fn_extra;
	PopulateRecordsetState *state;

	rsi = (ReturnSetInfo *) fcinfo->resultinfo;

	if (!rsi || !IsA(rsi, ReturnSetInfo) ||
		(rsi->allowedModes & SFRM_Materialize) == 0)
		ereport(ERROR,
				(errcode(ERRCODE_FEATURE_NOT_SUPPORTED),
				 errmsg("set-valued function called in context that "
						"cannot accept a set")));

	rsi->returnMode = SFRM_Materialize;

	/*
	 * If first time through, identify input/result record type.  Note that
	 * this stanza looks only at fcinfo context, which can't change during the
	 * query; so we may not be able to fully resolve a RECORD input type yet.
	 */
	if (!cache)
	{
		fcinfo->flinfo->fn_extra = cache =
			MemoryContextAllocZero(fcinfo->flinfo->fn_mcxt, sizeof(*cache));
		cache->fn_mcxt = fcinfo->flinfo->fn_mcxt;

		if (have_record_arg)
			get_record_type_from_argument(fcinfo, funcname, cache);
		else
			get_record_type_from_query(fcinfo, funcname, cache);
	}

	/* Collect record arg if we have one */
	if (!have_record_arg)
		rec = NULL;				/* it's json{b}_to_recordset() */
	else if (!PG_ARGISNULL(0))
	{
		rec = PG_GETARG_HEAPTUPLEHEADER(0);

		/*
		 * When declared arg type is RECORD, identify actual record type from
		 * the tuple itself.
		 */
		if (cache->argtype == RECORDOID)
		{
			cache->c.io.composite.base_typid = HeapTupleHeaderGetTypeId(rec);
			cache->c.io.composite.base_typmod = HeapTupleHeaderGetTypMod(rec);
		}
	}
	else
	{
		rec = NULL;

		/*
		 * When declared arg type is RECORD, identify actual record type from
		 * calling query, or fail if we can't.
		 */
		if (cache->argtype == RECORDOID)
		{
			get_record_type_from_query(fcinfo, funcname, cache);
			/* This can't change argtype, which is important for next time */
			Assert(cache->argtype == RECORDOID);
		}
	}

	/* if the json is null send back an empty set */
	if (PG_ARGISNULL(json_arg_num))
		PG_RETURN_NULL();

	/*
	 * Forcibly update the cached tupdesc, to ensure we have the right tupdesc
	 * to return even if the JSON contains no rows.
	 */
	update_cached_tupdesc(&cache->c.io.composite, cache->fn_mcxt);

	state = palloc0(sizeof(PopulateRecordsetState));

	/* make tuplestore in a sufficiently long-lived memory context */
	old_cxt = MemoryContextSwitchTo(rsi->econtext->ecxt_per_query_memory);
	state->tuple_store = tuplestore_begin_heap(rsi->allowedModes &
											   SFRM_Materialize_Random,
											   false, work_mem);
	MemoryContextSwitchTo(old_cxt);

	state->function_name = funcname;
	state->cache = cache;
	state->rec = rec;

	if (is_json)
	{
		text	   *json = PG_GETARG_TEXT_PP(json_arg_num);
		JsonLexContext *lex;
		JsonSemAction *sem;

		sem = palloc0(sizeof(JsonSemAction));

		lex = makeJsonLexContext(json, true);

		sem->semstate = (void *) state;
		sem->array_start = populate_recordset_array_start;
		sem->array_element_start = populate_recordset_array_element_start;
		sem->scalar = populate_recordset_scalar;
		sem->object_field_start = populate_recordset_object_field_start;
		sem->object_field_end = populate_recordset_object_field_end;
		sem->object_start = populate_recordset_object_start;
		sem->object_end = populate_recordset_object_end;

		state->lex = lex;

		pg_parse_json_or_ereport(lex, sem);
	}
	else
	{
		Jsonb	   *jb = PG_GETARG_JSONB_P(json_arg_num);
		JsonbIterator *it;
		JsonbValue	v;
		bool		skipNested = false;
		JsonbIteratorToken r;

		if (JB_ROOT_IS_SCALAR(jb) || !JB_ROOT_IS_ARRAY(jb))
			ereport(ERROR,
					(errcode(ERRCODE_INVALID_PARAMETER_VALUE),
					 errmsg("cannot call %s on a non-array",
							funcname)));

		it = JsonbIteratorInit(&jb->root);

		while ((r = JsonbIteratorNext(&it, &v, skipNested)) != WJB_DONE)
		{
			skipNested = true;

			if (r == WJB_ELEM)
			{
				JsObject	obj;

				if (v.type != jbvBinary ||
					!JsonContainerIsObject(v.val.binary.data))
					ereport(ERROR,
							(errcode(ERRCODE_INVALID_PARAMETER_VALUE),
							 errmsg("argument of %s must be an array of objects",
									funcname)));

				obj.is_json = false;
				obj.val.jsonb_cont = v.val.binary.data;

				populate_recordset_record(state, &obj);
			}
		}
	}

	/*
	 * Note: we must copy the cached tupdesc because the executor will free
	 * the passed-back setDesc, but we want to hang onto the cache in case
	 * we're called again in the same query.
	 */
	rsi->setResult = state->tuple_store;
	rsi->setDesc = CreateTupleDescCopy(cache->c.io.composite.tupdesc);

	PG_RETURN_NULL();
}

static void
populate_recordset_object_start(void *state)
{
	PopulateRecordsetState *_state = (PopulateRecordsetState *) state;
	int			lex_level = _state->lex->lex_level;
	HASHCTL		ctl;

	/* Reject object at top level: we must have an array at level 0 */
	if (lex_level == 0)
		ereport(ERROR,
				(errcode(ERRCODE_INVALID_PARAMETER_VALUE),
				 errmsg("cannot call %s on an object",
						_state->function_name)));

	/* Nested objects require no special processing */
	if (lex_level > 1)
		return;

	/* Object at level 1: set up a new hash table for this object */
	memset(&ctl, 0, sizeof(ctl));
	ctl.keysize = NAMEDATALEN;
	ctl.entrysize = sizeof(JsonHashEntry);
	ctl.hcxt = CurrentMemoryContext;
	_state->json_hash = hash_create("json object hashtable",
									100,
									&ctl,
									HASH_ELEM | HASH_CONTEXT);
}

static void
populate_recordset_object_end(void *state)
{
	PopulateRecordsetState *_state = (PopulateRecordsetState *) state;
	JsObject	obj;

	/* Nested objects require no special processing */
	if (_state->lex->lex_level > 1)
		return;

	obj.is_json = true;
	obj.val.json_hash = _state->json_hash;

	/* Otherwise, construct and return a tuple based on this level-1 object */
	populate_recordset_record(_state, &obj);

	/* Done with hash for this object */
	hash_destroy(_state->json_hash);
	_state->json_hash = NULL;
}

static void
populate_recordset_array_element_start(void *state, bool isnull)
{
	PopulateRecordsetState *_state = (PopulateRecordsetState *) state;

	if (_state->lex->lex_level == 1 &&
		_state->lex->token_type != JSON_TOKEN_OBJECT_START)
		ereport(ERROR,
				(errcode(ERRCODE_INVALID_PARAMETER_VALUE),
				 errmsg("argument of %s must be an array of objects",
						_state->function_name)));
}

static void
populate_recordset_array_start(void *state)
{
	/* nothing to do */
}

static void
populate_recordset_scalar(void *state, char *token, JsonTokenType tokentype)
{
	PopulateRecordsetState *_state = (PopulateRecordsetState *) state;

	if (_state->lex->lex_level == 0)
		ereport(ERROR,
				(errcode(ERRCODE_INVALID_PARAMETER_VALUE),
				 errmsg("cannot call %s on a scalar",
						_state->function_name)));

	if (_state->lex->lex_level == 2)
		_state->saved_scalar = token;
}

static void
populate_recordset_object_field_start(void *state, char *fname, bool isnull)
{
	PopulateRecordsetState *_state = (PopulateRecordsetState *) state;

	if (_state->lex->lex_level > 2)
		return;

	_state->saved_token_type = _state->lex->token_type;

	if (_state->lex->token_type == JSON_TOKEN_ARRAY_START ||
		_state->lex->token_type == JSON_TOKEN_OBJECT_START)
	{
		_state->save_json_start = _state->lex->token_start;
	}
	else
	{
		_state->save_json_start = NULL;
	}
}

static void
populate_recordset_object_field_end(void *state, char *fname, bool isnull)
{
	PopulateRecordsetState *_state = (PopulateRecordsetState *) state;
	JsonHashEntry *hashentry;
	bool		found;

	/*
	 * Ignore nested fields.
	 */
	if (_state->lex->lex_level > 2)
		return;

	/*
	 * Ignore field names >= NAMEDATALEN - they can't match a record field.
	 * (Note: without this test, the hash code would truncate the string at
	 * NAMEDATALEN-1, and could then match against a similarly-truncated
	 * record field name.  That would be a reasonable behavior, but this code
	 * has previously insisted on exact equality, so we keep this behavior.)
	 */
	if (strlen(fname) >= NAMEDATALEN)
		return;

	hashentry = hash_search(_state->json_hash, fname, HASH_ENTER, &found);

	/*
	 * found being true indicates a duplicate. We don't do anything about
	 * that, a later field with the same name overrides the earlier field.
	 */

	hashentry->type = _state->saved_token_type;
	Assert(isnull == (hashentry->type == JSON_TOKEN_NULL));

	if (_state->save_json_start != NULL)
	{
		int			len = _state->lex->prev_token_terminator - _state->save_json_start;
		char	   *val = palloc((len + 1) * sizeof(char));

		memcpy(val, _state->save_json_start, len);
		val[len] = '\0';
		hashentry->val = val;
	}
	else
	{
		/* must have had a scalar instead */
		hashentry->val = _state->saved_scalar;
	}
}

/*
 * Semantic actions for json_strip_nulls.
 *
 * Simply repeat the input on the output unless we encounter
 * a null object field. State for this is set when the field
 * is started and reset when the scalar action (which must be next)
 * is called.
 */

static void
sn_object_start(void *state)
{
	StripnullState *_state = (StripnullState *) state;

	appendStringInfoCharMacro(_state->strval, '{');
}

static void
sn_object_end(void *state)
{
	StripnullState *_state = (StripnullState *) state;

	appendStringInfoCharMacro(_state->strval, '}');
}

static void
sn_array_start(void *state)
{
	StripnullState *_state = (StripnullState *) state;

	appendStringInfoCharMacro(_state->strval, '[');
}

static void
sn_array_end(void *state)
{
	StripnullState *_state = (StripnullState *) state;

	appendStringInfoCharMacro(_state->strval, ']');
}

static void
sn_object_field_start(void *state, char *fname, bool isnull)
{
	StripnullState *_state = (StripnullState *) state;

	if (isnull)
	{
		/*
		 * The next thing must be a scalar or isnull couldn't be true, so
		 * there is no danger of this state being carried down into a nested
		 * object or array. The flag will be reset in the scalar action.
		 */
		_state->skip_next_null = true;
		return;
	}

	if (_state->strval->data[_state->strval->len - 1] != '{')
		appendStringInfoCharMacro(_state->strval, ',');

	/*
	 * Unfortunately we don't have the quoted and escaped string any more, so
	 * we have to re-escape it.
	 */
	escape_json(_state->strval, fname);

	appendStringInfoCharMacro(_state->strval, ':');
}

static void
sn_array_element_start(void *state, bool isnull)
{
	StripnullState *_state = (StripnullState *) state;

	if (_state->strval->data[_state->strval->len - 1] != '[')
		appendStringInfoCharMacro(_state->strval, ',');
}

static void
sn_scalar(void *state, char *token, JsonTokenType tokentype)
{
	StripnullState *_state = (StripnullState *) state;

	if (_state->skip_next_null)
	{
		Assert(tokentype == JSON_TOKEN_NULL);
		_state->skip_next_null = false;
		return;
	}

	if (tokentype == JSON_TOKEN_STRING)
		escape_json(_state->strval, token);
	else
		appendStringInfoString(_state->strval, token);
}

/*
 * SQL function json_strip_nulls(json) -> json
 */
Datum
json_strip_nulls(PG_FUNCTION_ARGS)
{
	text	   *json = PG_GETARG_TEXT_PP(0);
	StripnullState *state;
	JsonLexContext *lex;
	JsonSemAction *sem;

	lex = makeJsonLexContext(json, true);
	state = palloc0(sizeof(StripnullState));
	sem = palloc0(sizeof(JsonSemAction));

	state->strval = makeStringInfo();
	state->skip_next_null = false;
	state->lex = lex;

	sem->semstate = (void *) state;
	sem->object_start = sn_object_start;
	sem->object_end = sn_object_end;
	sem->array_start = sn_array_start;
	sem->array_end = sn_array_end;
	sem->scalar = sn_scalar;
	sem->array_element_start = sn_array_element_start;
	sem->object_field_start = sn_object_field_start;

	pg_parse_json_or_ereport(lex, sem);

	PG_RETURN_TEXT_P(cstring_to_text_with_len(state->strval->data,
											  state->strval->len));

}

/*
 * SQL function jsonb_strip_nulls(jsonb) -> jsonb
 */
Datum
jsonb_strip_nulls(PG_FUNCTION_ARGS)
{
	Jsonb	   *jb = PG_GETARG_JSONB_P(0);
	JsonbIterator *it;
	JsonbParseState *parseState = NULL;
	JsonbValue *res = NULL;
	JsonbValue	v,
				k;
	JsonbIteratorToken type;
	bool		last_was_key = false;

	if (JB_ROOT_IS_SCALAR(jb))
		PG_RETURN_POINTER(jb);

	it = JsonbIteratorInit(&jb->root);

	while ((type = JsonbIteratorNext(&it, &v, false)) != WJB_DONE)
	{
		Assert(!(type == WJB_KEY && last_was_key));

		if (type == WJB_KEY)
		{
			/* stash the key until we know if it has a null value */
			k = v;
			last_was_key = true;
			continue;
		}

		if (last_was_key)
		{
			/* if the last element was a key this one can't be */
			last_was_key = false;

			/* skip this field if value is null */
			if (type == WJB_VALUE && v.type == jbvNull)
				continue;

			/* otherwise, do a delayed push of the key */
			(void) pushJsonbValue(&parseState, WJB_KEY, &k);
		}

		if (type == WJB_VALUE || type == WJB_ELEM)
			res = pushJsonbValue(&parseState, type, &v);
		else
			res = pushJsonbValue(&parseState, type, NULL);
	}

	Assert(res != NULL);

	PG_RETURN_POINTER(JsonbValueToJsonb(res));
}

/*
 * Add values from the jsonb to the parse state.
 *
 * If the parse state container is an object, the jsonb is pushed as
 * a value, not a key.
 *
 * This needs to be done using an iterator because pushJsonbValue doesn't
 * like getting jbvBinary values, so we can't just push jb as a whole.
 */
static void
addJsonbToParseState(JsonbParseState **jbps, Jsonb *jb)
{
	JsonbIterator *it;
	JsonbValue *o = &(*jbps)->contVal;
	JsonbValue	v;
	JsonbIteratorToken type;

	it = JsonbIteratorInit(&jb->root);

	Assert(o->type == jbvArray || o->type == jbvObject);

	if (JB_ROOT_IS_SCALAR(jb))
	{
		(void) JsonbIteratorNext(&it, &v, false);	/* skip array header */
		Assert(v.type == jbvArray);
		(void) JsonbIteratorNext(&it, &v, false);	/* fetch scalar value */

		switch (o->type)
		{
			case jbvArray:
				(void) pushJsonbValue(jbps, WJB_ELEM, &v);
				break;
			case jbvObject:
				(void) pushJsonbValue(jbps, WJB_VALUE, &v);
				break;
			default:
				elog(ERROR, "unexpected parent of nested structure");
		}
	}
	else
	{
		while ((type = JsonbIteratorNext(&it, &v, false)) != WJB_DONE)
		{
			if (type == WJB_KEY || type == WJB_VALUE || type == WJB_ELEM)
				(void) pushJsonbValue(jbps, type, &v);
			else
				(void) pushJsonbValue(jbps, type, NULL);
		}
	}

}

/*
 * SQL function jsonb_pretty (jsonb)
 *
 * Pretty-printed text for the jsonb
 */
Datum
jsonb_pretty(PG_FUNCTION_ARGS)
{
	Jsonb	   *jb = PG_GETARG_JSONB_P(0);
	StringInfo	str = makeStringInfo();

	JsonbToCStringIndent(str, &jb->root, VARSIZE(jb));

	PG_RETURN_TEXT_P(cstring_to_text_with_len(str->data, str->len));
}

/*
 * SQL function jsonb_concat (jsonb, jsonb)
 *
 * function for || operator
 */
Datum
jsonb_concat(PG_FUNCTION_ARGS)
{
	Jsonb	   *jb1 = PG_GETARG_JSONB_P(0);
	Jsonb	   *jb2 = PG_GETARG_JSONB_P(1);
	JsonbParseState *state = NULL;
	JsonbValue *res;
	JsonbIterator *it1,
			   *it2;

	/*
	 * If one of the jsonb is empty, just return the other if it's not scalar
	 * and both are of the same kind.  If it's a scalar or they are of
	 * different kinds we need to perform the concatenation even if one is
	 * empty.
	 */
	if (JB_ROOT_IS_OBJECT(jb1) == JB_ROOT_IS_OBJECT(jb2))
	{
		if (JB_ROOT_COUNT(jb1) == 0 && !JB_ROOT_IS_SCALAR(jb2))
			PG_RETURN_JSONB_P(jb2);
		else if (JB_ROOT_COUNT(jb2) == 0 && !JB_ROOT_IS_SCALAR(jb1))
			PG_RETURN_JSONB_P(jb1);
	}

	it1 = JsonbIteratorInit(&jb1->root);
	it2 = JsonbIteratorInit(&jb2->root);

	res = IteratorConcat(&it1, &it2, &state);

	Assert(res != NULL);

	PG_RETURN_JSONB_P(JsonbValueToJsonb(res));
}


/*
 * SQL function jsonb_delete (jsonb, text)
 *
 * return a copy of the jsonb with the indicated item
 * removed.
 */
Datum
jsonb_delete(PG_FUNCTION_ARGS)
{
	Jsonb	   *in = PG_GETARG_JSONB_P(0);
	text	   *key = PG_GETARG_TEXT_PP(1);
	char	   *keyptr = VARDATA_ANY(key);
	int			keylen = VARSIZE_ANY_EXHDR(key);
	JsonbParseState *state = NULL;
	JsonbIterator *it;
	JsonbValue	v,
			   *res = NULL;
	bool		skipNested = false;
	JsonbIteratorToken r;

	if (JB_ROOT_IS_SCALAR(in))
		ereport(ERROR,
				(errcode(ERRCODE_INVALID_PARAMETER_VALUE),
				 errmsg("cannot delete from scalar")));

	if (JB_ROOT_COUNT(in) == 0)
		PG_RETURN_JSONB_P(in);

	it = JsonbIteratorInit(&in->root);

	while ((r = JsonbIteratorNext(&it, &v, skipNested)) != WJB_DONE)
	{
		skipNested = true;

		if ((r == WJB_ELEM || r == WJB_KEY) &&
			(v.type == jbvString && keylen == v.val.string.len &&
			 memcmp(keyptr, v.val.string.val, keylen) == 0))
		{
			/* skip corresponding value as well */
			if (r == WJB_KEY)
				(void) JsonbIteratorNext(&it, &v, true);

			continue;
		}

		res = pushJsonbValue(&state, r, r < WJB_BEGIN_ARRAY ? &v : NULL);
	}

	Assert(res != NULL);

	PG_RETURN_JSONB_P(JsonbValueToJsonb(res));
}

/*
 * SQL function jsonb_delete (jsonb, variadic text[])
 *
 * return a copy of the jsonb with the indicated items
 * removed.
 */
Datum
jsonb_delete_array(PG_FUNCTION_ARGS)
{
	Jsonb	   *in = PG_GETARG_JSONB_P(0);
	ArrayType  *keys = PG_GETARG_ARRAYTYPE_P(1);
	Datum	   *keys_elems;
	bool	   *keys_nulls;
	int			keys_len;
	JsonbParseState *state = NULL;
	JsonbIterator *it;
	JsonbValue	v,
			   *res = NULL;
	bool		skipNested = false;
	JsonbIteratorToken r;

	if (ARR_NDIM(keys) > 1)
		ereport(ERROR,
				(errcode(ERRCODE_ARRAY_SUBSCRIPT_ERROR),
				 errmsg("wrong number of array subscripts")));

	if (JB_ROOT_IS_SCALAR(in))
		ereport(ERROR,
				(errcode(ERRCODE_INVALID_PARAMETER_VALUE),
				 errmsg("cannot delete from scalar")));

	if (JB_ROOT_COUNT(in) == 0)
		PG_RETURN_JSONB_P(in);

	deconstruct_array(keys, TEXTOID, -1, false, 'i',
					  &keys_elems, &keys_nulls, &keys_len);

	if (keys_len == 0)
		PG_RETURN_JSONB_P(in);

	it = JsonbIteratorInit(&in->root);

	while ((r = JsonbIteratorNext(&it, &v, skipNested)) != WJB_DONE)
	{
		skipNested = true;

		if ((r == WJB_ELEM || r == WJB_KEY) && v.type == jbvString)
		{
			int			i;
			bool		found = false;

			for (i = 0; i < keys_len; i++)
			{
				char	   *keyptr;
				int			keylen;

				if (keys_nulls[i])
					continue;

				keyptr = VARDATA_ANY(keys_elems[i]);
				keylen = VARSIZE_ANY_EXHDR(keys_elems[i]);
				if (keylen == v.val.string.len &&
					memcmp(keyptr, v.val.string.val, keylen) == 0)
				{
					found = true;
					break;
				}
			}
			if (found)
			{
				/* skip corresponding value as well */
				if (r == WJB_KEY)
					(void) JsonbIteratorNext(&it, &v, true);

				continue;
			}
		}

		res = pushJsonbValue(&state, r, r < WJB_BEGIN_ARRAY ? &v : NULL);
	}

	Assert(res != NULL);

	PG_RETURN_JSONB_P(JsonbValueToJsonb(res));
}

/*
 * SQL function jsonb_delete (jsonb, int)
 *
 * return a copy of the jsonb with the indicated item
 * removed. Negative int means count back from the
 * end of the items.
 */
Datum
jsonb_delete_idx(PG_FUNCTION_ARGS)
{
	Jsonb	   *in = PG_GETARG_JSONB_P(0);
	int			idx = PG_GETARG_INT32(1);
	JsonbParseState *state = NULL;
	JsonbIterator *it;
	uint32		i = 0,
				n;
	JsonbValue	v,
			   *res = NULL;
	JsonbIteratorToken r;

	if (JB_ROOT_IS_SCALAR(in))
		ereport(ERROR,
				(errcode(ERRCODE_INVALID_PARAMETER_VALUE),
				 errmsg("cannot delete from scalar")));

	if (JB_ROOT_IS_OBJECT(in))
		ereport(ERROR,
				(errcode(ERRCODE_INVALID_PARAMETER_VALUE),
				 errmsg("cannot delete from object using integer index")));

	if (JB_ROOT_COUNT(in) == 0)
		PG_RETURN_JSONB_P(in);

	it = JsonbIteratorInit(&in->root);

	r = JsonbIteratorNext(&it, &v, false);
	Assert(r == WJB_BEGIN_ARRAY);
	n = v.val.array.nElems;

	if (idx < 0)
	{
		if (-idx > n)
			idx = n;
		else
			idx = n + idx;
	}

	if (idx >= n)
		PG_RETURN_JSONB_P(in);

	pushJsonbValue(&state, r, NULL);

	while ((r = JsonbIteratorNext(&it, &v, true)) != WJB_DONE)
	{
		if (r == WJB_ELEM)
		{
			if (i++ == idx)
				continue;
		}

		res = pushJsonbValue(&state, r, r < WJB_BEGIN_ARRAY ? &v : NULL);
	}

	Assert(res != NULL);

	PG_RETURN_JSONB_P(JsonbValueToJsonb(res));
}

/*
 * SQL function jsonb_set(jsonb, text[], jsonb, boolean)
 */
Datum
jsonb_set(PG_FUNCTION_ARGS)
{
	Jsonb	   *in = PG_GETARG_JSONB_P(0);
	ArrayType  *path = PG_GETARG_ARRAYTYPE_P(1);
	Jsonb	   *newval = PG_GETARG_JSONB_P(2);
	bool		create = PG_GETARG_BOOL(3);
	JsonbValue *res = NULL;
	Datum	   *path_elems;
	bool	   *path_nulls;
	int			path_len;
	JsonbIterator *it;
	JsonbParseState *st = NULL;

	if (ARR_NDIM(path) > 1)
		ereport(ERROR,
				(errcode(ERRCODE_ARRAY_SUBSCRIPT_ERROR),
				 errmsg("wrong number of array subscripts")));

	if (JB_ROOT_IS_SCALAR(in))
		ereport(ERROR,
				(errcode(ERRCODE_INVALID_PARAMETER_VALUE),
				 errmsg("cannot set path in scalar")));

	if (JB_ROOT_COUNT(in) == 0 && !create)
		PG_RETURN_JSONB_P(in);

	deconstruct_array(path, TEXTOID, -1, false, 'i',
					  &path_elems, &path_nulls, &path_len);

	if (path_len == 0)
		PG_RETURN_JSONB_P(in);

	it = JsonbIteratorInit(&in->root);

	res = setPath(&it, path_elems, path_nulls, path_len, &st,
				  0, newval, create ? JB_PATH_CREATE : JB_PATH_REPLACE);

	Assert(res != NULL);

	PG_RETURN_JSONB_P(JsonbValueToJsonb(res));
}


/*
 * SQL function jsonb_set_lax(jsonb, text[], jsonb, boolean, text)
 */
Datum
jsonb_set_lax(PG_FUNCTION_ARGS)
{
	/* Jsonb	   *in = PG_GETARG_JSONB_P(0); */
	/* ArrayType  *path = PG_GETARG_ARRAYTYPE_P(1); */
	/* Jsonb	  *newval = PG_GETARG_JSONB_P(2); */
	/* bool		create = PG_GETARG_BOOL(3); */
	text       *handle_null;
	char       *handle_val;

	if (PG_ARGISNULL(0) || PG_ARGISNULL(1) || PG_ARGISNULL(3))
		PG_RETURN_NULL();

	/* could happen if they pass in an explicit NULL */
	if (PG_ARGISNULL(4))
		ereport(ERROR,
				(errcode(ERRCODE_INVALID_PARAMETER_VALUE),
<<<<<<< HEAD
				 errmsg("need delete_key, return_target, use_json_null, or raise_exception")));
=======
				 errmsg("null_value_treatment must be \"delete_key\", \"return_target\", \"use_json_null\", or \"raise_exception\"")));
>>>>>>> 1c7a0b38

	/* if the new value isn't an SQL NULL just call jsonb_set */
	if (! PG_ARGISNULL(2))
		return jsonb_set(fcinfo);

	handle_null = PG_GETARG_TEXT_P(4);
	handle_val = text_to_cstring(handle_null);

	if (strcmp(handle_val,"raise_exception") == 0)
	{
		ereport(ERROR,
				(errcode(ERRCODE_NULL_VALUE_NOT_ALLOWED),
<<<<<<< HEAD
				 errmsg("NULL is not allowed"),
				 errdetail("exception raised due to \"null_value_treatment => 'raise_exception'\""),
				 errhint("to avoid, either change the null_value_treatment argument or ensure that an SQL NULL is not used")));
=======
				 errmsg("JSON value must not be null"),
				 errdetail("Exception was raised because null_value_treatment is \"raise_exception\"."),
				 errhint("To avoid, either change the null_value_treatment argument or ensure that an SQL NULL is not passed.")));
		return (Datum) 0;		/* silence stupider compilers */
>>>>>>> 1c7a0b38
	}
	else if (strcmp(handle_val, "use_json_null") == 0)
	{
		Datum	  newval;

		newval = DirectFunctionCall1(jsonb_in, CStringGetDatum("null"));

		fcinfo->args[2].value = newval;
		fcinfo->args[2].isnull = false;
		return jsonb_set(fcinfo);
	}
	else if (strcmp(handle_val, "delete_key") == 0)
	{
		return jsonb_delete_path(fcinfo);
	}
	else if (strcmp(handle_val, "return_target") == 0)
	{
		Jsonb	   *in = PG_GETARG_JSONB_P(0);
		PG_RETURN_JSONB_P(in);
	}
	else
	{
		ereport(ERROR,
				(errcode(ERRCODE_INVALID_PARAMETER_VALUE),
<<<<<<< HEAD
				 errmsg("need delete_key, return_target, use_json_null, or raise_exception")));
=======
				 errmsg("null_value_treatment must be \"delete_key\", \"return_target\", \"use_json_null\", or \"raise_exception\"")));
>>>>>>> 1c7a0b38
		return (Datum) 0;		/* silence stupider compilers */
	}
}

/*
 * SQL function jsonb_delete_path(jsonb, text[])
 */
Datum
jsonb_delete_path(PG_FUNCTION_ARGS)
{
	Jsonb	   *in = PG_GETARG_JSONB_P(0);
	ArrayType  *path = PG_GETARG_ARRAYTYPE_P(1);
	JsonbValue *res = NULL;
	Datum	   *path_elems;
	bool	   *path_nulls;
	int			path_len;
	JsonbIterator *it;
	JsonbParseState *st = NULL;

	if (ARR_NDIM(path) > 1)
		ereport(ERROR,
				(errcode(ERRCODE_ARRAY_SUBSCRIPT_ERROR),
				 errmsg("wrong number of array subscripts")));

	if (JB_ROOT_IS_SCALAR(in))
		ereport(ERROR,
				(errcode(ERRCODE_INVALID_PARAMETER_VALUE),
				 errmsg("cannot delete path in scalar")));

	if (JB_ROOT_COUNT(in) == 0)
		PG_RETURN_JSONB_P(in);

	deconstruct_array(path, TEXTOID, -1, false, 'i',
					  &path_elems, &path_nulls, &path_len);

	if (path_len == 0)
		PG_RETURN_JSONB_P(in);

	it = JsonbIteratorInit(&in->root);

	res = setPath(&it, path_elems, path_nulls, path_len, &st,
				  0, NULL, JB_PATH_DELETE);

	Assert(res != NULL);

	PG_RETURN_JSONB_P(JsonbValueToJsonb(res));
}

/*
 * SQL function jsonb_insert(jsonb, text[], jsonb, boolean)
 */
Datum
jsonb_insert(PG_FUNCTION_ARGS)
{
	Jsonb	   *in = PG_GETARG_JSONB_P(0);
	ArrayType  *path = PG_GETARG_ARRAYTYPE_P(1);
	Jsonb	   *newval = PG_GETARG_JSONB_P(2);
	bool		after = PG_GETARG_BOOL(3);
	JsonbValue *res = NULL;
	Datum	   *path_elems;
	bool	   *path_nulls;
	int			path_len;
	JsonbIterator *it;
	JsonbParseState *st = NULL;

	if (ARR_NDIM(path) > 1)
		ereport(ERROR,
				(errcode(ERRCODE_ARRAY_SUBSCRIPT_ERROR),
				 errmsg("wrong number of array subscripts")));

	if (JB_ROOT_IS_SCALAR(in))
		ereport(ERROR,
				(errcode(ERRCODE_INVALID_PARAMETER_VALUE),
				 errmsg("cannot set path in scalar")));

	deconstruct_array(path, TEXTOID, -1, false, 'i',
					  &path_elems, &path_nulls, &path_len);

	if (path_len == 0)
		PG_RETURN_JSONB_P(in);

	it = JsonbIteratorInit(&in->root);

	res = setPath(&it, path_elems, path_nulls, path_len, &st, 0, newval,
				  after ? JB_PATH_INSERT_AFTER : JB_PATH_INSERT_BEFORE);

	Assert(res != NULL);

	PG_RETURN_JSONB_P(JsonbValueToJsonb(res));
}

/*
 * Iterate over all jsonb objects and merge them into one.
 * The logic of this function copied from the same hstore function,
 * except the case, when it1 & it2 represents jbvObject.
 * In that case we just append the content of it2 to it1 without any
 * verifications.
 */
static JsonbValue *
IteratorConcat(JsonbIterator **it1, JsonbIterator **it2,
			   JsonbParseState **state)
{
	JsonbValue	v1,
				v2,
			   *res = NULL;
	JsonbIteratorToken r1,
				r2,
				rk1,
				rk2;

	r1 = rk1 = JsonbIteratorNext(it1, &v1, false);
	r2 = rk2 = JsonbIteratorNext(it2, &v2, false);

	/*
	 * Both elements are objects.
	 */
	if (rk1 == WJB_BEGIN_OBJECT && rk2 == WJB_BEGIN_OBJECT)
	{
		/*
		 * Append the all tokens from v1 to res, except last WJB_END_OBJECT
		 * (because res will not be finished yet).
		 */
		pushJsonbValue(state, r1, NULL);
		while ((r1 = JsonbIteratorNext(it1, &v1, true)) != WJB_END_OBJECT)
			pushJsonbValue(state, r1, &v1);

		/*
		 * Append the all tokens from v2 to res, include last WJB_END_OBJECT
		 * (the concatenation will be completed).
		 */
		while ((r2 = JsonbIteratorNext(it2, &v2, true)) != WJB_DONE)
			res = pushJsonbValue(state, r2, r2 != WJB_END_OBJECT ? &v2 : NULL);
	}

	/*
	 * Both elements are arrays (either can be scalar).
	 */
	else if (rk1 == WJB_BEGIN_ARRAY && rk2 == WJB_BEGIN_ARRAY)
	{
		pushJsonbValue(state, r1, NULL);

		while ((r1 = JsonbIteratorNext(it1, &v1, true)) != WJB_END_ARRAY)
		{
			Assert(r1 == WJB_ELEM);
			pushJsonbValue(state, r1, &v1);
		}

		while ((r2 = JsonbIteratorNext(it2, &v2, true)) != WJB_END_ARRAY)
		{
			Assert(r2 == WJB_ELEM);
			pushJsonbValue(state, WJB_ELEM, &v2);
		}

		res = pushJsonbValue(state, WJB_END_ARRAY, NULL /* signal to sort */ );
	}
	/* have we got array || object or object || array? */
	else if (((rk1 == WJB_BEGIN_ARRAY && !(*it1)->isScalar) && rk2 == WJB_BEGIN_OBJECT) ||
			 (rk1 == WJB_BEGIN_OBJECT && (rk2 == WJB_BEGIN_ARRAY && !(*it2)->isScalar)))
	{

		JsonbIterator **it_array = rk1 == WJB_BEGIN_ARRAY ? it1 : it2;
		JsonbIterator **it_object = rk1 == WJB_BEGIN_OBJECT ? it1 : it2;

		bool		prepend = (rk1 == WJB_BEGIN_OBJECT);

		pushJsonbValue(state, WJB_BEGIN_ARRAY, NULL);

		if (prepend)
		{
			pushJsonbValue(state, WJB_BEGIN_OBJECT, NULL);
			while ((r1 = JsonbIteratorNext(it_object, &v1, true)) != WJB_DONE)
				pushJsonbValue(state, r1, r1 != WJB_END_OBJECT ? &v1 : NULL);

			while ((r2 = JsonbIteratorNext(it_array, &v2, true)) != WJB_DONE)
				res = pushJsonbValue(state, r2, r2 != WJB_END_ARRAY ? &v2 : NULL);
		}
		else
		{
			while ((r1 = JsonbIteratorNext(it_array, &v1, true)) != WJB_END_ARRAY)
				pushJsonbValue(state, r1, &v1);

			pushJsonbValue(state, WJB_BEGIN_OBJECT, NULL);
			while ((r2 = JsonbIteratorNext(it_object, &v2, true)) != WJB_DONE)
				pushJsonbValue(state, r2, r2 != WJB_END_OBJECT ? &v2 : NULL);

			res = pushJsonbValue(state, WJB_END_ARRAY, NULL);
		}
	}
	else
	{
		/*
		 * This must be scalar || object or object || scalar, as that's all
		 * that's left. Both of these make no sense, so error out.
		 */
		ereport(ERROR,
				(errcode(ERRCODE_INVALID_PARAMETER_VALUE),
				 errmsg("invalid concatenation of jsonb objects")));
	}

	return res;
}

/*
 * Do most of the heavy work for jsonb_set/jsonb_insert
 *
 * If JB_PATH_DELETE bit is set in op_type, the element is to be removed.
 *
 * If any bit mentioned in JB_PATH_CREATE_OR_INSERT is set in op_type,
 * we create the new value if the key or array index does not exist.
 *
 * Bits JB_PATH_INSERT_BEFORE and JB_PATH_INSERT_AFTER in op_type
 * behave as JB_PATH_CREATE if new value is inserted in JsonbObject.
 *
 * All path elements before the last must already exist
 * whatever bits in op_type are set, or nothing is done.
 */
static JsonbValue *
setPath(JsonbIterator **it, Datum *path_elems,
		bool *path_nulls, int path_len,
		JsonbParseState **st, int level, Jsonb *newval, int op_type)
{
	JsonbValue	v;
	JsonbIteratorToken r;
	JsonbValue *res;

	check_stack_depth();

	if (path_nulls[level])
		ereport(ERROR,
				(errcode(ERRCODE_NULL_VALUE_NOT_ALLOWED),
				 errmsg("path element at position %d is null",
						level + 1)));

	r = JsonbIteratorNext(it, &v, false);

	switch (r)
	{
		case WJB_BEGIN_ARRAY:
			(void) pushJsonbValue(st, r, NULL);
			setPathArray(it, path_elems, path_nulls, path_len, st, level,
						 newval, v.val.array.nElems, op_type);
			r = JsonbIteratorNext(it, &v, false);
			Assert(r == WJB_END_ARRAY);
			res = pushJsonbValue(st, r, NULL);
			break;
		case WJB_BEGIN_OBJECT:
			(void) pushJsonbValue(st, r, NULL);
			setPathObject(it, path_elems, path_nulls, path_len, st, level,
						  newval, v.val.object.nPairs, op_type);
			r = JsonbIteratorNext(it, &v, true);
			Assert(r == WJB_END_OBJECT);
			res = pushJsonbValue(st, r, NULL);
			break;
		case WJB_ELEM:
		case WJB_VALUE:
			res = pushJsonbValue(st, r, &v);
			break;
		default:
			elog(ERROR, "unrecognized iterator result: %d", (int) r);
			res = NULL;			/* keep compiler quiet */
			break;
	}

	return res;
}

/*
 * Object walker for setPath
 */
static void
setPathObject(JsonbIterator **it, Datum *path_elems, bool *path_nulls,
			  int path_len, JsonbParseState **st, int level,
			  Jsonb *newval, uint32 npairs, int op_type)
{
	JsonbValue	v;
	int			i;
	JsonbValue	k;
	bool		done = false;

	if (level >= path_len || path_nulls[level])
		done = true;

	/* empty object is a special case for create */
	if ((npairs == 0) && (op_type & JB_PATH_CREATE_OR_INSERT) &&
		(level == path_len - 1))
	{
		JsonbValue	newkey;

		newkey.type = jbvString;
		newkey.val.string.len = VARSIZE_ANY_EXHDR(path_elems[level]);
		newkey.val.string.val = VARDATA_ANY(path_elems[level]);

		(void) pushJsonbValue(st, WJB_KEY, &newkey);
		addJsonbToParseState(st, newval);
	}

	for (i = 0; i < npairs; i++)
	{
		JsonbIteratorToken r = JsonbIteratorNext(it, &k, true);

		Assert(r == WJB_KEY);

		if (!done &&
			k.val.string.len == VARSIZE_ANY_EXHDR(path_elems[level]) &&
			memcmp(k.val.string.val, VARDATA_ANY(path_elems[level]),
				   k.val.string.len) == 0)
		{
			if (level == path_len - 1)
			{
				/*
				 * called from jsonb_insert(), it forbids redefining an
				 * existing value
				 */
				if (op_type & (JB_PATH_INSERT_BEFORE | JB_PATH_INSERT_AFTER))
					ereport(ERROR,
							(errcode(ERRCODE_INVALID_PARAMETER_VALUE),
							 errmsg("cannot replace existing key"),
							 errhint("Try using the function jsonb_set "
									 "to replace key value.")));

				r = JsonbIteratorNext(it, &v, true);	/* skip value */
				if (!(op_type & JB_PATH_DELETE))
				{
					(void) pushJsonbValue(st, WJB_KEY, &k);
					addJsonbToParseState(st, newval);
				}
				done = true;
			}
			else
			{
				(void) pushJsonbValue(st, r, &k);
				setPath(it, path_elems, path_nulls, path_len,
						st, level + 1, newval, op_type);
			}
		}
		else
		{
			if ((op_type & JB_PATH_CREATE_OR_INSERT) && !done &&
				level == path_len - 1 && i == npairs - 1)
			{
				JsonbValue	newkey;

				newkey.type = jbvString;
				newkey.val.string.len = VARSIZE_ANY_EXHDR(path_elems[level]);
				newkey.val.string.val = VARDATA_ANY(path_elems[level]);

				(void) pushJsonbValue(st, WJB_KEY, &newkey);
				addJsonbToParseState(st, newval);
			}

			(void) pushJsonbValue(st, r, &k);
			r = JsonbIteratorNext(it, &v, false);
			(void) pushJsonbValue(st, r, r < WJB_BEGIN_ARRAY ? &v : NULL);
			if (r == WJB_BEGIN_ARRAY || r == WJB_BEGIN_OBJECT)
			{
				int			walking_level = 1;

				while (walking_level != 0)
				{
					r = JsonbIteratorNext(it, &v, false);

					if (r == WJB_BEGIN_ARRAY || r == WJB_BEGIN_OBJECT)
						++walking_level;
					if (r == WJB_END_ARRAY || r == WJB_END_OBJECT)
						--walking_level;

					(void) pushJsonbValue(st, r, r < WJB_BEGIN_ARRAY ? &v : NULL);
				}
			}
		}
	}
}

/*
 * Array walker for setPath
 */
static void
setPathArray(JsonbIterator **it, Datum *path_elems, bool *path_nulls,
			 int path_len, JsonbParseState **st, int level,
			 Jsonb *newval, uint32 nelems, int op_type)
{
	JsonbValue	v;
	int			idx,
				i;
	bool		done = false;

	/* pick correct index */
	if (level < path_len && !path_nulls[level])
	{
		char	   *c = TextDatumGetCString(path_elems[level]);
		long		lindex;
		char	   *badp;

		errno = 0;
		lindex = strtol(c, &badp, 10);
		if (errno != 0 || badp == c || *badp != '\0' || lindex > INT_MAX ||
			lindex < INT_MIN)
			ereport(ERROR,
					(errcode(ERRCODE_INVALID_TEXT_REPRESENTATION),
					 errmsg("path element at position %d is not an integer: \"%s\"",
							level + 1, c)));
		idx = lindex;
	}
	else
		idx = nelems;

	if (idx < 0)
	{
		if (-idx > nelems)
			idx = INT_MIN;
		else
			idx = nelems + idx;
	}

	if (idx > 0 && idx > nelems)
		idx = nelems;

	/*
	 * if we're creating, and idx == INT_MIN, we prepend the new value to the
	 * array also if the array is empty - in which case we don't really care
	 * what the idx value is
	 */

	if ((idx == INT_MIN || nelems == 0) && (level == path_len - 1) &&
		(op_type & JB_PATH_CREATE_OR_INSERT))
	{
		Assert(newval != NULL);
		addJsonbToParseState(st, newval);
		done = true;
	}

	/* iterate over the array elements */
	for (i = 0; i < nelems; i++)
	{
		JsonbIteratorToken r;

		if (i == idx && level < path_len)
		{
			if (level == path_len - 1)
			{
				r = JsonbIteratorNext(it, &v, true);	/* skip */

				if (op_type & (JB_PATH_INSERT_BEFORE | JB_PATH_CREATE))
					addJsonbToParseState(st, newval);

				/*
				 * We should keep current value only in case of
				 * JB_PATH_INSERT_BEFORE or JB_PATH_INSERT_AFTER because
				 * otherwise it should be deleted or replaced
				 */
				if (op_type & (JB_PATH_INSERT_AFTER | JB_PATH_INSERT_BEFORE))
					(void) pushJsonbValue(st, r, &v);

				if (op_type & (JB_PATH_INSERT_AFTER | JB_PATH_REPLACE))
					addJsonbToParseState(st, newval);

				done = true;
			}
			else
				(void) setPath(it, path_elems, path_nulls, path_len,
							   st, level + 1, newval, op_type);
		}
		else
		{
			r = JsonbIteratorNext(it, &v, false);

			(void) pushJsonbValue(st, r, r < WJB_BEGIN_ARRAY ? &v : NULL);

			if (r == WJB_BEGIN_ARRAY || r == WJB_BEGIN_OBJECT)
			{
				int			walking_level = 1;

				while (walking_level != 0)
				{
					r = JsonbIteratorNext(it, &v, false);

					if (r == WJB_BEGIN_ARRAY || r == WJB_BEGIN_OBJECT)
						++walking_level;
					if (r == WJB_END_ARRAY || r == WJB_END_OBJECT)
						--walking_level;

					(void) pushJsonbValue(st, r, r < WJB_BEGIN_ARRAY ? &v : NULL);
				}
			}

			if ((op_type & JB_PATH_CREATE_OR_INSERT) && !done &&
				level == path_len - 1 && i == nelems - 1)
			{
				addJsonbToParseState(st, newval);
			}
		}
	}
}

/*
 * Parse information about what elements of a jsonb document we want to iterate
 * in functions iterate_json(b)_values. This information is presented in jsonb
 * format, so that it can be easily extended in the future.
 */
uint32
parse_jsonb_index_flags(Jsonb *jb)
{
	JsonbIterator *it;
	JsonbValue	v;
	JsonbIteratorToken type;
	uint32		flags = 0;

	it = JsonbIteratorInit(&jb->root);

	type = JsonbIteratorNext(&it, &v, false);

	/*
	 * We iterate over array (scalar internally is represented as array, so,
	 * we will accept it too) to check all its elements.  Flag names are
	 * chosen the same as jsonb_typeof uses.
	 */
	if (type != WJB_BEGIN_ARRAY)
		ereport(ERROR, (errcode(ERRCODE_INVALID_PARAMETER_VALUE),
						errmsg("wrong flag type, only arrays and scalars are allowed")));

	while ((type = JsonbIteratorNext(&it, &v, false)) == WJB_ELEM)
	{
		if (v.type != jbvString)
			ereport(ERROR,
					(errcode(ERRCODE_INVALID_PARAMETER_VALUE),
					 errmsg("flag array element is not a string"),
					 errhint("Possible values are: \"string\", \"numeric\", \"boolean\", \"key\", and \"all\".")));

		if (v.val.string.len == 3 &&
			pg_strncasecmp(v.val.string.val, "all", 3) == 0)
			flags |= jtiAll;
		else if (v.val.string.len == 3 &&
				 pg_strncasecmp(v.val.string.val, "key", 3) == 0)
			flags |= jtiKey;
		else if (v.val.string.len == 6 &&
				 pg_strncasecmp(v.val.string.val, "string", 6) == 0)
			flags |= jtiString;
		else if (v.val.string.len == 7 &&
				 pg_strncasecmp(v.val.string.val, "numeric", 7) == 0)
			flags |= jtiNumeric;
		else if (v.val.string.len == 7 &&
				 pg_strncasecmp(v.val.string.val, "boolean", 7) == 0)
			flags |= jtiBool;
		else
			ereport(ERROR,
					(errcode(ERRCODE_INVALID_PARAMETER_VALUE),
					 errmsg("wrong flag in flag array: \"%s\"",
							pnstrdup(v.val.string.val, v.val.string.len)),
					 errhint("Possible values are: \"string\", \"numeric\", \"boolean\", \"key\", and \"all\".")));
	}

	/* expect end of array now */
	if (type != WJB_END_ARRAY)
		elog(ERROR, "unexpected end of flag array");

	/* get final WJB_DONE and free iterator */
	type = JsonbIteratorNext(&it, &v, false);
	if (type != WJB_DONE)
		elog(ERROR, "unexpected end of flag array");

	return flags;
}

/*
 * Iterate over jsonb values or elements, specified by flags, and pass them
 * together with an iteration state to a specified JsonIterateStringValuesAction.
 */
void
iterate_jsonb_values(Jsonb *jb, uint32 flags, void *state,
					 JsonIterateStringValuesAction action)
{
	JsonbIterator *it;
	JsonbValue	v;
	JsonbIteratorToken type;

	it = JsonbIteratorInit(&jb->root);

	/*
	 * Just recursively iterating over jsonb and call callback on all
	 * corresponding elements
	 */
	while ((type = JsonbIteratorNext(&it, &v, false)) != WJB_DONE)
	{
		if (type == WJB_KEY)
		{
			if (flags & jtiKey)
				action(state, v.val.string.val, v.val.string.len);

			continue;
		}
		else if (!(type == WJB_VALUE || type == WJB_ELEM))
		{
			/* do not call callback for composite JsonbValue */
			continue;
		}

		/* JsonbValue is a value of object or element of array */
		switch (v.type)
		{
			case jbvString:
				if (flags & jtiString)
					action(state, v.val.string.val, v.val.string.len);
				break;
			case jbvNumeric:
				if (flags & jtiNumeric)
				{
					char	   *val;

					val = DatumGetCString(DirectFunctionCall1(numeric_out,
															  NumericGetDatum(v.val.numeric)));

					action(state, val, strlen(val));
					pfree(val);
				}
				break;
			case jbvBool:
				if (flags & jtiBool)
				{
					if (v.val.boolean)
						action(state, "true", 4);
					else
						action(state, "false", 5);
				}
				break;
			default:
				/* do not call callback for composite JsonbValue */
				break;
		}
	}
}

/*
 * Iterate over json values and elements, specified by flags, and pass them
 * together with an iteration state to a specified JsonIterateStringValuesAction.
 */
void
iterate_json_values(text *json, uint32 flags, void *action_state,
					JsonIterateStringValuesAction action)
{
	JsonLexContext *lex = makeJsonLexContext(json, true);
	JsonSemAction *sem = palloc0(sizeof(JsonSemAction));
	IterateJsonStringValuesState *state = palloc0(sizeof(IterateJsonStringValuesState));

	state->lex = lex;
	state->action = action;
	state->action_state = action_state;
	state->flags = flags;

	sem->semstate = (void *) state;
	sem->scalar = iterate_values_scalar;
	sem->object_field_start = iterate_values_object_field_start;

	pg_parse_json_or_ereport(lex, sem);
}

/*
 * An auxiliary function for iterate_json_values to invoke a specified
 * JsonIterateStringValuesAction for specified values.
 */
static void
iterate_values_scalar(void *state, char *token, JsonTokenType tokentype)
{
	IterateJsonStringValuesState *_state = (IterateJsonStringValuesState *) state;

	switch (tokentype)
	{
		case JSON_TOKEN_STRING:
			if (_state->flags & jtiString)
				_state->action(_state->action_state, token, strlen(token));
			break;
		case JSON_TOKEN_NUMBER:
			if (_state->flags & jtiNumeric)
				_state->action(_state->action_state, token, strlen(token));
			break;
		case JSON_TOKEN_TRUE:
		case JSON_TOKEN_FALSE:
			if (_state->flags & jtiBool)
				_state->action(_state->action_state, token, strlen(token));
			break;
		default:
			/* do not call callback for any other token */
			break;
	}
}

static void
iterate_values_object_field_start(void *state, char *fname, bool isnull)
{
	IterateJsonStringValuesState *_state = (IterateJsonStringValuesState *) state;

	if (_state->flags & jtiKey)
	{
		char	   *val = pstrdup(fname);

		_state->action(_state->action_state, val, strlen(val));
	}
}

/*
 * Iterate over a jsonb, and apply a specified JsonTransformStringValuesAction
 * to every string value or element. Any necessary context for a
 * JsonTransformStringValuesAction can be passed in the action_state variable.
 * Function returns a copy of an original jsonb object with transformed values.
 */
Jsonb *
transform_jsonb_string_values(Jsonb *jsonb, void *action_state,
							  JsonTransformStringValuesAction transform_action)
{
	JsonbIterator *it;
	JsonbValue	v,
			   *res = NULL;
	JsonbIteratorToken type;
	JsonbParseState *st = NULL;
	text	   *out;
	bool		is_scalar = false;

	it = JsonbIteratorInit(&jsonb->root);
	is_scalar = it->isScalar;

	while ((type = JsonbIteratorNext(&it, &v, false)) != WJB_DONE)
	{
		if ((type == WJB_VALUE || type == WJB_ELEM) && v.type == jbvString)
		{
			out = transform_action(action_state, v.val.string.val, v.val.string.len);
			v.val.string.val = VARDATA_ANY(out);
			v.val.string.len = VARSIZE_ANY_EXHDR(out);
			res = pushJsonbValue(&st, type, type < WJB_BEGIN_ARRAY ? &v : NULL);
		}
		else
		{
			res = pushJsonbValue(&st, type, (type == WJB_KEY ||
											 type == WJB_VALUE ||
											 type == WJB_ELEM) ? &v : NULL);
		}
	}

	if (res->type == jbvArray)
		res->val.array.rawScalar = is_scalar;

	return JsonbValueToJsonb(res);
}

/*
 * Iterate over a json, and apply a specified JsonTransformStringValuesAction
 * to every string value or element. Any necessary context for a
 * JsonTransformStringValuesAction can be passed in the action_state variable.
 * Function returns a StringInfo, which is a copy of an original json with
 * transformed values.
 */
text *
transform_json_string_values(text *json, void *action_state,
							 JsonTransformStringValuesAction transform_action)
{
	JsonLexContext *lex = makeJsonLexContext(json, true);
	JsonSemAction *sem = palloc0(sizeof(JsonSemAction));
	TransformJsonStringValuesState *state = palloc0(sizeof(TransformJsonStringValuesState));

	state->lex = lex;
	state->strval = makeStringInfo();
	state->action = transform_action;
	state->action_state = action_state;

	sem->semstate = (void *) state;
	sem->scalar = transform_string_values_scalar;
	sem->object_start = transform_string_values_object_start;
	sem->object_end = transform_string_values_object_end;
	sem->array_start = transform_string_values_array_start;
	sem->array_end = transform_string_values_array_end;
	sem->scalar = transform_string_values_scalar;
	sem->array_element_start = transform_string_values_array_element_start;
	sem->object_field_start = transform_string_values_object_field_start;

	pg_parse_json_or_ereport(lex, sem);

	return cstring_to_text_with_len(state->strval->data, state->strval->len);
}

/*
 * Set of auxiliary functions for transform_json_string_values to invoke a
 * specified JsonTransformStringValuesAction for all values and left everything
 * else untouched.
 */
static void
transform_string_values_object_start(void *state)
{
	TransformJsonStringValuesState *_state = (TransformJsonStringValuesState *) state;

	appendStringInfoCharMacro(_state->strval, '{');
}

static void
transform_string_values_object_end(void *state)
{
	TransformJsonStringValuesState *_state = (TransformJsonStringValuesState *) state;

	appendStringInfoCharMacro(_state->strval, '}');
}

static void
transform_string_values_array_start(void *state)
{
	TransformJsonStringValuesState *_state = (TransformJsonStringValuesState *) state;

	appendStringInfoCharMacro(_state->strval, '[');
}

static void
transform_string_values_array_end(void *state)
{
	TransformJsonStringValuesState *_state = (TransformJsonStringValuesState *) state;

	appendStringInfoCharMacro(_state->strval, ']');
}

static void
transform_string_values_object_field_start(void *state, char *fname, bool isnull)
{
	TransformJsonStringValuesState *_state = (TransformJsonStringValuesState *) state;

	if (_state->strval->data[_state->strval->len - 1] != '{')
		appendStringInfoCharMacro(_state->strval, ',');

	/*
	 * Unfortunately we don't have the quoted and escaped string any more, so
	 * we have to re-escape it.
	 */
	escape_json(_state->strval, fname);
	appendStringInfoCharMacro(_state->strval, ':');
}

static void
transform_string_values_array_element_start(void *state, bool isnull)
{
	TransformJsonStringValuesState *_state = (TransformJsonStringValuesState *) state;

	if (_state->strval->data[_state->strval->len - 1] != '[')
		appendStringInfoCharMacro(_state->strval, ',');
}

static void
transform_string_values_scalar(void *state, char *token, JsonTokenType tokentype)
{
	TransformJsonStringValuesState *_state = (TransformJsonStringValuesState *) state;

	if (tokentype == JSON_TOKEN_STRING)
	{
		text	   *out = _state->action(_state->action_state, token, strlen(token));

		escape_json(_state->strval, text_to_cstring(out));
	}
	else
		appendStringInfoString(_state->strval, token);
}<|MERGE_RESOLUTION|>--- conflicted
+++ resolved
@@ -4548,11 +4548,7 @@
 	if (PG_ARGISNULL(4))
 		ereport(ERROR,
 				(errcode(ERRCODE_INVALID_PARAMETER_VALUE),
-<<<<<<< HEAD
-				 errmsg("need delete_key, return_target, use_json_null, or raise_exception")));
-=======
 				 errmsg("null_value_treatment must be \"delete_key\", \"return_target\", \"use_json_null\", or \"raise_exception\"")));
->>>>>>> 1c7a0b38
 
 	/* if the new value isn't an SQL NULL just call jsonb_set */
 	if (! PG_ARGISNULL(2))
@@ -4565,16 +4561,10 @@
 	{
 		ereport(ERROR,
 				(errcode(ERRCODE_NULL_VALUE_NOT_ALLOWED),
-<<<<<<< HEAD
-				 errmsg("NULL is not allowed"),
-				 errdetail("exception raised due to \"null_value_treatment => 'raise_exception'\""),
-				 errhint("to avoid, either change the null_value_treatment argument or ensure that an SQL NULL is not used")));
-=======
 				 errmsg("JSON value must not be null"),
 				 errdetail("Exception was raised because null_value_treatment is \"raise_exception\"."),
 				 errhint("To avoid, either change the null_value_treatment argument or ensure that an SQL NULL is not passed.")));
 		return (Datum) 0;		/* silence stupider compilers */
->>>>>>> 1c7a0b38
 	}
 	else if (strcmp(handle_val, "use_json_null") == 0)
 	{
@@ -4599,11 +4589,7 @@
 	{
 		ereport(ERROR,
 				(errcode(ERRCODE_INVALID_PARAMETER_VALUE),
-<<<<<<< HEAD
-				 errmsg("need delete_key, return_target, use_json_null, or raise_exception")));
-=======
 				 errmsg("null_value_treatment must be \"delete_key\", \"return_target\", \"use_json_null\", or \"raise_exception\"")));
->>>>>>> 1c7a0b38
 		return (Datum) 0;		/* silence stupider compilers */
 	}
 }
