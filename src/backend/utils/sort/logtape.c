/*-------------------------------------------------------------------------
 *
 * logtape.c
 *	  Management of "logical tapes" within temporary files.
 *
 * This module exists to support sorting via multiple merge passes (see
 * tuplesort.c).  Merging is an ideal algorithm for tape devices, but if
 * we implement it on disk by creating a separate file for each "tape",
 * there is an annoying problem: the peak space usage is at least twice
 * the volume of actual data to be sorted.  (This must be so because each
 * datum will appear in both the input and output tapes of the final
 * merge pass.  For seven-tape polyphase merge, which is otherwise a
 * pretty good algorithm, peak usage is more like 4x actual data volume.)
 *
 * We can work around this problem by recognizing that any one tape
 * dataset (with the possible exception of the final output) is written
 * and read exactly once in a perfectly sequential manner.  Therefore,
 * a datum once read will not be required again, and we can recycle its
 * space for use by the new tape dataset(s) being generated.  In this way,
 * the total space usage is essentially just the actual data volume, plus
 * insignificant bookkeeping and start/stop overhead.
 *
 * Few OSes allow arbitrary parts of a file to be released back to the OS,
 * so we have to implement this space-recycling ourselves within a single
 * logical file.  logtape.c exists to perform this bookkeeping and provide
 * the illusion of N independent tape devices to tuplesort.c.  Note that
 * logtape.c itself depends on buffile.c to provide a "logical file" of
 * larger size than the underlying OS may support.
 *
 * For simplicity, we allocate and release space in the underlying file
 * in BLCKSZ-size blocks.  Space allocation boils down to keeping track
 * of which blocks in the underlying file belong to which logical tape,
 * plus any blocks that are free (recycled and not yet reused).
 * The blocks in each logical tape form a chain, with a prev- and next-
 * pointer in each block.
 *
 * The initial write pass is guaranteed to fill the underlying file
 * perfectly sequentially, no matter how data is divided into logical tapes.
 * Once we begin merge passes, the access pattern becomes considerably
 * less predictable --- but the seeking involved should be comparable to
 * what would happen if we kept each logical tape in a separate file,
 * so there's no serious performance penalty paid to obtain the space
 * savings of recycling.  We try to localize the write accesses by always
 * writing to the lowest-numbered free block when we have a choice; it's
 * not clear this helps much, but it can't hurt.  (XXX perhaps a LIFO
 * policy for free blocks would be better?)
 *
 * To further make the I/Os more sequential, we can use a larger buffer
 * when reading, and read multiple blocks from the same tape in one go,
 * whenever the buffer becomes empty.
 *
 * To support the above policy of writing to the lowest free block, the
 * freelist is a min heap.
 *
 * Since all the bookkeeping and buffer memory is allocated with palloc(),
 * and the underlying file(s) are made with OpenTemporaryFile, all resources
 * for a logical tape set are certain to be cleaned up even if processing
 * is aborted by ereport(ERROR).  To avoid confusion, the caller should take
 * care that all calls for a single LogicalTapeSet are made in the same
 * palloc context.
 *
 * To support parallel sort operations involving coordinated callers to
 * tuplesort.c routines across multiple workers, it is necessary to
 * concatenate each worker BufFile/tapeset into one single logical tapeset
 * managed by the leader.  Workers should have produced one final
 * materialized tape (their entire output) when this happens in leader.
 * There will always be the same number of runs as input tapes, and the same
 * number of input tapes as participants (worker Tuplesortstates).
 *
 * Portions Copyright (c) 1996-2020, PostgreSQL Global Development Group
 * Portions Copyright (c) 1994, Regents of the University of California
 *
 * IDENTIFICATION
 *	  src/backend/utils/sort/logtape.c
 *
 *-------------------------------------------------------------------------
 */

#include "postgres.h"

#include "storage/buffile.h"
#include "utils/builtins.h"
#include "utils/logtape.h"
#include "utils/memdebug.h"
#include "utils/memutils.h"

/*
 * A TapeBlockTrailer is stored at the end of each BLCKSZ block.
 *
 * The first block of a tape has prev == -1.  The last block of a tape
 * stores the number of valid bytes on the block, inverted, in 'next'
 * Therefore next < 0 indicates the last block.
 */
typedef struct TapeBlockTrailer
{
	long		prev;			/* previous block on this tape, or -1 on first
								 * block */
	long		next;			/* next block on this tape, or # of valid
								 * bytes on last block (if < 0) */
} TapeBlockTrailer;

#define TapeBlockPayloadSize  (BLCKSZ - sizeof(TapeBlockTrailer))
#define TapeBlockGetTrailer(buf) \
	((TapeBlockTrailer *) ((char *) buf + TapeBlockPayloadSize))

#define TapeBlockIsLast(buf) (TapeBlockGetTrailer(buf)->next < 0)
#define TapeBlockGetNBytes(buf) \
	(TapeBlockIsLast(buf) ? \
	 (- TapeBlockGetTrailer(buf)->next) : TapeBlockPayloadSize)
#define TapeBlockSetNBytes(buf, nbytes) \
	(TapeBlockGetTrailer(buf)->next = -(nbytes))

/*
 * When multiple tapes are being written to concurrently (as in HashAgg),
 * avoid excessive fragmentation by preallocating block numbers to individual
 * tapes. Each preallocation doubles in size starting at
 * TAPE_WRITE_PREALLOC_MIN blocks up to TAPE_WRITE_PREALLOC_MAX blocks.
 *
 * No filesystem operations are performed for preallocation; only the block
 * numbers are reserved. This may lead to sparse writes, which will cause
 * ltsWriteBlock() to fill in holes with zeros.
 */
#define TAPE_WRITE_PREALLOC_MIN 8
#define TAPE_WRITE_PREALLOC_MAX 128

/*
 * This data structure represents a single "logical tape" within the set
 * of logical tapes stored in the same file.
 *
 * While writing, we hold the current partially-written data block in the
 * buffer.  While reading, we can hold multiple blocks in the buffer.  Note
 * that we don't retain the trailers of a block when it's read into the
 * buffer.  The buffer therefore contains one large contiguous chunk of data
 * from the tape.
 */
typedef struct LogicalTape
{
	bool		writing;		/* T while in write phase */
	bool		frozen;			/* T if blocks should not be freed when read */
	bool		dirty;			/* does buffer need to be written? */

	/*
	 * Block numbers of the first, current, and next block of the tape.
	 *
	 * The "current" block number is only valid when writing, or reading from
	 * a frozen tape.  (When reading from an unfrozen tape, we use a larger
	 * read buffer that holds multiple blocks, so the "current" block is
	 * ambiguous.)
	 *
	 * When concatenation of worker tape BufFiles is performed, an offset to
	 * the first block in the unified BufFile space is applied during reads.
	 */
	long		firstBlockNumber;
	long		curBlockNumber;
	long		nextBlockNumber;
	long		offsetBlockNumber;

	/*
	 * Buffer for current data block(s).
	 */
	char	   *buffer;			/* physical buffer (separately palloc'd) */
	int			buffer_size;	/* allocated size of the buffer */
	int			max_size;		/* highest useful, safe buffer_size */
	int			pos;			/* next read/write position in buffer */
	int			nbytes;			/* total # of valid bytes in buffer */

	/*
	 * Preallocated block numbers are held in an array sorted in descending
	 * order; blocks are consumed from the end of the array (lowest block
	 * numbers first).
	 */
	long	   *prealloc;
	int			nprealloc;		/* number of elements in list */
	int			prealloc_size;	/* number of elements list can hold */
} LogicalTape;

/*
 * This data structure represents a set of related "logical tapes" sharing
 * space in a single underlying file.  (But that "file" may be multiple files
 * if needed to escape OS limits on file size; buffile.c handles that for us.)
 * The number of tapes is fixed at creation.
 */
struct LogicalTapeSet
{
	BufFile    *pfile;			/* underlying file for whole tape set */

	/*
	 * File size tracking.  nBlocksWritten is the size of the underlying file,
	 * in BLCKSZ blocks.  nBlocksAllocated is the number of blocks allocated
	 * by ltsReleaseBlock(), and it is always greater than or equal to
	 * nBlocksWritten.  Blocks between nBlocksAllocated and nBlocksWritten are
	 * blocks that have been allocated for a tape, but have not been written
	 * to the underlying file yet.  nHoleBlocks tracks the total number of
	 * blocks that are in unused holes between worker spaces following BufFile
	 * concatenation.
	 */
	long		nBlocksAllocated;	/* # of blocks allocated */
	long		nBlocksWritten; /* # of blocks used in underlying file */
	long		nHoleBlocks;	/* # of "hole" blocks left */

	/*
	 * We store the numbers of recycled-and-available blocks in freeBlocks[].
	 * When there are no such blocks, we extend the underlying file.
	 *
	 * If forgetFreeSpace is true then any freed blocks are simply forgotten
	 * rather than being remembered in freeBlocks[].  See notes for
	 * LogicalTapeSetForgetFreeSpace().
	 */
	bool		forgetFreeSpace;	/* are we remembering free blocks? */
	long	   *freeBlocks;		/* resizable array holding minheap */
	long		nFreeBlocks;	/* # of currently free blocks */
	Size		freeBlocksLen;	/* current allocated length of freeBlocks[] */

	/* The array of logical tapes. */
	int			nTapes;			/* # of logical tapes in set */
	LogicalTape *tapes;			/* has nTapes nentries */
};

static void ltsWriteBlock(LogicalTapeSet *lts, long blocknum, void *buffer);
static void ltsReadBlock(LogicalTapeSet *lts, long blocknum, void *buffer);
static long ltsGetFreeBlock(LogicalTapeSet *lts);
static long ltsGetPreallocBlock(LogicalTapeSet *lts, LogicalTape *lt);
static void ltsReleaseBlock(LogicalTapeSet *lts, long blocknum);
static void ltsConcatWorkerTapes(LogicalTapeSet *lts, TapeShare *shared,
								 SharedFileSet *fileset);
static void ltsInitTape(LogicalTape *lt);
static void ltsInitReadBuffer(LogicalTapeSet *lts, LogicalTape *lt);


/*
 * Write a block-sized buffer to the specified block of the underlying file.
 *
 * No need for an error return convention; we ereport() on any error.
 */
static void
ltsWriteBlock(LogicalTapeSet *lts, long blocknum, void *buffer)
{
	/*
	 * BufFile does not support "holes", so if we're about to write a block
	 * that's past the current end of file, fill the space between the current
	 * end of file and the target block with zeros.
	 *
	 * This should happen rarely, otherwise you are not writing very
	 * sequentially.  In current use, this only happens when the sort ends
	 * writing a run, and switches to another tape.  The last block of the
	 * previous tape isn't flushed to disk until the end of the sort, so you
	 * get one-block hole, where the last block of the previous tape will
	 * later go.
	 *
	 * Note that BufFile concatenation can leave "holes" in BufFile between
	 * worker-owned block ranges.  These are tracked for reporting purposes
	 * only.  We never read from nor write to these hole blocks, and so they
	 * are not considered here.
	 */
	while (blocknum > lts->nBlocksWritten)
	{
		PGAlignedBlock zerobuf;

		MemSet(zerobuf.data, 0, sizeof(zerobuf));

		ltsWriteBlock(lts, lts->nBlocksWritten, zerobuf.data);
	}

	/* Write the requested block */
	if (BufFileSeekBlock(lts->pfile, blocknum) != 0)
		ereport(ERROR,
				(errcode_for_file_access(),
				 errmsg("could not seek to block %ld of temporary file",
						blocknum)));
	BufFileWrite(lts->pfile, buffer, BLCKSZ);

	/* Update nBlocksWritten, if we extended the file */
	if (blocknum == lts->nBlocksWritten)
		lts->nBlocksWritten++;
}

/*
 * Read a block-sized buffer from the specified block of the underlying file.
 *
 * No need for an error return convention; we ereport() on any error.   This
 * module should never attempt to read a block it doesn't know is there.
 */
static void
ltsReadBlock(LogicalTapeSet *lts, long blocknum, void *buffer)
{
	size_t		nread;

	if (BufFileSeekBlock(lts->pfile, blocknum) != 0)
		ereport(ERROR,
				(errcode_for_file_access(),
				 errmsg("could not seek to block %ld of temporary file",
						blocknum)));
	nread = BufFileRead(lts->pfile, buffer, BLCKSZ);
	if (nread != BLCKSZ)
		ereport(ERROR,
				(errcode_for_file_access(),
				 errmsg("could not read block %ld of temporary file: read only %zu of %zu bytes",
						blocknum, nread, (size_t) BLCKSZ)));
}

/*
 * Read as many blocks as we can into the per-tape buffer.
 *
 * Returns true if anything was read, 'false' on EOF.
 */
static bool
ltsReadFillBuffer(LogicalTapeSet *lts, LogicalTape *lt)
{
	lt->pos = 0;
	lt->nbytes = 0;

	do
	{
		char	   *thisbuf = lt->buffer + lt->nbytes;
		long		datablocknum = lt->nextBlockNumber;

		/* Fetch next block number */
		if (datablocknum == -1L)
			break;				/* EOF */
		/* Apply worker offset, needed for leader tapesets */
		datablocknum += lt->offsetBlockNumber;

		/* Read the block */
		ltsReadBlock(lts, datablocknum, (void *) thisbuf);
		if (!lt->frozen)
			ltsReleaseBlock(lts, datablocknum);
		lt->curBlockNumber = lt->nextBlockNumber;

		lt->nbytes += TapeBlockGetNBytes(thisbuf);
		if (TapeBlockIsLast(thisbuf))
		{
			lt->nextBlockNumber = -1L;
			/* EOF */
			break;
		}
		else
			lt->nextBlockNumber = TapeBlockGetTrailer(thisbuf)->next;

		/* Advance to next block, if we have buffer space left */
	} while (lt->buffer_size - lt->nbytes > BLCKSZ);

	return (lt->nbytes > 0);
}

static inline void
swap_nodes(long *heap, unsigned long a, unsigned long b)
{
	unsigned long swap;

	swap = heap[a];
	heap[a] = heap[b];
	heap[b] = swap;
}

static inline unsigned long
left_offset(unsigned long i)
{
	return 2 * i + 1;
}

static inline unsigned long
right_offset(unsigned i)
{
	return 2 * i + 2;
}

static inline unsigned long
parent_offset(unsigned long i)
{
	return (i - 1) / 2;
}

/*
 * Select the lowest currently unused block by taking the first element from
 * the freelist min heap.
 */
static long
ltsGetFreeBlock(LogicalTapeSet *lts)
{
	long	   *heap = lts->freeBlocks;
	long		blocknum;
	int			heapsize;
	unsigned long pos;

	/* freelist empty; allocate a new block */
	if (lts->nFreeBlocks == 0)
		return lts->nBlocksAllocated++;

	if (lts->nFreeBlocks == 1)
	{
		lts->nFreeBlocks--;
		return lts->freeBlocks[0];
	}

	/* take top of minheap */
	blocknum = heap[0];

	/* replace with end of minheap array */
	heap[0] = heap[--lts->nFreeBlocks];

	/* sift down */
	pos = 0;
	heapsize = lts->nFreeBlocks;
	while (true)
	{
		unsigned long left = left_offset(pos);
		unsigned long right = right_offset(pos);
		unsigned long min_child;

		if (left < heapsize && right < heapsize)
			min_child = (heap[left] < heap[right]) ? left : right;
		else if (left < heapsize)
			min_child = left;
		else if (right < heapsize)
			min_child = right;
		else
			break;

		if (heap[min_child] >= heap[pos])
			break;

		swap_nodes(heap, min_child, pos);
		pos = min_child;
	}

	return blocknum;
}

/*
 * Return the lowest free block number from the tape's preallocation list.
 * Refill the preallocation list if necessary.
 */
static long
ltsGetPreallocBlock(LogicalTapeSet *lts, LogicalTape *lt)
{
	/* sorted in descending order, so return the last element */
	if (lt->nprealloc > 0)
		return lt->prealloc[--lt->nprealloc];

	if (lt->prealloc == NULL)
	{
		lt->prealloc_size = TAPE_WRITE_PREALLOC_MIN;
		lt->prealloc = (long *) palloc(sizeof(long) * lt->prealloc_size);
	}
	else if (lt->prealloc_size < TAPE_WRITE_PREALLOC_MAX)
	{
		/* when the preallocation list runs out, double the size */
		lt->prealloc_size *= 2;
		if (lt->prealloc_size > TAPE_WRITE_PREALLOC_MAX)
			lt->prealloc_size = TAPE_WRITE_PREALLOC_MAX;
		lt->prealloc = (long *) repalloc(lt->prealloc,
										 sizeof(long) * lt->prealloc_size);
	}

	/* refill preallocation list */
	lt->nprealloc = lt->prealloc_size;
	for (int i = lt->nprealloc; i > 0; i--)
	{
		lt->prealloc[i - 1] = ltsGetFreeBlock(lts);

		/* verify descending order */
		Assert(i == lt->nprealloc || lt->prealloc[i - 1] > lt->prealloc[i]);
	}

	return lt->prealloc[--lt->nprealloc];
}

/*
 * Return a block# to the freelist.
 */
static void
ltsReleaseBlock(LogicalTapeSet *lts, long blocknum)
{
	long	   *heap;
	unsigned long pos;

	/*
	 * Do nothing if we're no longer interested in remembering free space.
	 */
	if (lts->forgetFreeSpace)
		return;

	/*
	 * Enlarge freeBlocks array if full.
	 */
	if (lts->nFreeBlocks >= lts->freeBlocksLen)
	{
		/*
		 * If the freelist becomes very large, just return and leak this free
		 * block.
		 */
		if (lts->freeBlocksLen * 2 > MaxAllocSize)
			return;

		lts->freeBlocksLen *= 2;
		lts->freeBlocks = (long *) repalloc(lts->freeBlocks,
											lts->freeBlocksLen * sizeof(long));
	}

	heap = lts->freeBlocks;
	pos = lts->nFreeBlocks;

	/* place entry at end of minheap array */
	heap[pos] = blocknum;
	lts->nFreeBlocks++;

	/* sift up */
	while (pos != 0)
	{
		unsigned long parent = parent_offset(pos);

		if (heap[parent] < heap[pos])
			break;

		swap_nodes(heap, parent, pos);
		pos = parent;
	}
}

/*
 * Claim ownership of a set of logical tapes from existing shared BufFiles.
 *
 * Caller should be leader process.  Though tapes are marked as frozen in
 * workers, they are not frozen when opened within leader, since unfrozen tapes
 * use a larger read buffer. (Frozen tapes have smaller read buffer, optimized
 * for random access.)
 */
static void
ltsConcatWorkerTapes(LogicalTapeSet *lts, TapeShare *shared,
					 SharedFileSet *fileset)
{
	LogicalTape *lt = NULL;
	long		tapeblocks = 0L;
	long		nphysicalblocks = 0L;
	int			i;

	/* Should have at least one worker tape, plus leader's tape */
	Assert(lts->nTapes >= 2);

	/*
	 * Build concatenated view of all BufFiles, remembering the block number
	 * where each source file begins.  No changes are needed for leader/last
	 * tape.
	 */
	for (i = 0; i < lts->nTapes - 1; i++)
	{
		char		filename[MAXPGPATH];
		BufFile    *file;
		int64		filesize;

		lt = &lts->tapes[i];

		pg_itoa(i, filename);
		file = BufFileOpenShared(fileset, filename);
		filesize = BufFileSize(file);

		/*
		 * Stash first BufFile, and concatenate subsequent BufFiles to that.
		 * Store block offset into each tape as we go.
		 */
		lt->firstBlockNumber = shared[i].firstblocknumber;
		if (i == 0)
		{
			lts->pfile = file;
			lt->offsetBlockNumber = 0L;
		}
		else
		{
			lt->offsetBlockNumber = BufFileAppend(lts->pfile, file);
		}
		/* Don't allocate more for read buffer than could possibly help */
		lt->max_size = Min(MaxAllocSize, filesize);
		tapeblocks = filesize / BLCKSZ;
		nphysicalblocks += tapeblocks;
	}

	/*
	 * Set # of allocated blocks, as well as # blocks written.  Use extent of
	 * new BufFile space (from 0 to end of last worker's tape space) for this.
	 * Allocated/written blocks should include space used by holes left
	 * between concatenated BufFiles.
	 */
	lts->nBlocksAllocated = lt->offsetBlockNumber + tapeblocks;
	lts->nBlocksWritten = lts->nBlocksAllocated;

	/*
	 * Compute number of hole blocks so that we can later work backwards, and
	 * instrument number of physical blocks.  We don't simply use physical
	 * blocks directly for instrumentation because this would break if we ever
	 * subsequently wrote to the leader tape.
	 *
	 * Working backwards like this keeps our options open.  If shared BufFiles
	 * ever support being written to post-export, logtape.c can automatically
	 * take advantage of that.  We'd then support writing to the leader tape
	 * while recycling space from worker tapes, because the leader tape has a
	 * zero offset (write routines won't need to have extra logic to apply an
	 * offset).
	 *
	 * The only thing that currently prevents writing to the leader tape from
	 * working is the fact that BufFiles opened using BufFileOpenShared() are
	 * read-only by definition, but that could be changed if it seemed
	 * worthwhile.  For now, writing to the leader tape will raise a "Bad file
	 * descriptor" error, so tuplesort must avoid writing to the leader tape
	 * altogether.
	 */
	lts->nHoleBlocks = lts->nBlocksAllocated - nphysicalblocks;
}

/*
 * Initialize per-tape struct.  Note we allocate the I/O buffer lazily.
 */
static void
ltsInitTape(LogicalTape *lt)
{
	lt->writing = true;
	lt->frozen = false;
	lt->dirty = false;
	lt->firstBlockNumber = -1L;
	lt->curBlockNumber = -1L;
	lt->nextBlockNumber = -1L;
	lt->offsetBlockNumber = 0L;
	lt->buffer = NULL;
	lt->buffer_size = 0;
	/* palloc() larger than MaxAllocSize would fail */
	lt->max_size = MaxAllocSize;
	lt->pos = 0;
	lt->nbytes = 0;
<<<<<<< HEAD
=======
	lt->prealloc = NULL;
	lt->nprealloc = 0;
	lt->prealloc_size = 0;
>>>>>>> 45fdc973
}

/*
 * Lazily allocate and initialize the read buffer. This avoids waste when many
 * tapes are open at once, but not all are active between rewinding and
 * reading.
 */
static void
ltsInitReadBuffer(LogicalTapeSet *lts, LogicalTape *lt)
{
	Assert(lt->buffer_size > 0);
	lt->buffer = palloc(lt->buffer_size);

	/* Read the first block, or reset if tape is empty */
	lt->nextBlockNumber = lt->firstBlockNumber;
	lt->pos = 0;
	lt->nbytes = 0;
	ltsReadFillBuffer(lts, lt);
}

/*
 * Create a set of logical tapes in a temporary underlying file.
 *
 * Each tape is initialized in write state.  Serial callers pass ntapes,
 * NULL argument for shared, and -1 for worker.  Parallel worker callers
 * pass ntapes, a shared file handle, NULL shared argument,  and their own
 * worker number.  Leader callers, which claim shared worker tapes here,
 * must supply non-sentinel values for all arguments except worker number,
 * which should be -1.
 *
 * Leader caller is passing back an array of metadata each worker captured
 * when LogicalTapeFreeze() was called for their final result tapes.  Passed
 * tapes array is actually sized ntapes - 1, because it includes only
 * worker tapes, whereas leader requires its own leader tape.  Note that we
 * rely on the assumption that reclaimed worker tapes will only be read
 * from once by leader, and never written to again (tapes are initialized
 * for writing, but that's only to be consistent).  Leader may not write to
 * its own tape purely due to a restriction in the shared buffile
 * infrastructure that may be lifted in the future.
 */
LogicalTapeSet *
LogicalTapeSetCreate(int ntapes, TapeShare *shared, SharedFileSet *fileset,
					 int worker)
{
	LogicalTapeSet *lts;
	int			i;

	/*
	 * Create top-level struct including per-tape LogicalTape structs.
	 */
	Assert(ntapes > 0);
	lts = (LogicalTapeSet *) palloc(sizeof(LogicalTapeSet));
	lts->nBlocksAllocated = 0L;
	lts->nBlocksWritten = 0L;
	lts->nHoleBlocks = 0L;
	lts->forgetFreeSpace = false;
	lts->freeBlocksLen = 32;	/* reasonable initial guess */
	lts->freeBlocks = (long *) palloc(lts->freeBlocksLen * sizeof(long));
	lts->nFreeBlocks = 0;
	lts->nTapes = ntapes;
	lts->tapes = (LogicalTape *) palloc(ntapes * sizeof(LogicalTape));

	for (i = 0; i < ntapes; i++)
		ltsInitTape(&lts->tapes[i]);

	/*
	 * Create temp BufFile storage as required.
	 *
	 * Leader concatenates worker tapes, which requires special adjustment to
	 * final tapeset data.  Things are simpler for the worker case and the
	 * serial case, though.  They are generally very similar -- workers use a
	 * shared fileset, whereas serial sorts use a conventional serial BufFile.
	 */
	if (shared)
		ltsConcatWorkerTapes(lts, shared, fileset);
	else if (fileset)
	{
		char		filename[MAXPGPATH];

		pg_itoa(worker, filename);
		lts->pfile = BufFileCreateShared(fileset, filename);
	}
	else
		lts->pfile = BufFileCreateTemp(false);

	return lts;
}

/*
 * Close a logical tape set and release all resources.
 */
void
LogicalTapeSetClose(LogicalTapeSet *lts)
{
	LogicalTape *lt;
	int			i;

	BufFileClose(lts->pfile);
	for (i = 0; i < lts->nTapes; i++)
	{
		lt = &lts->tapes[i];
		if (lt->buffer)
			pfree(lt->buffer);
	}
	pfree(lts->tapes);
	pfree(lts->freeBlocks);
	pfree(lts);
}

/*
 * Mark a logical tape set as not needing management of free space anymore.
 *
 * This should be called if the caller does not intend to write any more data
 * into the tape set, but is reading from un-frozen tapes.  Since no more
 * writes are planned, remembering free blocks is no longer useful.  Setting
 * this flag lets us avoid wasting time and space in ltsReleaseBlock(), which
 * is not designed to handle large numbers of free blocks.
 */
void
LogicalTapeSetForgetFreeSpace(LogicalTapeSet *lts)
{
	lts->forgetFreeSpace = true;
}

/*
 * Write to a logical tape.
 *
 * There are no error returns; we ereport() on failure.
 */
void
LogicalTapeWrite(LogicalTapeSet *lts, int tapenum,
				 void *ptr, size_t size)
{
	LogicalTape *lt;
	size_t		nthistime;

	Assert(tapenum >= 0 && tapenum < lts->nTapes);
	lt = &lts->tapes[tapenum];
	Assert(lt->writing);
	Assert(lt->offsetBlockNumber == 0L);

	/* Allocate data buffer and first block on first write */
	if (lt->buffer == NULL)
	{
		lt->buffer = (char *) palloc(BLCKSZ);
		lt->buffer_size = BLCKSZ;
	}
	if (lt->curBlockNumber == -1)
	{
		Assert(lt->firstBlockNumber == -1);
		Assert(lt->pos == 0);

		lt->curBlockNumber = ltsGetPreallocBlock(lts, lt);
		lt->firstBlockNumber = lt->curBlockNumber;

		TapeBlockGetTrailer(lt->buffer)->prev = -1L;
	}

	Assert(lt->buffer_size == BLCKSZ);
	while (size > 0)
	{
		if (lt->pos >= (int) TapeBlockPayloadSize)
		{
			/* Buffer full, dump it out */
			long		nextBlockNumber;

			if (!lt->dirty)
			{
				/* Hmm, went directly from reading to writing? */
				elog(ERROR, "invalid logtape state: should be dirty");
			}

			/*
			 * First allocate the next block, so that we can store it in the
			 * 'next' pointer of this block.
			 */
			nextBlockNumber = ltsGetPreallocBlock(lts, lt);

			/* set the next-pointer and dump the current block. */
			TapeBlockGetTrailer(lt->buffer)->next = nextBlockNumber;
			ltsWriteBlock(lts, lt->curBlockNumber, (void *) lt->buffer);

			/* initialize the prev-pointer of the next block */
			TapeBlockGetTrailer(lt->buffer)->prev = lt->curBlockNumber;
			lt->curBlockNumber = nextBlockNumber;
			lt->pos = 0;
			lt->nbytes = 0;
		}

		nthistime = TapeBlockPayloadSize - lt->pos;
		if (nthistime > size)
			nthistime = size;
		Assert(nthistime > 0);

		memcpy(lt->buffer + lt->pos, ptr, nthistime);

		lt->dirty = true;
		lt->pos += nthistime;
		if (lt->nbytes < lt->pos)
			lt->nbytes = lt->pos;
		ptr = (void *) ((char *) ptr + nthistime);
		size -= nthistime;
	}
}

/*
 * Rewind logical tape and switch from writing to reading.
 *
 * The tape must currently be in writing state, or "frozen" in read state.
 *
 * 'buffer_size' specifies how much memory to use for the read buffer.
 * Regardless of the argument, the actual amount of memory used is between
 * BLCKSZ and MaxAllocSize, and is a multiple of BLCKSZ.  The given value is
 * rounded down and truncated to fit those constraints, if necessary.  If the
 * tape is frozen, the 'buffer_size' argument is ignored, and a small BLCKSZ
 * byte buffer is used.
 */
void
LogicalTapeRewindForRead(LogicalTapeSet *lts, int tapenum, size_t buffer_size)
{
	LogicalTape *lt;

	Assert(tapenum >= 0 && tapenum < lts->nTapes);
	lt = &lts->tapes[tapenum];

	/*
	 * Round and cap buffer_size if needed.
	 */
	if (lt->frozen)
		buffer_size = BLCKSZ;
	else
	{
		/* need at least one block */
		if (buffer_size < BLCKSZ)
			buffer_size = BLCKSZ;

		/* palloc() larger than max_size is unlikely to be helpful */
		if (buffer_size > lt->max_size)
			buffer_size = lt->max_size;

		/* round down to BLCKSZ boundary */
		buffer_size -= buffer_size % BLCKSZ;
	}

	if (lt->writing)
	{
		/*
		 * Completion of a write phase.  Flush last partial data block, and
		 * rewind for normal (destructive) read.
		 */
		if (lt->dirty)
		{
			/*
			 * As long as we've filled the buffer at least once, its contents
			 * are entirely defined from valgrind's point of view, even though
			 * contents beyond the current end point may be stale.  But it's
			 * possible - at least in the case of a parallel sort - to sort
			 * such small amount of data that we do not fill the buffer even
			 * once.  Tell valgrind that its contents are defined, so it
			 * doesn't bleat.
			 */
			VALGRIND_MAKE_MEM_DEFINED(lt->buffer + lt->nbytes,
									  lt->buffer_size - lt->nbytes);

			TapeBlockSetNBytes(lt->buffer, lt->nbytes);
			ltsWriteBlock(lts, lt->curBlockNumber, (void *) lt->buffer);
		}
		lt->writing = false;
	}
	else
	{
		/*
		 * This is only OK if tape is frozen; we rewind for (another) read
		 * pass.
		 */
		Assert(lt->frozen);
	}

	if (lt->buffer)
		pfree(lt->buffer);

	/* the buffer is lazily allocated, but set the size here */
	lt->buffer = NULL;
	lt->buffer_size = buffer_size;

	/* free the preallocation list, and return unused block numbers */
	if (lt->prealloc != NULL)
	{
		for (int i = lt->nprealloc; i > 0; i--)
			ltsReleaseBlock(lts, lt->prealloc[i - 1]);
		pfree(lt->prealloc);
		lt->prealloc = NULL;
		lt->nprealloc = 0;
		lt->prealloc_size = 0;
	}
}

/*
 * Rewind logical tape and switch from reading to writing.
 *
 * NOTE: we assume the caller has read the tape to the end; otherwise
 * untouched data will not have been freed. We could add more code to free
 * any unread blocks, but in current usage of this module it'd be useless
 * code.
 */
void
LogicalTapeRewindForWrite(LogicalTapeSet *lts, int tapenum)
{
	LogicalTape *lt;

	Assert(tapenum >= 0 && tapenum < lts->nTapes);
	lt = &lts->tapes[tapenum];

	Assert(!lt->writing && !lt->frozen);
	lt->writing = true;
	lt->dirty = false;
	lt->firstBlockNumber = -1L;
	lt->curBlockNumber = -1L;
	lt->pos = 0;
	lt->nbytes = 0;
	if (lt->buffer)
		pfree(lt->buffer);
	lt->buffer = NULL;
	lt->buffer_size = 0;
}

/*
 * Read from a logical tape.
 *
 * Early EOF is indicated by return value less than #bytes requested.
 */
size_t
LogicalTapeRead(LogicalTapeSet *lts, int tapenum,
				void *ptr, size_t size)
{
	LogicalTape *lt;
	size_t		nread = 0;
	size_t		nthistime;

	Assert(tapenum >= 0 && tapenum < lts->nTapes);
	lt = &lts->tapes[tapenum];
	Assert(!lt->writing);

	if (lt->buffer == NULL)
		ltsInitReadBuffer(lts, lt);

	while (size > 0)
	{
		if (lt->pos >= lt->nbytes)
		{
			/* Try to load more data into buffer. */
			if (!ltsReadFillBuffer(lts, lt))
				break;			/* EOF */
		}

		nthistime = lt->nbytes - lt->pos;
		if (nthistime > size)
			nthistime = size;
		Assert(nthistime > 0);

		memcpy(ptr, lt->buffer + lt->pos, nthistime);

		lt->pos += nthistime;
		ptr = (void *) ((char *) ptr + nthistime);
		size -= nthistime;
		nread += nthistime;
	}

	return nread;
}

/*
 * "Freeze" the contents of a tape so that it can be read multiple times
 * and/or read backwards.  Once a tape is frozen, its contents will not
 * be released until the LogicalTapeSet is destroyed.  This is expected
 * to be used only for the final output pass of a merge.
 *
 * This *must* be called just at the end of a write pass, before the
 * tape is rewound (after rewind is too late!).  It performs a rewind
 * and switch to read mode "for free".  An immediately following rewind-
 * for-read call is OK but not necessary.
 *
 * share output argument is set with details of storage used for tape after
 * freezing, which may be passed to LogicalTapeSetCreate within leader
 * process later.  This metadata is only of interest to worker callers
 * freezing their final output for leader (single materialized tape).
 * Serial sorts should set share to NULL.
 */
void
LogicalTapeFreeze(LogicalTapeSet *lts, int tapenum, TapeShare *share)
{
	LogicalTape *lt;

	Assert(tapenum >= 0 && tapenum < lts->nTapes);
	lt = &lts->tapes[tapenum];
	Assert(lt->writing);
	Assert(lt->offsetBlockNumber == 0L);

	/*
	 * Completion of a write phase.  Flush last partial data block, and rewind
	 * for nondestructive read.
	 */
	if (lt->dirty)
	{
		/*
		 * As long as we've filled the buffer at least once, its contents are
		 * entirely defined from valgrind's point of view, even though
		 * contents beyond the current end point may be stale.  But it's
		 * possible - at least in the case of a parallel sort - to sort such
		 * small amount of data that we do not fill the buffer even once. Tell
		 * valgrind that its contents are defined, so it doesn't bleat.
		 */
		VALGRIND_MAKE_MEM_DEFINED(lt->buffer + lt->nbytes,
								  lt->buffer_size - lt->nbytes);

		TapeBlockSetNBytes(lt->buffer, lt->nbytes);
		ltsWriteBlock(lts, lt->curBlockNumber, (void *) lt->buffer);
		lt->writing = false;
	}
	lt->writing = false;
	lt->frozen = true;

	/*
	 * The seek and backspace functions assume a single block read buffer.
	 * That's OK with current usage.  A larger buffer is helpful to make the
	 * read pattern of the backing file look more sequential to the OS, when
	 * we're reading from multiple tapes.  But at the end of a sort, when a
	 * tape is frozen, we only read from a single tape anyway.
	 */
	if (!lt->buffer || lt->buffer_size != BLCKSZ)
	{
		if (lt->buffer)
			pfree(lt->buffer);
		lt->buffer = palloc(BLCKSZ);
		lt->buffer_size = BLCKSZ;
	}

	/* Read the first block, or reset if tape is empty */
	lt->curBlockNumber = lt->firstBlockNumber;
	lt->pos = 0;
	lt->nbytes = 0;

	if (lt->firstBlockNumber == -1L)
		lt->nextBlockNumber = -1L;
	ltsReadBlock(lts, lt->curBlockNumber, (void *) lt->buffer);
	if (TapeBlockIsLast(lt->buffer))
		lt->nextBlockNumber = -1L;
	else
		lt->nextBlockNumber = TapeBlockGetTrailer(lt->buffer)->next;
	lt->nbytes = TapeBlockGetNBytes(lt->buffer);

	/* Handle extra steps when caller is to share its tapeset */
	if (share)
	{
		BufFileExportShared(lts->pfile);
		share->firstblocknumber = lt->firstBlockNumber;
	}
}

/*
 * Add additional tapes to this tape set. Not intended to be used when any
 * tapes are frozen.
 */
void
LogicalTapeSetExtend(LogicalTapeSet *lts, int nAdditional)
{
	int			i;
	int			nTapesOrig = lts->nTapes;

	lts->nTapes += nAdditional;

	lts->tapes = (LogicalTape *) repalloc(lts->tapes,
										  lts->nTapes * sizeof(LogicalTape));

	for (i = nTapesOrig; i < lts->nTapes; i++)
		ltsInitTape(&lts->tapes[i]);
}

/*
 * Backspace the tape a given number of bytes.  (We also support a more
 * general seek interface, see below.)
 *
 * *Only* a frozen-for-read tape can be backed up; we don't support
 * random access during write, and an unfrozen read tape may have
 * already discarded the desired data!
 *
 * Returns the number of bytes backed up.  It can be less than the
 * requested amount, if there isn't that much data before the current
 * position.  The tape is positioned to the beginning of the tape in
 * that case.
 */
size_t
LogicalTapeBackspace(LogicalTapeSet *lts, int tapenum, size_t size)
{
	LogicalTape *lt;
	size_t		seekpos = 0;

	Assert(tapenum >= 0 && tapenum < lts->nTapes);
	lt = &lts->tapes[tapenum];
	Assert(lt->frozen);
	Assert(lt->buffer_size == BLCKSZ);

	if (lt->buffer == NULL)
		ltsInitReadBuffer(lts, lt);

	/*
	 * Easy case for seek within current block.
	 */
	if (size <= (size_t) lt->pos)
	{
		lt->pos -= (int) size;
		return size;
	}

	/*
	 * Not-so-easy case, have to walk back the chain of blocks.  This
	 * implementation would be pretty inefficient for long seeks, but we
	 * really aren't doing that (a seek over one tuple is typical).
	 */
	seekpos = (size_t) lt->pos; /* part within this block */
	while (size > seekpos)
	{
		long		prev = TapeBlockGetTrailer(lt->buffer)->prev;

		if (prev == -1L)
		{
			/* Tried to back up beyond the beginning of tape. */
			if (lt->curBlockNumber != lt->firstBlockNumber)
				elog(ERROR, "unexpected end of tape");
			lt->pos = 0;
			return seekpos;
		}

		ltsReadBlock(lts, prev, (void *) lt->buffer);

		if (TapeBlockGetTrailer(lt->buffer)->next != lt->curBlockNumber)
			elog(ERROR, "broken tape, next of block %ld is %ld, expected %ld",
				 prev,
				 TapeBlockGetTrailer(lt->buffer)->next,
				 lt->curBlockNumber);

		lt->nbytes = TapeBlockPayloadSize;
		lt->curBlockNumber = prev;
		lt->nextBlockNumber = TapeBlockGetTrailer(lt->buffer)->next;

		seekpos += TapeBlockPayloadSize;
	}

	/*
	 * 'seekpos' can now be greater than 'size', because it points to the
	 * beginning the target block.  The difference is the position within the
	 * page.
	 */
	lt->pos = seekpos - size;
	return size;
}

/*
 * Seek to an arbitrary position in a logical tape.
 *
 * *Only* a frozen-for-read tape can be seeked.
 *
 * Must be called with a block/offset previously returned by
 * LogicalTapeTell().
 */
void
LogicalTapeSeek(LogicalTapeSet *lts, int tapenum,
				long blocknum, int offset)
{
	LogicalTape *lt;

	Assert(tapenum >= 0 && tapenum < lts->nTapes);
	lt = &lts->tapes[tapenum];
	Assert(lt->frozen);
	Assert(offset >= 0 && offset <= TapeBlockPayloadSize);
	Assert(lt->buffer_size == BLCKSZ);

	if (lt->buffer == NULL)
		ltsInitReadBuffer(lts, lt);

	if (blocknum != lt->curBlockNumber)
	{
		ltsReadBlock(lts, blocknum, (void *) lt->buffer);
		lt->curBlockNumber = blocknum;
		lt->nbytes = TapeBlockPayloadSize;
		lt->nextBlockNumber = TapeBlockGetTrailer(lt->buffer)->next;
	}

	if (offset > lt->nbytes)
		elog(ERROR, "invalid tape seek position");
	lt->pos = offset;
}

/*
 * Obtain current position in a form suitable for a later LogicalTapeSeek.
 *
 * NOTE: it'd be OK to do this during write phase with intention of using
 * the position for a seek after freezing.  Not clear if anyone needs that.
 */
void
LogicalTapeTell(LogicalTapeSet *lts, int tapenum,
				long *blocknum, int *offset)
{
	LogicalTape *lt;

	Assert(tapenum >= 0 && tapenum < lts->nTapes);
	lt = &lts->tapes[tapenum];

	if (lt->buffer == NULL)
		ltsInitReadBuffer(lts, lt);

	Assert(lt->offsetBlockNumber == 0L);

	/* With a larger buffer, 'pos' wouldn't be the same as offset within page */
	Assert(lt->buffer_size == BLCKSZ);

	*blocknum = lt->curBlockNumber;
	*offset = lt->pos;
}

/*
 * Obtain total disk space currently used by a LogicalTapeSet, in blocks.
 */
long
LogicalTapeSetBlocks(LogicalTapeSet *lts)
{
	return lts->nBlocksAllocated - lts->nHoleBlocks;
}<|MERGE_RESOLUTION|>--- conflicted
+++ resolved
@@ -625,12 +625,9 @@
 	lt->max_size = MaxAllocSize;
 	lt->pos = 0;
 	lt->nbytes = 0;
-<<<<<<< HEAD
-=======
 	lt->prealloc = NULL;
 	lt->nprealloc = 0;
 	lt->prealloc_size = 0;
->>>>>>> 45fdc973
 }
 
 /*
