--- conflicted
+++ resolved
@@ -147,15 +147,6 @@
  * all SLRUs without an explicit entry (e.g. SLRUs in extensions).
  */
 static const char *const slru_names[] = {
-<<<<<<< HEAD
-	"async",
-	"clog",
-	"commit_timestamp",
-	"multixact_offset",
-	"multixact_member",
-	"oldserxid",
-	"subtrans",
-=======
 	"CommitTs",
 	"MultiXactMember",
 	"MultiXactOffset",
@@ -163,7 +154,6 @@
 	"Serial",
 	"Subtrans",
 	"Xact",
->>>>>>> 45fdc973
 	"other"						/* has to be last */
 };
 
