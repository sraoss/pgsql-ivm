-- ===================================================================
-- create FDW objects
-- ===================================================================
CREATE EXTENSION postgres_fdw;
CREATE SERVER testserver1 FOREIGN DATA WRAPPER postgres_fdw;
DO $d$
    BEGIN
        EXECUTE $$CREATE SERVER loopback FOREIGN DATA WRAPPER postgres_fdw
            OPTIONS (dbname '$$||current_database()||$$',
                     port '$$||current_setting('port')||$$'
            )$$;
        EXECUTE $$CREATE SERVER loopback2 FOREIGN DATA WRAPPER postgres_fdw
            OPTIONS (dbname '$$||current_database()||$$',
                     port '$$||current_setting('port')||$$'
            )$$;
    END;
$d$;
CREATE USER MAPPING FOR public SERVER testserver1
	OPTIONS (user 'value', password 'value');
CREATE USER MAPPING FOR CURRENT_USER SERVER loopback;
CREATE USER MAPPING FOR CURRENT_USER SERVER loopback2;
-- ===================================================================
-- create objects used through FDW loopback server
-- ===================================================================
CREATE TYPE user_enum AS ENUM ('foo', 'bar', 'buz');
CREATE SCHEMA "S 1";
CREATE TABLE "S 1"."T 1" (
	"C 1" int NOT NULL,
	c2 int NOT NULL,
	c3 text,
	c4 timestamptz,
	c5 timestamp,
	c6 varchar(10),
	c7 char(10),
	c8 user_enum,
	CONSTRAINT t1_pkey PRIMARY KEY ("C 1")
);
CREATE TABLE "S 1"."T 2" (
	c1 int NOT NULL,
	c2 text,
	CONSTRAINT t2_pkey PRIMARY KEY (c1)
);
CREATE TABLE "S 1"."T 3" (
	c1 int NOT NULL,
	c2 int NOT NULL,
	c3 text,
	CONSTRAINT t3_pkey PRIMARY KEY (c1)
);
CREATE TABLE "S 1"."T 4" (
	c1 int NOT NULL,
	c2 int NOT NULL,
	c3 text,
	CONSTRAINT t4_pkey PRIMARY KEY (c1)
);
-- Disable autovacuum for these tables to avoid unexpected effects of that
ALTER TABLE "S 1"."T 1" SET (autovacuum_enabled = 'false');
ALTER TABLE "S 1"."T 2" SET (autovacuum_enabled = 'false');
ALTER TABLE "S 1"."T 3" SET (autovacuum_enabled = 'false');
ALTER TABLE "S 1"."T 4" SET (autovacuum_enabled = 'false');
INSERT INTO "S 1"."T 1"
	SELECT id,
	       id % 10,
	       to_char(id, 'FM00000'),
	       '1970-01-01'::timestamptz + ((id % 100) || ' days')::interval,
	       '1970-01-01'::timestamp + ((id % 100) || ' days')::interval,
	       id % 10,
	       id % 10,
	       'foo'::user_enum
	FROM generate_series(1, 1000) id;
INSERT INTO "S 1"."T 2"
	SELECT id,
	       'AAA' || to_char(id, 'FM000')
	FROM generate_series(1, 100) id;
INSERT INTO "S 1"."T 3"
	SELECT id,
	       id + 1,
	       'AAA' || to_char(id, 'FM000')
	FROM generate_series(1, 100) id;
DELETE FROM "S 1"."T 3" WHERE c1 % 2 != 0;	-- delete for outer join tests
INSERT INTO "S 1"."T 4"
	SELECT id,
	       id + 1,
	       'AAA' || to_char(id, 'FM000')
	FROM generate_series(1, 100) id;
DELETE FROM "S 1"."T 4" WHERE c1 % 3 != 0;	-- delete for outer join tests
ANALYZE "S 1"."T 1";
ANALYZE "S 1"."T 2";
ANALYZE "S 1"."T 3";
ANALYZE "S 1"."T 4";
-- ===================================================================
-- create foreign tables
-- ===================================================================
CREATE FOREIGN TABLE ft1 (
	c0 int,
	c1 int NOT NULL,
	c2 int NOT NULL,
	c3 text,
	c4 timestamptz,
	c5 timestamp,
	c6 varchar(10),
	c7 char(10) default 'ft1',
	c8 user_enum
) SERVER loopback;
ALTER FOREIGN TABLE ft1 DROP COLUMN c0;
CREATE FOREIGN TABLE ft2 (
	c1 int NOT NULL,
	c2 int NOT NULL,
	cx int,
	c3 text,
	c4 timestamptz,
	c5 timestamp,
	c6 varchar(10),
	c7 char(10) default 'ft2',
	c8 user_enum
) SERVER loopback;
ALTER FOREIGN TABLE ft2 DROP COLUMN cx;
CREATE FOREIGN TABLE ft4 (
	c1 int NOT NULL,
	c2 int NOT NULL,
	c3 text
) SERVER loopback OPTIONS (schema_name 'S 1', table_name 'T 3');
CREATE FOREIGN TABLE ft5 (
	c1 int NOT NULL,
	c2 int NOT NULL,
	c3 text
) SERVER loopback OPTIONS (schema_name 'S 1', table_name 'T 4');
CREATE FOREIGN TABLE ft6 (
	c1 int NOT NULL,
	c2 int NOT NULL,
	c3 text
) SERVER loopback2 OPTIONS (schema_name 'S 1', table_name 'T 4');
-- ===================================================================
-- tests for validator
-- ===================================================================
-- requiressl and some other parameters are omitted because
-- valid values for them depend on configure options
ALTER SERVER testserver1 OPTIONS (
	use_remote_estimate 'false',
	updatable 'true',
	fdw_startup_cost '123.456',
	fdw_tuple_cost '0.123',
	service 'value',
	connect_timeout 'value',
	dbname 'value',
	host 'value',
	hostaddr 'value',
	port 'value',
	--client_encoding 'value',
	application_name 'value',
	--fallback_application_name 'value',
	keepalives 'value',
	keepalives_idle 'value',
	keepalives_interval 'value',
	tcp_user_timeout 'value',
	-- requiressl 'value',
	sslcompression 'value',
	sslmode 'value',
	sslcert 'value',
	sslkey 'value',
	sslrootcert 'value',
	sslcrl 'value',
	--requirepeer 'value',
	krbsrvname 'value',
	gsslib 'value'
	--replication 'value'
);
-- Error, invalid list syntax
ALTER SERVER testserver1 OPTIONS (ADD extensions 'foo; bar');
ERROR:  parameter "extensions" must be a list of extension names
-- OK but gets a warning
ALTER SERVER testserver1 OPTIONS (ADD extensions 'foo, bar');
WARNING:  extension "foo" is not installed
WARNING:  extension "bar" is not installed
ALTER SERVER testserver1 OPTIONS (DROP extensions);
ALTER USER MAPPING FOR public SERVER testserver1
	OPTIONS (DROP user, DROP password);
-- Attempt to add a valid option that's not allowed in a user mapping
ALTER USER MAPPING FOR public SERVER testserver1
	OPTIONS (ADD sslmode 'require');
ERROR:  invalid option "sslmode"
HINT:  Valid options in this context are: user, password, sslpassword, password_required, sslcert, sslkey
-- But we can add valid ones fine
ALTER USER MAPPING FOR public SERVER testserver1
	OPTIONS (ADD sslpassword 'dummy');
-- Ensure valid options we haven't used in a user mapping yet are
-- permitted to check validation.
ALTER USER MAPPING FOR public SERVER testserver1
	OPTIONS (ADD sslkey 'value', ADD sslcert 'value');
ALTER FOREIGN TABLE ft1 OPTIONS (schema_name 'S 1', table_name 'T 1');
ALTER FOREIGN TABLE ft2 OPTIONS (schema_name 'S 1', table_name 'T 1');
ALTER FOREIGN TABLE ft1 ALTER COLUMN c1 OPTIONS (column_name 'C 1');
ALTER FOREIGN TABLE ft2 ALTER COLUMN c1 OPTIONS (column_name 'C 1');
\det+
                              List of foreign tables
 Schema | Table |  Server   |              FDW options              | Description 
--------+-------+-----------+---------------------------------------+-------------
 public | ft1   | loopback  | (schema_name 'S 1', table_name 'T 1') | 
 public | ft2   | loopback  | (schema_name 'S 1', table_name 'T 1') | 
 public | ft4   | loopback  | (schema_name 'S 1', table_name 'T 3') | 
 public | ft5   | loopback  | (schema_name 'S 1', table_name 'T 4') | 
 public | ft6   | loopback2 | (schema_name 'S 1', table_name 'T 4') | 
(5 rows)

-- Test that alteration of server options causes reconnection
-- Remote's errors might be non-English, so hide them to ensure stable results
\set VERBOSITY terse
SELECT c3, c4 FROM ft1 ORDER BY c3, c1 LIMIT 1;  -- should work
  c3   |              c4              
-------+------------------------------
 00001 | Fri Jan 02 00:00:00 1970 PST
(1 row)

ALTER SERVER loopback OPTIONS (SET dbname 'no such database');
SELECT c3, c4 FROM ft1 ORDER BY c3, c1 LIMIT 1;  -- should fail
ERROR:  could not connect to server "loopback"
DO $d$
    BEGIN
        EXECUTE $$ALTER SERVER loopback
            OPTIONS (SET dbname '$$||current_database()||$$')$$;
    END;
$d$;
SELECT c3, c4 FROM ft1 ORDER BY c3, c1 LIMIT 1;  -- should work again
  c3   |              c4              
-------+------------------------------
 00001 | Fri Jan 02 00:00:00 1970 PST
(1 row)

-- Test that alteration of user mapping options causes reconnection
ALTER USER MAPPING FOR CURRENT_USER SERVER loopback
  OPTIONS (ADD user 'no such user');
SELECT c3, c4 FROM ft1 ORDER BY c3, c1 LIMIT 1;  -- should fail
ERROR:  could not connect to server "loopback"
ALTER USER MAPPING FOR CURRENT_USER SERVER loopback
  OPTIONS (DROP user);
SELECT c3, c4 FROM ft1 ORDER BY c3, c1 LIMIT 1;  -- should work again
  c3   |              c4              
-------+------------------------------
 00001 | Fri Jan 02 00:00:00 1970 PST
(1 row)

\set VERBOSITY default
-- Now we should be able to run ANALYZE.
-- To exercise multiple code paths, we use local stats on ft1
-- and remote-estimate mode on ft2.
ANALYZE ft1;
ALTER FOREIGN TABLE ft2 OPTIONS (use_remote_estimate 'true');
-- ===================================================================
-- simple queries
-- ===================================================================
-- single table without alias
EXPLAIN (COSTS OFF) SELECT * FROM ft1 ORDER BY c3, c1 OFFSET 100 LIMIT 10;
     QUERY PLAN      
---------------------
 Foreign Scan on ft1
(1 row)

SELECT * FROM ft1 ORDER BY c3, c1 OFFSET 100 LIMIT 10;
 c1  | c2 |  c3   |              c4              |            c5            | c6 |     c7     | c8  
-----+----+-------+------------------------------+--------------------------+----+------------+-----
 101 |  1 | 00101 | Fri Jan 02 00:00:00 1970 PST | Fri Jan 02 00:00:00 1970 | 1  | 1          | foo
 102 |  2 | 00102 | Sat Jan 03 00:00:00 1970 PST | Sat Jan 03 00:00:00 1970 | 2  | 2          | foo
 103 |  3 | 00103 | Sun Jan 04 00:00:00 1970 PST | Sun Jan 04 00:00:00 1970 | 3  | 3          | foo
 104 |  4 | 00104 | Mon Jan 05 00:00:00 1970 PST | Mon Jan 05 00:00:00 1970 | 4  | 4          | foo
 105 |  5 | 00105 | Tue Jan 06 00:00:00 1970 PST | Tue Jan 06 00:00:00 1970 | 5  | 5          | foo
 106 |  6 | 00106 | Wed Jan 07 00:00:00 1970 PST | Wed Jan 07 00:00:00 1970 | 6  | 6          | foo
 107 |  7 | 00107 | Thu Jan 08 00:00:00 1970 PST | Thu Jan 08 00:00:00 1970 | 7  | 7          | foo
 108 |  8 | 00108 | Fri Jan 09 00:00:00 1970 PST | Fri Jan 09 00:00:00 1970 | 8  | 8          | foo
 109 |  9 | 00109 | Sat Jan 10 00:00:00 1970 PST | Sat Jan 10 00:00:00 1970 | 9  | 9          | foo
 110 |  0 | 00110 | Sun Jan 11 00:00:00 1970 PST | Sun Jan 11 00:00:00 1970 | 0  | 0          | foo
(10 rows)

-- single table with alias - also test that tableoid sort is not pushed to remote side
EXPLAIN (VERBOSE, COSTS OFF) SELECT * FROM ft1 t1 ORDER BY t1.c3, t1.c1, t1.tableoid OFFSET 100 LIMIT 10;
                                     QUERY PLAN                                      
-------------------------------------------------------------------------------------
 Limit
   Output: c1, c2, c3, c4, c5, c6, c7, c8, tableoid
   ->  Sort
         Output: c1, c2, c3, c4, c5, c6, c7, c8, tableoid
         Sort Key: t1.c3, t1.c1, t1.tableoid
         ->  Foreign Scan on public.ft1 t1
               Output: c1, c2, c3, c4, c5, c6, c7, c8, tableoid
               Remote SQL: SELECT "C 1", c2, c3, c4, c5, c6, c7, c8 FROM "S 1"."T 1"
(8 rows)

SELECT * FROM ft1 t1 ORDER BY t1.c3, t1.c1, t1.tableoid OFFSET 100 LIMIT 10;
 c1  | c2 |  c3   |              c4              |            c5            | c6 |     c7     | c8  
-----+----+-------+------------------------------+--------------------------+----+------------+-----
 101 |  1 | 00101 | Fri Jan 02 00:00:00 1970 PST | Fri Jan 02 00:00:00 1970 | 1  | 1          | foo
 102 |  2 | 00102 | Sat Jan 03 00:00:00 1970 PST | Sat Jan 03 00:00:00 1970 | 2  | 2          | foo
 103 |  3 | 00103 | Sun Jan 04 00:00:00 1970 PST | Sun Jan 04 00:00:00 1970 | 3  | 3          | foo
 104 |  4 | 00104 | Mon Jan 05 00:00:00 1970 PST | Mon Jan 05 00:00:00 1970 | 4  | 4          | foo
 105 |  5 | 00105 | Tue Jan 06 00:00:00 1970 PST | Tue Jan 06 00:00:00 1970 | 5  | 5          | foo
 106 |  6 | 00106 | Wed Jan 07 00:00:00 1970 PST | Wed Jan 07 00:00:00 1970 | 6  | 6          | foo
 107 |  7 | 00107 | Thu Jan 08 00:00:00 1970 PST | Thu Jan 08 00:00:00 1970 | 7  | 7          | foo
 108 |  8 | 00108 | Fri Jan 09 00:00:00 1970 PST | Fri Jan 09 00:00:00 1970 | 8  | 8          | foo
 109 |  9 | 00109 | Sat Jan 10 00:00:00 1970 PST | Sat Jan 10 00:00:00 1970 | 9  | 9          | foo
 110 |  0 | 00110 | Sun Jan 11 00:00:00 1970 PST | Sun Jan 11 00:00:00 1970 | 0  | 0          | foo
(10 rows)

-- whole-row reference
EXPLAIN (VERBOSE, COSTS OFF) SELECT t1 FROM ft1 t1 ORDER BY t1.c3, t1.c1 OFFSET 100 LIMIT 10;
                                                                          QUERY PLAN                                                                          
--------------------------------------------------------------------------------------------------------------------------------------------------------------
 Foreign Scan on public.ft1 t1
   Output: t1.*, c3, c1
   Remote SQL: SELECT "C 1", c2, c3, c4, c5, c6, c7, c8 FROM "S 1"."T 1" ORDER BY c3 ASC NULLS LAST, "C 1" ASC NULLS LAST LIMIT 10::bigint OFFSET 100::bigint
(3 rows)

SELECT t1 FROM ft1 t1 ORDER BY t1.c3, t1.c1 OFFSET 100 LIMIT 10;
                                             t1                                             
--------------------------------------------------------------------------------------------
 (101,1,00101,"Fri Jan 02 00:00:00 1970 PST","Fri Jan 02 00:00:00 1970",1,"1         ",foo)
 (102,2,00102,"Sat Jan 03 00:00:00 1970 PST","Sat Jan 03 00:00:00 1970",2,"2         ",foo)
 (103,3,00103,"Sun Jan 04 00:00:00 1970 PST","Sun Jan 04 00:00:00 1970",3,"3         ",foo)
 (104,4,00104,"Mon Jan 05 00:00:00 1970 PST","Mon Jan 05 00:00:00 1970",4,"4         ",foo)
 (105,5,00105,"Tue Jan 06 00:00:00 1970 PST","Tue Jan 06 00:00:00 1970",5,"5         ",foo)
 (106,6,00106,"Wed Jan 07 00:00:00 1970 PST","Wed Jan 07 00:00:00 1970",6,"6         ",foo)
 (107,7,00107,"Thu Jan 08 00:00:00 1970 PST","Thu Jan 08 00:00:00 1970",7,"7         ",foo)
 (108,8,00108,"Fri Jan 09 00:00:00 1970 PST","Fri Jan 09 00:00:00 1970",8,"8         ",foo)
 (109,9,00109,"Sat Jan 10 00:00:00 1970 PST","Sat Jan 10 00:00:00 1970",9,"9         ",foo)
 (110,0,00110,"Sun Jan 11 00:00:00 1970 PST","Sun Jan 11 00:00:00 1970",0,"0         ",foo)
(10 rows)

-- empty result
SELECT * FROM ft1 WHERE false;
 c1 | c2 | c3 | c4 | c5 | c6 | c7 | c8 
----+----+----+----+----+----+----+----
(0 rows)

-- with WHERE clause
EXPLAIN (VERBOSE, COSTS OFF) SELECT * FROM ft1 t1 WHERE t1.c1 = 101 AND t1.c6 = '1' AND t1.c7 >= '1';
                                                                   QUERY PLAN                                                                   
------------------------------------------------------------------------------------------------------------------------------------------------
 Foreign Scan on public.ft1 t1
   Output: c1, c2, c3, c4, c5, c6, c7, c8
   Remote SQL: SELECT "C 1", c2, c3, c4, c5, c6, c7, c8 FROM "S 1"."T 1" WHERE ((c7 >= '1'::bpchar)) AND (("C 1" = 101)) AND ((c6 = '1'::text))
(3 rows)

SELECT * FROM ft1 t1 WHERE t1.c1 = 101 AND t1.c6 = '1' AND t1.c7 >= '1';
 c1  | c2 |  c3   |              c4              |            c5            | c6 |     c7     | c8  
-----+----+-------+------------------------------+--------------------------+----+------------+-----
 101 |  1 | 00101 | Fri Jan 02 00:00:00 1970 PST | Fri Jan 02 00:00:00 1970 | 1  | 1          | foo
(1 row)

-- with FOR UPDATE/SHARE
EXPLAIN (VERBOSE, COSTS OFF) SELECT * FROM ft1 t1 WHERE c1 = 101 FOR UPDATE;
                                                QUERY PLAN                                                
----------------------------------------------------------------------------------------------------------
 Foreign Scan on public.ft1 t1
   Output: c1, c2, c3, c4, c5, c6, c7, c8, t1.*
   Remote SQL: SELECT "C 1", c2, c3, c4, c5, c6, c7, c8 FROM "S 1"."T 1" WHERE (("C 1" = 101)) FOR UPDATE
(3 rows)

SELECT * FROM ft1 t1 WHERE c1 = 101 FOR UPDATE;
 c1  | c2 |  c3   |              c4              |            c5            | c6 |     c7     | c8  
-----+----+-------+------------------------------+--------------------------+----+------------+-----
 101 |  1 | 00101 | Fri Jan 02 00:00:00 1970 PST | Fri Jan 02 00:00:00 1970 | 1  | 1          | foo
(1 row)

EXPLAIN (VERBOSE, COSTS OFF) SELECT * FROM ft1 t1 WHERE c1 = 102 FOR SHARE;
                                               QUERY PLAN                                                
---------------------------------------------------------------------------------------------------------
 Foreign Scan on public.ft1 t1
   Output: c1, c2, c3, c4, c5, c6, c7, c8, t1.*
   Remote SQL: SELECT "C 1", c2, c3, c4, c5, c6, c7, c8 FROM "S 1"."T 1" WHERE (("C 1" = 102)) FOR SHARE
(3 rows)

SELECT * FROM ft1 t1 WHERE c1 = 102 FOR SHARE;
 c1  | c2 |  c3   |              c4              |            c5            | c6 |     c7     | c8  
-----+----+-------+------------------------------+--------------------------+----+------------+-----
 102 |  2 | 00102 | Sat Jan 03 00:00:00 1970 PST | Sat Jan 03 00:00:00 1970 | 2  | 2          | foo
(1 row)

-- aggregate
SELECT COUNT(*) FROM ft1 t1;
 count 
-------
  1000
(1 row)

-- subquery
SELECT * FROM ft1 t1 WHERE t1.c3 IN (SELECT c3 FROM ft2 t2 WHERE c1 <= 10) ORDER BY c1;
 c1 | c2 |  c3   |              c4              |            c5            | c6 |     c7     | c8  
----+----+-------+------------------------------+--------------------------+----+------------+-----
  1 |  1 | 00001 | Fri Jan 02 00:00:00 1970 PST | Fri Jan 02 00:00:00 1970 | 1  | 1          | foo
  2 |  2 | 00002 | Sat Jan 03 00:00:00 1970 PST | Sat Jan 03 00:00:00 1970 | 2  | 2          | foo
  3 |  3 | 00003 | Sun Jan 04 00:00:00 1970 PST | Sun Jan 04 00:00:00 1970 | 3  | 3          | foo
  4 |  4 | 00004 | Mon Jan 05 00:00:00 1970 PST | Mon Jan 05 00:00:00 1970 | 4  | 4          | foo
  5 |  5 | 00005 | Tue Jan 06 00:00:00 1970 PST | Tue Jan 06 00:00:00 1970 | 5  | 5          | foo
  6 |  6 | 00006 | Wed Jan 07 00:00:00 1970 PST | Wed Jan 07 00:00:00 1970 | 6  | 6          | foo
  7 |  7 | 00007 | Thu Jan 08 00:00:00 1970 PST | Thu Jan 08 00:00:00 1970 | 7  | 7          | foo
  8 |  8 | 00008 | Fri Jan 09 00:00:00 1970 PST | Fri Jan 09 00:00:00 1970 | 8  | 8          | foo
  9 |  9 | 00009 | Sat Jan 10 00:00:00 1970 PST | Sat Jan 10 00:00:00 1970 | 9  | 9          | foo
 10 |  0 | 00010 | Sun Jan 11 00:00:00 1970 PST | Sun Jan 11 00:00:00 1970 | 0  | 0          | foo
(10 rows)

-- subquery+MAX
SELECT * FROM ft1 t1 WHERE t1.c3 = (SELECT MAX(c3) FROM ft2 t2) ORDER BY c1;
  c1  | c2 |  c3   |              c4              |            c5            | c6 |     c7     | c8  
------+----+-------+------------------------------+--------------------------+----+------------+-----
 1000 |  0 | 01000 | Thu Jan 01 00:00:00 1970 PST | Thu Jan 01 00:00:00 1970 | 0  | 0          | foo
(1 row)

-- used in CTE
WITH t1 AS (SELECT * FROM ft1 WHERE c1 <= 10) SELECT t2.c1, t2.c2, t2.c3, t2.c4 FROM t1, ft2 t2 WHERE t1.c1 = t2.c1 ORDER BY t1.c1;
 c1 | c2 |  c3   |              c4              
----+----+-------+------------------------------
  1 |  1 | 00001 | Fri Jan 02 00:00:00 1970 PST
  2 |  2 | 00002 | Sat Jan 03 00:00:00 1970 PST
  3 |  3 | 00003 | Sun Jan 04 00:00:00 1970 PST
  4 |  4 | 00004 | Mon Jan 05 00:00:00 1970 PST
  5 |  5 | 00005 | Tue Jan 06 00:00:00 1970 PST
  6 |  6 | 00006 | Wed Jan 07 00:00:00 1970 PST
  7 |  7 | 00007 | Thu Jan 08 00:00:00 1970 PST
  8 |  8 | 00008 | Fri Jan 09 00:00:00 1970 PST
  9 |  9 | 00009 | Sat Jan 10 00:00:00 1970 PST
 10 |  0 | 00010 | Sun Jan 11 00:00:00 1970 PST
(10 rows)

-- fixed values
SELECT 'fixed', NULL FROM ft1 t1 WHERE c1 = 1;
 ?column? | ?column? 
----------+----------
 fixed    | 
(1 row)

-- Test forcing the remote server to produce sorted data for a merge join.
SET enable_hashjoin TO false;
SET enable_nestloop TO false;
-- inner join; expressions in the clauses appear in the equivalence class list
EXPLAIN (VERBOSE, COSTS OFF)
	SELECT t1.c1, t2."C 1" FROM ft2 t1 JOIN "S 1"."T 1" t2 ON (t1.c1 = t2."C 1") OFFSET 100 LIMIT 10;
                                      QUERY PLAN                                       
---------------------------------------------------------------------------------------
 Limit
   Output: t1.c1, t2."C 1"
   ->  Merge Join
         Output: t1.c1, t2."C 1"
         Inner Unique: true
         Merge Cond: (t1.c1 = t2."C 1")
         ->  Foreign Scan on public.ft2 t1
               Output: t1.c1
               Remote SQL: SELECT "C 1" FROM "S 1"."T 1" ORDER BY "C 1" ASC NULLS LAST
         ->  Index Only Scan using t1_pkey on "S 1"."T 1" t2
               Output: t2."C 1"
(11 rows)

SELECT t1.c1, t2."C 1" FROM ft2 t1 JOIN "S 1"."T 1" t2 ON (t1.c1 = t2."C 1") OFFSET 100 LIMIT 10;
 c1  | C 1 
-----+-----
 101 | 101
 102 | 102
 103 | 103
 104 | 104
 105 | 105
 106 | 106
 107 | 107
 108 | 108
 109 | 109
 110 | 110
(10 rows)

-- outer join; expressions in the clauses do not appear in equivalence class
-- list but no output change as compared to the previous query
EXPLAIN (VERBOSE, COSTS OFF)
	SELECT t1.c1, t2."C 1" FROM ft2 t1 LEFT JOIN "S 1"."T 1" t2 ON (t1.c1 = t2."C 1") OFFSET 100 LIMIT 10;
                                      QUERY PLAN                                       
---------------------------------------------------------------------------------------
 Limit
   Output: t1.c1, t2."C 1"
   ->  Merge Left Join
         Output: t1.c1, t2."C 1"
         Inner Unique: true
         Merge Cond: (t1.c1 = t2."C 1")
         ->  Foreign Scan on public.ft2 t1
               Output: t1.c1
               Remote SQL: SELECT "C 1" FROM "S 1"."T 1" ORDER BY "C 1" ASC NULLS LAST
         ->  Index Only Scan using t1_pkey on "S 1"."T 1" t2
               Output: t2."C 1"
(11 rows)

SELECT t1.c1, t2."C 1" FROM ft2 t1 LEFT JOIN "S 1"."T 1" t2 ON (t1.c1 = t2."C 1") OFFSET 100 LIMIT 10;
 c1  | C 1 
-----+-----
 101 | 101
 102 | 102
 103 | 103
 104 | 104
 105 | 105
 106 | 106
 107 | 107
 108 | 108
 109 | 109
 110 | 110
(10 rows)

-- A join between local table and foreign join. ORDER BY clause is added to the
-- foreign join so that the local table can be joined using merge join strategy.
EXPLAIN (VERBOSE, COSTS OFF)
	SELECT t1."C 1" FROM "S 1"."T 1" t1 left join ft1 t2 join ft2 t3 on (t2.c1 = t3.c1) on (t3.c1 = t1."C 1") OFFSET 100 LIMIT 10;
                                                                       QUERY PLAN                                                                        
---------------------------------------------------------------------------------------------------------------------------------------------------------
 Limit
   Output: t1."C 1"
   ->  Merge Right Join
         Output: t1."C 1"
         Inner Unique: true
         Merge Cond: (t3.c1 = t1."C 1")
         ->  Foreign Scan
               Output: t3.c1
               Relations: (public.ft1 t2) INNER JOIN (public.ft2 t3)
               Remote SQL: SELECT r3."C 1" FROM ("S 1"."T 1" r2 INNER JOIN "S 1"."T 1" r3 ON (((r2."C 1" = r3."C 1")))) ORDER BY r2."C 1" ASC NULLS LAST
         ->  Index Only Scan using t1_pkey on "S 1"."T 1" t1
               Output: t1."C 1"
(12 rows)

SELECT t1."C 1" FROM "S 1"."T 1" t1 left join ft1 t2 join ft2 t3 on (t2.c1 = t3.c1) on (t3.c1 = t1."C 1") OFFSET 100 LIMIT 10;
 C 1 
-----
 101
 102
 103
 104
 105
 106
 107
 108
 109
 110
(10 rows)

-- Test similar to above, except that the full join prevents any equivalence
-- classes from being merged. This produces single relation equivalence classes
-- included in join restrictions.
EXPLAIN (VERBOSE, COSTS OFF)
	SELECT t1."C 1", t2.c1, t3.c1 FROM "S 1"."T 1" t1 left join ft1 t2 full join ft2 t3 on (t2.c1 = t3.c1) on (t3.c1 = t1."C 1") OFFSET 100 LIMIT 10;
                                                                            QUERY PLAN                                                                            
------------------------------------------------------------------------------------------------------------------------------------------------------------------
 Limit
   Output: t1."C 1", t2.c1, t3.c1
   ->  Merge Right Join
         Output: t1."C 1", t2.c1, t3.c1
         Inner Unique: true
         Merge Cond: (t3.c1 = t1."C 1")
         ->  Foreign Scan
               Output: t3.c1, t2.c1
               Relations: (public.ft2 t3) LEFT JOIN (public.ft1 t2)
               Remote SQL: SELECT r3."C 1", r2."C 1" FROM ("S 1"."T 1" r3 LEFT JOIN "S 1"."T 1" r2 ON (((r2."C 1" = r3."C 1")))) ORDER BY r3."C 1" ASC NULLS LAST
         ->  Index Only Scan using t1_pkey on "S 1"."T 1" t1
               Output: t1."C 1"
(12 rows)

SELECT t1."C 1", t2.c1, t3.c1 FROM "S 1"."T 1" t1 left join ft1 t2 full join ft2 t3 on (t2.c1 = t3.c1) on (t3.c1 = t1."C 1") OFFSET 100 LIMIT 10;
 C 1 | c1  | c1  
-----+-----+-----
 101 | 101 | 101
 102 | 102 | 102
 103 | 103 | 103
 104 | 104 | 104
 105 | 105 | 105
 106 | 106 | 106
 107 | 107 | 107
 108 | 108 | 108
 109 | 109 | 109
 110 | 110 | 110
(10 rows)

-- Test similar to above with all full outer joins
EXPLAIN (VERBOSE, COSTS OFF)
	SELECT t1."C 1", t2.c1, t3.c1 FROM "S 1"."T 1" t1 full join ft1 t2 full join ft2 t3 on (t2.c1 = t3.c1) on (t3.c1 = t1."C 1") OFFSET 100 LIMIT 10;
                                                                            QUERY PLAN                                                                            
------------------------------------------------------------------------------------------------------------------------------------------------------------------
 Limit
   Output: t1."C 1", t2.c1, t3.c1
   ->  Merge Full Join
         Output: t1."C 1", t2.c1, t3.c1
         Inner Unique: true
         Merge Cond: (t3.c1 = t1."C 1")
         ->  Foreign Scan
               Output: t2.c1, t3.c1
               Relations: (public.ft1 t2) FULL JOIN (public.ft2 t3)
               Remote SQL: SELECT r2."C 1", r3."C 1" FROM ("S 1"."T 1" r2 FULL JOIN "S 1"."T 1" r3 ON (((r2."C 1" = r3."C 1")))) ORDER BY r3."C 1" ASC NULLS LAST
         ->  Index Only Scan using t1_pkey on "S 1"."T 1" t1
               Output: t1."C 1"
(12 rows)

SELECT t1."C 1", t2.c1, t3.c1 FROM "S 1"."T 1" t1 full join ft1 t2 full join ft2 t3 on (t2.c1 = t3.c1) on (t3.c1 = t1."C 1") OFFSET 100 LIMIT 10;
 C 1 | c1  | c1  
-----+-----+-----
 101 | 101 | 101
 102 | 102 | 102
 103 | 103 | 103
 104 | 104 | 104
 105 | 105 | 105
 106 | 106 | 106
 107 | 107 | 107
 108 | 108 | 108
 109 | 109 | 109
 110 | 110 | 110
(10 rows)

RESET enable_hashjoin;
RESET enable_nestloop;
-- ===================================================================
-- WHERE with remotely-executable conditions
-- ===================================================================
EXPLAIN (VERBOSE, COSTS OFF) SELECT * FROM ft1 t1 WHERE t1.c1 = 1;         -- Var, OpExpr(b), Const
                                         QUERY PLAN                                          
---------------------------------------------------------------------------------------------
 Foreign Scan on public.ft1 t1
   Output: c1, c2, c3, c4, c5, c6, c7, c8
   Remote SQL: SELECT "C 1", c2, c3, c4, c5, c6, c7, c8 FROM "S 1"."T 1" WHERE (("C 1" = 1))
(3 rows)

EXPLAIN (VERBOSE, COSTS OFF) SELECT * FROM ft1 t1 WHERE t1.c1 = 100 AND t1.c2 = 0; -- BoolExpr
                                                  QUERY PLAN                                                  
--------------------------------------------------------------------------------------------------------------
 Foreign Scan on public.ft1 t1
   Output: c1, c2, c3, c4, c5, c6, c7, c8
   Remote SQL: SELECT "C 1", c2, c3, c4, c5, c6, c7, c8 FROM "S 1"."T 1" WHERE (("C 1" = 100)) AND ((c2 = 0))
(3 rows)

EXPLAIN (VERBOSE, COSTS OFF) SELECT * FROM ft1 t1 WHERE c1 IS NULL;        -- NullTest
                                           QUERY PLAN                                            
-------------------------------------------------------------------------------------------------
 Foreign Scan on public.ft1 t1
   Output: c1, c2, c3, c4, c5, c6, c7, c8
   Remote SQL: SELECT "C 1", c2, c3, c4, c5, c6, c7, c8 FROM "S 1"."T 1" WHERE (("C 1" IS NULL))
(3 rows)

EXPLAIN (VERBOSE, COSTS OFF) SELECT * FROM ft1 t1 WHERE c1 IS NOT NULL;    -- NullTest
                                             QUERY PLAN                                              
-----------------------------------------------------------------------------------------------------
 Foreign Scan on public.ft1 t1
   Output: c1, c2, c3, c4, c5, c6, c7, c8
   Remote SQL: SELECT "C 1", c2, c3, c4, c5, c6, c7, c8 FROM "S 1"."T 1" WHERE (("C 1" IS NOT NULL))
(3 rows)

EXPLAIN (VERBOSE, COSTS OFF) SELECT * FROM ft1 t1 WHERE round(abs(c1), 0) = 1; -- FuncExpr
                                                     QUERY PLAN                                                      
---------------------------------------------------------------------------------------------------------------------
 Foreign Scan on public.ft1 t1
   Output: c1, c2, c3, c4, c5, c6, c7, c8
   Remote SQL: SELECT "C 1", c2, c3, c4, c5, c6, c7, c8 FROM "S 1"."T 1" WHERE ((round(abs("C 1"), 0) = 1::numeric))
(3 rows)

EXPLAIN (VERBOSE, COSTS OFF) SELECT * FROM ft1 t1 WHERE c1 = -c1;          -- OpExpr(l)
                                             QUERY PLAN                                              
-----------------------------------------------------------------------------------------------------
 Foreign Scan on public.ft1 t1
   Output: c1, c2, c3, c4, c5, c6, c7, c8
   Remote SQL: SELECT "C 1", c2, c3, c4, c5, c6, c7, c8 FROM "S 1"."T 1" WHERE (("C 1" = (- "C 1")))
(3 rows)

EXPLAIN (VERBOSE, COSTS OFF) SELECT * FROM ft1 t1 WHERE 1 = c1!;           -- OpExpr(r)
                                                QUERY PLAN                                                
----------------------------------------------------------------------------------------------------------
 Foreign Scan on public.ft1 t1
   Output: c1, c2, c3, c4, c5, c6, c7, c8
   Remote SQL: SELECT "C 1", c2, c3, c4, c5, c6, c7, c8 FROM "S 1"."T 1" WHERE ((1::numeric = ("C 1" !)))
(3 rows)

EXPLAIN (VERBOSE, COSTS OFF) SELECT * FROM ft1 t1 WHERE (c1 IS NOT NULL) IS DISTINCT FROM (c1 IS NOT NULL); -- DistinctExpr
                                                                 QUERY PLAN                                                                 
--------------------------------------------------------------------------------------------------------------------------------------------
 Foreign Scan on public.ft1 t1
   Output: c1, c2, c3, c4, c5, c6, c7, c8
   Remote SQL: SELECT "C 1", c2, c3, c4, c5, c6, c7, c8 FROM "S 1"."T 1" WHERE ((("C 1" IS NOT NULL) IS DISTINCT FROM ("C 1" IS NOT NULL)))
(3 rows)

EXPLAIN (VERBOSE, COSTS OFF) SELECT * FROM ft1 t1 WHERE c1 = ANY(ARRAY[c2, 1, c1 + 0]); -- ScalarArrayOpExpr
                                                        QUERY PLAN                                                         
---------------------------------------------------------------------------------------------------------------------------
 Foreign Scan on public.ft1 t1
   Output: c1, c2, c3, c4, c5, c6, c7, c8
   Remote SQL: SELECT "C 1", c2, c3, c4, c5, c6, c7, c8 FROM "S 1"."T 1" WHERE (("C 1" = ANY (ARRAY[c2, 1, ("C 1" + 0)])))
(3 rows)

EXPLAIN (VERBOSE, COSTS OFF) SELECT * FROM ft1 t1 WHERE c1 = (ARRAY[c1,c2,3])[1]; -- SubscriptingRef
                                                      QUERY PLAN                                                      
----------------------------------------------------------------------------------------------------------------------
 Foreign Scan on public.ft1 t1
   Output: c1, c2, c3, c4, c5, c6, c7, c8
   Remote SQL: SELECT "C 1", c2, c3, c4, c5, c6, c7, c8 FROM "S 1"."T 1" WHERE (("C 1" = ((ARRAY["C 1", c2, 3])[1])))
(3 rows)

EXPLAIN (VERBOSE, COSTS OFF) SELECT * FROM ft1 t1 WHERE c6 = E'foo''s\\bar';  -- check special chars
                                                 QUERY PLAN                                                  
-------------------------------------------------------------------------------------------------------------
 Foreign Scan on public.ft1 t1
   Output: c1, c2, c3, c4, c5, c6, c7, c8
   Remote SQL: SELECT "C 1", c2, c3, c4, c5, c6, c7, c8 FROM "S 1"."T 1" WHERE ((c6 = E'foo''s\\bar'::text))
(3 rows)

EXPLAIN (VERBOSE, COSTS OFF) SELECT * FROM ft1 t1 WHERE c8 = 'foo';  -- can't be sent to remote
                               QUERY PLAN                                
-------------------------------------------------------------------------
 Foreign Scan on public.ft1 t1
   Output: c1, c2, c3, c4, c5, c6, c7, c8
   Filter: (t1.c8 = 'foo'::user_enum)
   Remote SQL: SELECT "C 1", c2, c3, c4, c5, c6, c7, c8 FROM "S 1"."T 1"
(4 rows)

-- parameterized remote path for foreign table
EXPLAIN (VERBOSE, COSTS OFF)
  SELECT * FROM "S 1"."T 1" a, ft2 b WHERE a."C 1" = 47 AND b.c1 = a.c2;
                                                 QUERY PLAN                                                  
-------------------------------------------------------------------------------------------------------------
 Nested Loop
   Output: a."C 1", a.c2, a.c3, a.c4, a.c5, a.c6, a.c7, a.c8, b.c1, b.c2, b.c3, b.c4, b.c5, b.c6, b.c7, b.c8
   ->  Index Scan using t1_pkey on "S 1"."T 1" a
         Output: a."C 1", a.c2, a.c3, a.c4, a.c5, a.c6, a.c7, a.c8
         Index Cond: (a."C 1" = 47)
   ->  Foreign Scan on public.ft2 b
         Output: b.c1, b.c2, b.c3, b.c4, b.c5, b.c6, b.c7, b.c8
         Remote SQL: SELECT "C 1", c2, c3, c4, c5, c6, c7, c8 FROM "S 1"."T 1" WHERE (($1::integer = "C 1"))
(8 rows)

SELECT * FROM ft2 a, ft2 b WHERE a.c1 = 47 AND b.c1 = a.c2;
 c1 | c2 |  c3   |              c4              |            c5            | c6 |     c7     | c8  | c1 | c2 |  c3   |              c4              |            c5            | c6 |     c7     | c8  
----+----+-------+------------------------------+--------------------------+----+------------+-----+----+----+-------+------------------------------+--------------------------+----+------------+-----
 47 |  7 | 00047 | Tue Feb 17 00:00:00 1970 PST | Tue Feb 17 00:00:00 1970 | 7  | 7          | foo |  7 |  7 | 00007 | Thu Jan 08 00:00:00 1970 PST | Thu Jan 08 00:00:00 1970 | 7  | 7          | foo
(1 row)

-- check both safe and unsafe join conditions
EXPLAIN (VERBOSE, COSTS OFF)
  SELECT * FROM ft2 a, ft2 b
  WHERE a.c2 = 6 AND b.c1 = a.c1 AND a.c8 = 'foo' AND b.c7 = upper(a.c7);
                                                 QUERY PLAN                                                  
-------------------------------------------------------------------------------------------------------------
 Nested Loop
   Output: a.c1, a.c2, a.c3, a.c4, a.c5, a.c6, a.c7, a.c8, b.c1, b.c2, b.c3, b.c4, b.c5, b.c6, b.c7, b.c8
   ->  Foreign Scan on public.ft2 a
         Output: a.c1, a.c2, a.c3, a.c4, a.c5, a.c6, a.c7, a.c8
         Filter: (a.c8 = 'foo'::user_enum)
         Remote SQL: SELECT "C 1", c2, c3, c4, c5, c6, c7, c8 FROM "S 1"."T 1" WHERE ((c2 = 6))
   ->  Foreign Scan on public.ft2 b
         Output: b.c1, b.c2, b.c3, b.c4, b.c5, b.c6, b.c7, b.c8
         Filter: (upper((a.c7)::text) = (b.c7)::text)
         Remote SQL: SELECT "C 1", c2, c3, c4, c5, c6, c7, c8 FROM "S 1"."T 1" WHERE (($1::integer = "C 1"))
(10 rows)

SELECT * FROM ft2 a, ft2 b
WHERE a.c2 = 6 AND b.c1 = a.c1 AND a.c8 = 'foo' AND b.c7 = upper(a.c7);
 c1  | c2 |  c3   |              c4              |            c5            | c6 |     c7     | c8  | c1  | c2 |  c3   |              c4              |            c5            | c6 |     c7     | c8  
-----+----+-------+------------------------------+--------------------------+----+------------+-----+-----+----+-------+------------------------------+--------------------------+----+------------+-----
   6 |  6 | 00006 | Wed Jan 07 00:00:00 1970 PST | Wed Jan 07 00:00:00 1970 | 6  | 6          | foo |   6 |  6 | 00006 | Wed Jan 07 00:00:00 1970 PST | Wed Jan 07 00:00:00 1970 | 6  | 6          | foo
  16 |  6 | 00016 | Sat Jan 17 00:00:00 1970 PST | Sat Jan 17 00:00:00 1970 | 6  | 6          | foo |  16 |  6 | 00016 | Sat Jan 17 00:00:00 1970 PST | Sat Jan 17 00:00:00 1970 | 6  | 6          | foo
  26 |  6 | 00026 | Tue Jan 27 00:00:00 1970 PST | Tue Jan 27 00:00:00 1970 | 6  | 6          | foo |  26 |  6 | 00026 | Tue Jan 27 00:00:00 1970 PST | Tue Jan 27 00:00:00 1970 | 6  | 6          | foo
  36 |  6 | 00036 | Fri Feb 06 00:00:00 1970 PST | Fri Feb 06 00:00:00 1970 | 6  | 6          | foo |  36 |  6 | 00036 | Fri Feb 06 00:00:00 1970 PST | Fri Feb 06 00:00:00 1970 | 6  | 6          | foo
  46 |  6 | 00046 | Mon Feb 16 00:00:00 1970 PST | Mon Feb 16 00:00:00 1970 | 6  | 6          | foo |  46 |  6 | 00046 | Mon Feb 16 00:00:00 1970 PST | Mon Feb 16 00:00:00 1970 | 6  | 6          | foo
  56 |  6 | 00056 | Thu Feb 26 00:00:00 1970 PST | Thu Feb 26 00:00:00 1970 | 6  | 6          | foo |  56 |  6 | 00056 | Thu Feb 26 00:00:00 1970 PST | Thu Feb 26 00:00:00 1970 | 6  | 6          | foo
  66 |  6 | 00066 | Sun Mar 08 00:00:00 1970 PST | Sun Mar 08 00:00:00 1970 | 6  | 6          | foo |  66 |  6 | 00066 | Sun Mar 08 00:00:00 1970 PST | Sun Mar 08 00:00:00 1970 | 6  | 6          | foo
  76 |  6 | 00076 | Wed Mar 18 00:00:00 1970 PST | Wed Mar 18 00:00:00 1970 | 6  | 6          | foo |  76 |  6 | 00076 | Wed Mar 18 00:00:00 1970 PST | Wed Mar 18 00:00:00 1970 | 6  | 6          | foo
  86 |  6 | 00086 | Sat Mar 28 00:00:00 1970 PST | Sat Mar 28 00:00:00 1970 | 6  | 6          | foo |  86 |  6 | 00086 | Sat Mar 28 00:00:00 1970 PST | Sat Mar 28 00:00:00 1970 | 6  | 6          | foo
  96 |  6 | 00096 | Tue Apr 07 00:00:00 1970 PST | Tue Apr 07 00:00:00 1970 | 6  | 6          | foo |  96 |  6 | 00096 | Tue Apr 07 00:00:00 1970 PST | Tue Apr 07 00:00:00 1970 | 6  | 6          | foo
 106 |  6 | 00106 | Wed Jan 07 00:00:00 1970 PST | Wed Jan 07 00:00:00 1970 | 6  | 6          | foo | 106 |  6 | 00106 | Wed Jan 07 00:00:00 1970 PST | Wed Jan 07 00:00:00 1970 | 6  | 6          | foo
 116 |  6 | 00116 | Sat Jan 17 00:00:00 1970 PST | Sat Jan 17 00:00:00 1970 | 6  | 6          | foo | 116 |  6 | 00116 | Sat Jan 17 00:00:00 1970 PST | Sat Jan 17 00:00:00 1970 | 6  | 6          | foo
 126 |  6 | 00126 | Tue Jan 27 00:00:00 1970 PST | Tue Jan 27 00:00:00 1970 | 6  | 6          | foo | 126 |  6 | 00126 | Tue Jan 27 00:00:00 1970 PST | Tue Jan 27 00:00:00 1970 | 6  | 6          | foo
 136 |  6 | 00136 | Fri Feb 06 00:00:00 1970 PST | Fri Feb 06 00:00:00 1970 | 6  | 6          | foo | 136 |  6 | 00136 | Fri Feb 06 00:00:00 1970 PST | Fri Feb 06 00:00:00 1970 | 6  | 6          | foo
 146 |  6 | 00146 | Mon Feb 16 00:00:00 1970 PST | Mon Feb 16 00:00:00 1970 | 6  | 6          | foo | 146 |  6 | 00146 | Mon Feb 16 00:00:00 1970 PST | Mon Feb 16 00:00:00 1970 | 6  | 6          | foo
 156 |  6 | 00156 | Thu Feb 26 00:00:00 1970 PST | Thu Feb 26 00:00:00 1970 | 6  | 6          | foo | 156 |  6 | 00156 | Thu Feb 26 00:00:00 1970 PST | Thu Feb 26 00:00:00 1970 | 6  | 6          | foo
 166 |  6 | 00166 | Sun Mar 08 00:00:00 1970 PST | Sun Mar 08 00:00:00 1970 | 6  | 6          | foo | 166 |  6 | 00166 | Sun Mar 08 00:00:00 1970 PST | Sun Mar 08 00:00:00 1970 | 6  | 6          | foo
 176 |  6 | 00176 | Wed Mar 18 00:00:00 1970 PST | Wed Mar 18 00:00:00 1970 | 6  | 6          | foo | 176 |  6 | 00176 | Wed Mar 18 00:00:00 1970 PST | Wed Mar 18 00:00:00 1970 | 6  | 6          | foo
 186 |  6 | 00186 | Sat Mar 28 00:00:00 1970 PST | Sat Mar 28 00:00:00 1970 | 6  | 6          | foo | 186 |  6 | 00186 | Sat Mar 28 00:00:00 1970 PST | Sat Mar 28 00:00:00 1970 | 6  | 6          | foo
 196 |  6 | 00196 | Tue Apr 07 00:00:00 1970 PST | Tue Apr 07 00:00:00 1970 | 6  | 6          | foo | 196 |  6 | 00196 | Tue Apr 07 00:00:00 1970 PST | Tue Apr 07 00:00:00 1970 | 6  | 6          | foo
 206 |  6 | 00206 | Wed Jan 07 00:00:00 1970 PST | Wed Jan 07 00:00:00 1970 | 6  | 6          | foo | 206 |  6 | 00206 | Wed Jan 07 00:00:00 1970 PST | Wed Jan 07 00:00:00 1970 | 6  | 6          | foo
 216 |  6 | 00216 | Sat Jan 17 00:00:00 1970 PST | Sat Jan 17 00:00:00 1970 | 6  | 6          | foo | 216 |  6 | 00216 | Sat Jan 17 00:00:00 1970 PST | Sat Jan 17 00:00:00 1970 | 6  | 6          | foo
 226 |  6 | 00226 | Tue Jan 27 00:00:00 1970 PST | Tue Jan 27 00:00:00 1970 | 6  | 6          | foo | 226 |  6 | 00226 | Tue Jan 27 00:00:00 1970 PST | Tue Jan 27 00:00:00 1970 | 6  | 6          | foo
 236 |  6 | 00236 | Fri Feb 06 00:00:00 1970 PST | Fri Feb 06 00:00:00 1970 | 6  | 6          | foo | 236 |  6 | 00236 | Fri Feb 06 00:00:00 1970 PST | Fri Feb 06 00:00:00 1970 | 6  | 6          | foo
 246 |  6 | 00246 | Mon Feb 16 00:00:00 1970 PST | Mon Feb 16 00:00:00 1970 | 6  | 6          | foo | 246 |  6 | 00246 | Mon Feb 16 00:00:00 1970 PST | Mon Feb 16 00:00:00 1970 | 6  | 6          | foo
 256 |  6 | 00256 | Thu Feb 26 00:00:00 1970 PST | Thu Feb 26 00:00:00 1970 | 6  | 6          | foo | 256 |  6 | 00256 | Thu Feb 26 00:00:00 1970 PST | Thu Feb 26 00:00:00 1970 | 6  | 6          | foo
 266 |  6 | 00266 | Sun Mar 08 00:00:00 1970 PST | Sun Mar 08 00:00:00 1970 | 6  | 6          | foo | 266 |  6 | 00266 | Sun Mar 08 00:00:00 1970 PST | Sun Mar 08 00:00:00 1970 | 6  | 6          | foo
 276 |  6 | 00276 | Wed Mar 18 00:00:00 1970 PST | Wed Mar 18 00:00:00 1970 | 6  | 6          | foo | 276 |  6 | 00276 | Wed Mar 18 00:00:00 1970 PST | Wed Mar 18 00:00:00 1970 | 6  | 6          | foo
 286 |  6 | 00286 | Sat Mar 28 00:00:00 1970 PST | Sat Mar 28 00:00:00 1970 | 6  | 6          | foo | 286 |  6 | 00286 | Sat Mar 28 00:00:00 1970 PST | Sat Mar 28 00:00:00 1970 | 6  | 6          | foo
 296 |  6 | 00296 | Tue Apr 07 00:00:00 1970 PST | Tue Apr 07 00:00:00 1970 | 6  | 6          | foo | 296 |  6 | 00296 | Tue Apr 07 00:00:00 1970 PST | Tue Apr 07 00:00:00 1970 | 6  | 6          | foo
 306 |  6 | 00306 | Wed Jan 07 00:00:00 1970 PST | Wed Jan 07 00:00:00 1970 | 6  | 6          | foo | 306 |  6 | 00306 | Wed Jan 07 00:00:00 1970 PST | Wed Jan 07 00:00:00 1970 | 6  | 6          | foo
 316 |  6 | 00316 | Sat Jan 17 00:00:00 1970 PST | Sat Jan 17 00:00:00 1970 | 6  | 6          | foo | 316 |  6 | 00316 | Sat Jan 17 00:00:00 1970 PST | Sat Jan 17 00:00:00 1970 | 6  | 6          | foo
 326 |  6 | 00326 | Tue Jan 27 00:00:00 1970 PST | Tue Jan 27 00:00:00 1970 | 6  | 6          | foo | 326 |  6 | 00326 | Tue Jan 27 00:00:00 1970 PST | Tue Jan 27 00:00:00 1970 | 6  | 6          | foo
 336 |  6 | 00336 | Fri Feb 06 00:00:00 1970 PST | Fri Feb 06 00:00:00 1970 | 6  | 6          | foo | 336 |  6 | 00336 | Fri Feb 06 00:00:00 1970 PST | Fri Feb 06 00:00:00 1970 | 6  | 6          | foo
 346 |  6 | 00346 | Mon Feb 16 00:00:00 1970 PST | Mon Feb 16 00:00:00 1970 | 6  | 6          | foo | 346 |  6 | 00346 | Mon Feb 16 00:00:00 1970 PST | Mon Feb 16 00:00:00 1970 | 6  | 6          | foo
 356 |  6 | 00356 | Thu Feb 26 00:00:00 1970 PST | Thu Feb 26 00:00:00 1970 | 6  | 6          | foo | 356 |  6 | 00356 | Thu Feb 26 00:00:00 1970 PST | Thu Feb 26 00:00:00 1970 | 6  | 6          | foo
 366 |  6 | 00366 | Sun Mar 08 00:00:00 1970 PST | Sun Mar 08 00:00:00 1970 | 6  | 6          | foo | 366 |  6 | 00366 | Sun Mar 08 00:00:00 1970 PST | Sun Mar 08 00:00:00 1970 | 6  | 6          | foo
 376 |  6 | 00376 | Wed Mar 18 00:00:00 1970 PST | Wed Mar 18 00:00:00 1970 | 6  | 6          | foo | 376 |  6 | 00376 | Wed Mar 18 00:00:00 1970 PST | Wed Mar 18 00:00:00 1970 | 6  | 6          | foo
 386 |  6 | 00386 | Sat Mar 28 00:00:00 1970 PST | Sat Mar 28 00:00:00 1970 | 6  | 6          | foo | 386 |  6 | 00386 | Sat Mar 28 00:00:00 1970 PST | Sat Mar 28 00:00:00 1970 | 6  | 6          | foo
 396 |  6 | 00396 | Tue Apr 07 00:00:00 1970 PST | Tue Apr 07 00:00:00 1970 | 6  | 6          | foo | 396 |  6 | 00396 | Tue Apr 07 00:00:00 1970 PST | Tue Apr 07 00:00:00 1970 | 6  | 6          | foo
 406 |  6 | 00406 | Wed Jan 07 00:00:00 1970 PST | Wed Jan 07 00:00:00 1970 | 6  | 6          | foo | 406 |  6 | 00406 | Wed Jan 07 00:00:00 1970 PST | Wed Jan 07 00:00:00 1970 | 6  | 6          | foo
 416 |  6 | 00416 | Sat Jan 17 00:00:00 1970 PST | Sat Jan 17 00:00:00 1970 | 6  | 6          | foo | 416 |  6 | 00416 | Sat Jan 17 00:00:00 1970 PST | Sat Jan 17 00:00:00 1970 | 6  | 6          | foo
 426 |  6 | 00426 | Tue Jan 27 00:00:00 1970 PST | Tue Jan 27 00:00:00 1970 | 6  | 6          | foo | 426 |  6 | 00426 | Tue Jan 27 00:00:00 1970 PST | Tue Jan 27 00:00:00 1970 | 6  | 6          | foo
 436 |  6 | 00436 | Fri Feb 06 00:00:00 1970 PST | Fri Feb 06 00:00:00 1970 | 6  | 6          | foo | 436 |  6 | 00436 | Fri Feb 06 00:00:00 1970 PST | Fri Feb 06 00:00:00 1970 | 6  | 6          | foo
 446 |  6 | 00446 | Mon Feb 16 00:00:00 1970 PST | Mon Feb 16 00:00:00 1970 | 6  | 6          | foo | 446 |  6 | 00446 | Mon Feb 16 00:00:00 1970 PST | Mon Feb 16 00:00:00 1970 | 6  | 6          | foo
 456 |  6 | 00456 | Thu Feb 26 00:00:00 1970 PST | Thu Feb 26 00:00:00 1970 | 6  | 6          | foo | 456 |  6 | 00456 | Thu Feb 26 00:00:00 1970 PST | Thu Feb 26 00:00:00 1970 | 6  | 6          | foo
 466 |  6 | 00466 | Sun Mar 08 00:00:00 1970 PST | Sun Mar 08 00:00:00 1970 | 6  | 6          | foo | 466 |  6 | 00466 | Sun Mar 08 00:00:00 1970 PST | Sun Mar 08 00:00:00 1970 | 6  | 6          | foo
 476 |  6 | 00476 | Wed Mar 18 00:00:00 1970 PST | Wed Mar 18 00:00:00 1970 | 6  | 6          | foo | 476 |  6 | 00476 | Wed Mar 18 00:00:00 1970 PST | Wed Mar 18 00:00:00 1970 | 6  | 6          | foo
 486 |  6 | 00486 | Sat Mar 28 00:00:00 1970 PST | Sat Mar 28 00:00:00 1970 | 6  | 6          | foo | 486 |  6 | 00486 | Sat Mar 28 00:00:00 1970 PST | Sat Mar 28 00:00:00 1970 | 6  | 6          | foo
 496 |  6 | 00496 | Tue Apr 07 00:00:00 1970 PST | Tue Apr 07 00:00:00 1970 | 6  | 6          | foo | 496 |  6 | 00496 | Tue Apr 07 00:00:00 1970 PST | Tue Apr 07 00:00:00 1970 | 6  | 6          | foo
 506 |  6 | 00506 | Wed Jan 07 00:00:00 1970 PST | Wed Jan 07 00:00:00 1970 | 6  | 6          | foo | 506 |  6 | 00506 | Wed Jan 07 00:00:00 1970 PST | Wed Jan 07 00:00:00 1970 | 6  | 6          | foo
 516 |  6 | 00516 | Sat Jan 17 00:00:00 1970 PST | Sat Jan 17 00:00:00 1970 | 6  | 6          | foo | 516 |  6 | 00516 | Sat Jan 17 00:00:00 1970 PST | Sat Jan 17 00:00:00 1970 | 6  | 6          | foo
 526 |  6 | 00526 | Tue Jan 27 00:00:00 1970 PST | Tue Jan 27 00:00:00 1970 | 6  | 6          | foo | 526 |  6 | 00526 | Tue Jan 27 00:00:00 1970 PST | Tue Jan 27 00:00:00 1970 | 6  | 6          | foo
 536 |  6 | 00536 | Fri Feb 06 00:00:00 1970 PST | Fri Feb 06 00:00:00 1970 | 6  | 6          | foo | 536 |  6 | 00536 | Fri Feb 06 00:00:00 1970 PST | Fri Feb 06 00:00:00 1970 | 6  | 6          | foo
 546 |  6 | 00546 | Mon Feb 16 00:00:00 1970 PST | Mon Feb 16 00:00:00 1970 | 6  | 6          | foo | 546 |  6 | 00546 | Mon Feb 16 00:00:00 1970 PST | Mon Feb 16 00:00:00 1970 | 6  | 6          | foo
 556 |  6 | 00556 | Thu Feb 26 00:00:00 1970 PST | Thu Feb 26 00:00:00 1970 | 6  | 6          | foo | 556 |  6 | 00556 | Thu Feb 26 00:00:00 1970 PST | Thu Feb 26 00:00:00 1970 | 6  | 6          | foo
 566 |  6 | 00566 | Sun Mar 08 00:00:00 1970 PST | Sun Mar 08 00:00:00 1970 | 6  | 6          | foo | 566 |  6 | 00566 | Sun Mar 08 00:00:00 1970 PST | Sun Mar 08 00:00:00 1970 | 6  | 6          | foo
 576 |  6 | 00576 | Wed Mar 18 00:00:00 1970 PST | Wed Mar 18 00:00:00 1970 | 6  | 6          | foo | 576 |  6 | 00576 | Wed Mar 18 00:00:00 1970 PST | Wed Mar 18 00:00:00 1970 | 6  | 6          | foo
 586 |  6 | 00586 | Sat Mar 28 00:00:00 1970 PST | Sat Mar 28 00:00:00 1970 | 6  | 6          | foo | 586 |  6 | 00586 | Sat Mar 28 00:00:00 1970 PST | Sat Mar 28 00:00:00 1970 | 6  | 6          | foo
 596 |  6 | 00596 | Tue Apr 07 00:00:00 1970 PST | Tue Apr 07 00:00:00 1970 | 6  | 6          | foo | 596 |  6 | 00596 | Tue Apr 07 00:00:00 1970 PST | Tue Apr 07 00:00:00 1970 | 6  | 6          | foo
 606 |  6 | 00606 | Wed Jan 07 00:00:00 1970 PST | Wed Jan 07 00:00:00 1970 | 6  | 6          | foo | 606 |  6 | 00606 | Wed Jan 07 00:00:00 1970 PST | Wed Jan 07 00:00:00 1970 | 6  | 6          | foo
 616 |  6 | 00616 | Sat Jan 17 00:00:00 1970 PST | Sat Jan 17 00:00:00 1970 | 6  | 6          | foo | 616 |  6 | 00616 | Sat Jan 17 00:00:00 1970 PST | Sat Jan 17 00:00:00 1970 | 6  | 6          | foo
 626 |  6 | 00626 | Tue Jan 27 00:00:00 1970 PST | Tue Jan 27 00:00:00 1970 | 6  | 6          | foo | 626 |  6 | 00626 | Tue Jan 27 00:00:00 1970 PST | Tue Jan 27 00:00:00 1970 | 6  | 6          | foo
 636 |  6 | 00636 | Fri Feb 06 00:00:00 1970 PST | Fri Feb 06 00:00:00 1970 | 6  | 6          | foo | 636 |  6 | 00636 | Fri Feb 06 00:00:00 1970 PST | Fri Feb 06 00:00:00 1970 | 6  | 6          | foo
 646 |  6 | 00646 | Mon Feb 16 00:00:00 1970 PST | Mon Feb 16 00:00:00 1970 | 6  | 6          | foo | 646 |  6 | 00646 | Mon Feb 16 00:00:00 1970 PST | Mon Feb 16 00:00:00 1970 | 6  | 6          | foo
 656 |  6 | 00656 | Thu Feb 26 00:00:00 1970 PST | Thu Feb 26 00:00:00 1970 | 6  | 6          | foo | 656 |  6 | 00656 | Thu Feb 26 00:00:00 1970 PST | Thu Feb 26 00:00:00 1970 | 6  | 6          | foo
 666 |  6 | 00666 | Sun Mar 08 00:00:00 1970 PST | Sun Mar 08 00:00:00 1970 | 6  | 6          | foo | 666 |  6 | 00666 | Sun Mar 08 00:00:00 1970 PST | Sun Mar 08 00:00:00 1970 | 6  | 6          | foo
 676 |  6 | 00676 | Wed Mar 18 00:00:00 1970 PST | Wed Mar 18 00:00:00 1970 | 6  | 6          | foo | 676 |  6 | 00676 | Wed Mar 18 00:00:00 1970 PST | Wed Mar 18 00:00:00 1970 | 6  | 6          | foo
 686 |  6 | 00686 | Sat Mar 28 00:00:00 1970 PST | Sat Mar 28 00:00:00 1970 | 6  | 6          | foo | 686 |  6 | 00686 | Sat Mar 28 00:00:00 1970 PST | Sat Mar 28 00:00:00 1970 | 6  | 6          | foo
 696 |  6 | 00696 | Tue Apr 07 00:00:00 1970 PST | Tue Apr 07 00:00:00 1970 | 6  | 6          | foo | 696 |  6 | 00696 | Tue Apr 07 00:00:00 1970 PST | Tue Apr 07 00:00:00 1970 | 6  | 6          | foo
 706 |  6 | 00706 | Wed Jan 07 00:00:00 1970 PST | Wed Jan 07 00:00:00 1970 | 6  | 6          | foo | 706 |  6 | 00706 | Wed Jan 07 00:00:00 1970 PST | Wed Jan 07 00:00:00 1970 | 6  | 6          | foo
 716 |  6 | 00716 | Sat Jan 17 00:00:00 1970 PST | Sat Jan 17 00:00:00 1970 | 6  | 6          | foo | 716 |  6 | 00716 | Sat Jan 17 00:00:00 1970 PST | Sat Jan 17 00:00:00 1970 | 6  | 6          | foo
 726 |  6 | 00726 | Tue Jan 27 00:00:00 1970 PST | Tue Jan 27 00:00:00 1970 | 6  | 6          | foo | 726 |  6 | 00726 | Tue Jan 27 00:00:00 1970 PST | Tue Jan 27 00:00:00 1970 | 6  | 6          | foo
 736 |  6 | 00736 | Fri Feb 06 00:00:00 1970 PST | Fri Feb 06 00:00:00 1970 | 6  | 6          | foo | 736 |  6 | 00736 | Fri Feb 06 00:00:00 1970 PST | Fri Feb 06 00:00:00 1970 | 6  | 6          | foo
 746 |  6 | 00746 | Mon Feb 16 00:00:00 1970 PST | Mon Feb 16 00:00:00 1970 | 6  | 6          | foo | 746 |  6 | 00746 | Mon Feb 16 00:00:00 1970 PST | Mon Feb 16 00:00:00 1970 | 6  | 6          | foo
 756 |  6 | 00756 | Thu Feb 26 00:00:00 1970 PST | Thu Feb 26 00:00:00 1970 | 6  | 6          | foo | 756 |  6 | 00756 | Thu Feb 26 00:00:00 1970 PST | Thu Feb 26 00:00:00 1970 | 6  | 6          | foo
 766 |  6 | 00766 | Sun Mar 08 00:00:00 1970 PST | Sun Mar 08 00:00:00 1970 | 6  | 6          | foo | 766 |  6 | 00766 | Sun Mar 08 00:00:00 1970 PST | Sun Mar 08 00:00:00 1970 | 6  | 6          | foo
 776 |  6 | 00776 | Wed Mar 18 00:00:00 1970 PST | Wed Mar 18 00:00:00 1970 | 6  | 6          | foo | 776 |  6 | 00776 | Wed Mar 18 00:00:00 1970 PST | Wed Mar 18 00:00:00 1970 | 6  | 6          | foo
 786 |  6 | 00786 | Sat Mar 28 00:00:00 1970 PST | Sat Mar 28 00:00:00 1970 | 6  | 6          | foo | 786 |  6 | 00786 | Sat Mar 28 00:00:00 1970 PST | Sat Mar 28 00:00:00 1970 | 6  | 6          | foo
 796 |  6 | 00796 | Tue Apr 07 00:00:00 1970 PST | Tue Apr 07 00:00:00 1970 | 6  | 6          | foo | 796 |  6 | 00796 | Tue Apr 07 00:00:00 1970 PST | Tue Apr 07 00:00:00 1970 | 6  | 6          | foo
 806 |  6 | 00806 | Wed Jan 07 00:00:00 1970 PST | Wed Jan 07 00:00:00 1970 | 6  | 6          | foo | 806 |  6 | 00806 | Wed Jan 07 00:00:00 1970 PST | Wed Jan 07 00:00:00 1970 | 6  | 6          | foo
 816 |  6 | 00816 | Sat Jan 17 00:00:00 1970 PST | Sat Jan 17 00:00:00 1970 | 6  | 6          | foo | 816 |  6 | 00816 | Sat Jan 17 00:00:00 1970 PST | Sat Jan 17 00:00:00 1970 | 6  | 6          | foo
 826 |  6 | 00826 | Tue Jan 27 00:00:00 1970 PST | Tue Jan 27 00:00:00 1970 | 6  | 6          | foo | 826 |  6 | 00826 | Tue Jan 27 00:00:00 1970 PST | Tue Jan 27 00:00:00 1970 | 6  | 6          | foo
 836 |  6 | 00836 | Fri Feb 06 00:00:00 1970 PST | Fri Feb 06 00:00:00 1970 | 6  | 6          | foo | 836 |  6 | 00836 | Fri Feb 06 00:00:00 1970 PST | Fri Feb 06 00:00:00 1970 | 6  | 6          | foo
 846 |  6 | 00846 | Mon Feb 16 00:00:00 1970 PST | Mon Feb 16 00:00:00 1970 | 6  | 6          | foo | 846 |  6 | 00846 | Mon Feb 16 00:00:00 1970 PST | Mon Feb 16 00:00:00 1970 | 6  | 6          | foo
 856 |  6 | 00856 | Thu Feb 26 00:00:00 1970 PST | Thu Feb 26 00:00:00 1970 | 6  | 6          | foo | 856 |  6 | 00856 | Thu Feb 26 00:00:00 1970 PST | Thu Feb 26 00:00:00 1970 | 6  | 6          | foo
 866 |  6 | 00866 | Sun Mar 08 00:00:00 1970 PST | Sun Mar 08 00:00:00 1970 | 6  | 6          | foo | 866 |  6 | 00866 | Sun Mar 08 00:00:00 1970 PST | Sun Mar 08 00:00:00 1970 | 6  | 6          | foo
 876 |  6 | 00876 | Wed Mar 18 00:00:00 1970 PST | Wed Mar 18 00:00:00 1970 | 6  | 6          | foo | 876 |  6 | 00876 | Wed Mar 18 00:00:00 1970 PST | Wed Mar 18 00:00:00 1970 | 6  | 6          | foo
 886 |  6 | 00886 | Sat Mar 28 00:00:00 1970 PST | Sat Mar 28 00:00:00 1970 | 6  | 6          | foo | 886 |  6 | 00886 | Sat Mar 28 00:00:00 1970 PST | Sat Mar 28 00:00:00 1970 | 6  | 6          | foo
 896 |  6 | 00896 | Tue Apr 07 00:00:00 1970 PST | Tue Apr 07 00:00:00 1970 | 6  | 6          | foo | 896 |  6 | 00896 | Tue Apr 07 00:00:00 1970 PST | Tue Apr 07 00:00:00 1970 | 6  | 6          | foo
 906 |  6 | 00906 | Wed Jan 07 00:00:00 1970 PST | Wed Jan 07 00:00:00 1970 | 6  | 6          | foo | 906 |  6 | 00906 | Wed Jan 07 00:00:00 1970 PST | Wed Jan 07 00:00:00 1970 | 6  | 6          | foo
 916 |  6 | 00916 | Sat Jan 17 00:00:00 1970 PST | Sat Jan 17 00:00:00 1970 | 6  | 6          | foo | 916 |  6 | 00916 | Sat Jan 17 00:00:00 1970 PST | Sat Jan 17 00:00:00 1970 | 6  | 6          | foo
 926 |  6 | 00926 | Tue Jan 27 00:00:00 1970 PST | Tue Jan 27 00:00:00 1970 | 6  | 6          | foo | 926 |  6 | 00926 | Tue Jan 27 00:00:00 1970 PST | Tue Jan 27 00:00:00 1970 | 6  | 6          | foo
 936 |  6 | 00936 | Fri Feb 06 00:00:00 1970 PST | Fri Feb 06 00:00:00 1970 | 6  | 6          | foo | 936 |  6 | 00936 | Fri Feb 06 00:00:00 1970 PST | Fri Feb 06 00:00:00 1970 | 6  | 6          | foo
 946 |  6 | 00946 | Mon Feb 16 00:00:00 1970 PST | Mon Feb 16 00:00:00 1970 | 6  | 6          | foo | 946 |  6 | 00946 | Mon Feb 16 00:00:00 1970 PST | Mon Feb 16 00:00:00 1970 | 6  | 6          | foo
 956 |  6 | 00956 | Thu Feb 26 00:00:00 1970 PST | Thu Feb 26 00:00:00 1970 | 6  | 6          | foo | 956 |  6 | 00956 | Thu Feb 26 00:00:00 1970 PST | Thu Feb 26 00:00:00 1970 | 6  | 6          | foo
 966 |  6 | 00966 | Sun Mar 08 00:00:00 1970 PST | Sun Mar 08 00:00:00 1970 | 6  | 6          | foo | 966 |  6 | 00966 | Sun Mar 08 00:00:00 1970 PST | Sun Mar 08 00:00:00 1970 | 6  | 6          | foo
 976 |  6 | 00976 | Wed Mar 18 00:00:00 1970 PST | Wed Mar 18 00:00:00 1970 | 6  | 6          | foo | 976 |  6 | 00976 | Wed Mar 18 00:00:00 1970 PST | Wed Mar 18 00:00:00 1970 | 6  | 6          | foo
 986 |  6 | 00986 | Sat Mar 28 00:00:00 1970 PST | Sat Mar 28 00:00:00 1970 | 6  | 6          | foo | 986 |  6 | 00986 | Sat Mar 28 00:00:00 1970 PST | Sat Mar 28 00:00:00 1970 | 6  | 6          | foo
 996 |  6 | 00996 | Tue Apr 07 00:00:00 1970 PST | Tue Apr 07 00:00:00 1970 | 6  | 6          | foo | 996 |  6 | 00996 | Tue Apr 07 00:00:00 1970 PST | Tue Apr 07 00:00:00 1970 | 6  | 6          | foo
(100 rows)

-- bug before 9.3.5 due to sloppy handling of remote-estimate parameters
SELECT * FROM ft1 WHERE c1 = ANY (ARRAY(SELECT c1 FROM ft2 WHERE c1 < 5));
 c1 | c2 |  c3   |              c4              |            c5            | c6 |     c7     | c8  
----+----+-------+------------------------------+--------------------------+----+------------+-----
  1 |  1 | 00001 | Fri Jan 02 00:00:00 1970 PST | Fri Jan 02 00:00:00 1970 | 1  | 1          | foo
  2 |  2 | 00002 | Sat Jan 03 00:00:00 1970 PST | Sat Jan 03 00:00:00 1970 | 2  | 2          | foo
  3 |  3 | 00003 | Sun Jan 04 00:00:00 1970 PST | Sun Jan 04 00:00:00 1970 | 3  | 3          | foo
  4 |  4 | 00004 | Mon Jan 05 00:00:00 1970 PST | Mon Jan 05 00:00:00 1970 | 4  | 4          | foo
(4 rows)

SELECT * FROM ft2 WHERE c1 = ANY (ARRAY(SELECT c1 FROM ft1 WHERE c1 < 5));
 c1 | c2 |  c3   |              c4              |            c5            | c6 |     c7     | c8  
----+----+-------+------------------------------+--------------------------+----+------------+-----
  1 |  1 | 00001 | Fri Jan 02 00:00:00 1970 PST | Fri Jan 02 00:00:00 1970 | 1  | 1          | foo
  2 |  2 | 00002 | Sat Jan 03 00:00:00 1970 PST | Sat Jan 03 00:00:00 1970 | 2  | 2          | foo
  3 |  3 | 00003 | Sun Jan 04 00:00:00 1970 PST | Sun Jan 04 00:00:00 1970 | 3  | 3          | foo
  4 |  4 | 00004 | Mon Jan 05 00:00:00 1970 PST | Mon Jan 05 00:00:00 1970 | 4  | 4          | foo
(4 rows)

-- we should not push order by clause with volatile expressions or unsafe
-- collations
EXPLAIN (VERBOSE, COSTS OFF)
	SELECT * FROM ft2 ORDER BY ft2.c1, random();
                                  QUERY PLAN                                   
-------------------------------------------------------------------------------
 Sort
   Output: c1, c2, c3, c4, c5, c6, c7, c8, (random())
   Sort Key: ft2.c1, (random())
   ->  Foreign Scan on public.ft2
         Output: c1, c2, c3, c4, c5, c6, c7, c8, random()
         Remote SQL: SELECT "C 1", c2, c3, c4, c5, c6, c7, c8 FROM "S 1"."T 1"
(6 rows)

EXPLAIN (VERBOSE, COSTS OFF)
	SELECT * FROM ft2 ORDER BY ft2.c1, ft2.c3 collate "C";
                                  QUERY PLAN                                   
-------------------------------------------------------------------------------
 Sort
   Output: c1, c2, c3, c4, c5, c6, c7, c8, ((c3)::text)
   Sort Key: ft2.c1, ft2.c3 COLLATE "C"
   ->  Foreign Scan on public.ft2
         Output: c1, c2, c3, c4, c5, c6, c7, c8, c3
         Remote SQL: SELECT "C 1", c2, c3, c4, c5, c6, c7, c8 FROM "S 1"."T 1"
(6 rows)

-- user-defined operator/function
CREATE FUNCTION postgres_fdw_abs(int) RETURNS int AS $$
BEGIN
RETURN abs($1);
END
$$ LANGUAGE plpgsql IMMUTABLE;
CREATE OPERATOR === (
    LEFTARG = int,
    RIGHTARG = int,
    PROCEDURE = int4eq,
    COMMUTATOR = ===
);
-- built-in operators and functions can be shipped for remote execution
EXPLAIN (VERBOSE, COSTS OFF)
  SELECT count(c3) FROM ft1 t1 WHERE t1.c1 = abs(t1.c2);
                                QUERY PLAN                                 
---------------------------------------------------------------------------
 Foreign Scan
   Output: (count(c3))
   Relations: Aggregate on (public.ft1 t1)
   Remote SQL: SELECT count(c3) FROM "S 1"."T 1" WHERE (("C 1" = abs(c2)))
(4 rows)

SELECT count(c3) FROM ft1 t1 WHERE t1.c1 = abs(t1.c2);
 count 
-------
     9
(1 row)

EXPLAIN (VERBOSE, COSTS OFF)
  SELECT count(c3) FROM ft1 t1 WHERE t1.c1 = t1.c2;
                              QUERY PLAN                              
----------------------------------------------------------------------
 Foreign Scan
   Output: (count(c3))
   Relations: Aggregate on (public.ft1 t1)
   Remote SQL: SELECT count(c3) FROM "S 1"."T 1" WHERE (("C 1" = c2))
(4 rows)

SELECT count(c3) FROM ft1 t1 WHERE t1.c1 = t1.c2;
 count 
-------
     9
(1 row)

-- by default, user-defined ones cannot
EXPLAIN (VERBOSE, COSTS OFF)
  SELECT count(c3) FROM ft1 t1 WHERE t1.c1 = postgres_fdw_abs(t1.c2);
                        QUERY PLAN                         
-----------------------------------------------------------
 Aggregate
   Output: count(c3)
   ->  Foreign Scan on public.ft1 t1
         Output: c3
         Filter: (t1.c1 = postgres_fdw_abs(t1.c2))
         Remote SQL: SELECT "C 1", c2, c3 FROM "S 1"."T 1"
(6 rows)

SELECT count(c3) FROM ft1 t1 WHERE t1.c1 = postgres_fdw_abs(t1.c2);
 count 
-------
     9
(1 row)

EXPLAIN (VERBOSE, COSTS OFF)
  SELECT count(c3) FROM ft1 t1 WHERE t1.c1 === t1.c2;
                        QUERY PLAN                         
-----------------------------------------------------------
 Aggregate
   Output: count(c3)
   ->  Foreign Scan on public.ft1 t1
         Output: c3
         Filter: (t1.c1 === t1.c2)
         Remote SQL: SELECT "C 1", c2, c3 FROM "S 1"."T 1"
(6 rows)

SELECT count(c3) FROM ft1 t1 WHERE t1.c1 === t1.c2;
 count 
-------
     9
(1 row)

-- ORDER BY can be shipped, though
EXPLAIN (VERBOSE, COSTS OFF)
  SELECT * FROM ft1 t1 WHERE t1.c1 === t1.c2 order by t1.c2 limit 1;
                                                QUERY PLAN                                                
----------------------------------------------------------------------------------------------------------
 Limit
   Output: c1, c2, c3, c4, c5, c6, c7, c8
   ->  Foreign Scan on public.ft1 t1
         Output: c1, c2, c3, c4, c5, c6, c7, c8
         Filter: (t1.c1 === t1.c2)
         Remote SQL: SELECT "C 1", c2, c3, c4, c5, c6, c7, c8 FROM "S 1"."T 1" ORDER BY c2 ASC NULLS LAST
(6 rows)

SELECT * FROM ft1 t1 WHERE t1.c1 === t1.c2 order by t1.c2 limit 1;
 c1 | c2 |  c3   |              c4              |            c5            | c6 |     c7     | c8  
----+----+-------+------------------------------+--------------------------+----+------------+-----
  1 |  1 | 00001 | Fri Jan 02 00:00:00 1970 PST | Fri Jan 02 00:00:00 1970 | 1  | 1          | foo
(1 row)

-- but let's put them in an extension ...
ALTER EXTENSION postgres_fdw ADD FUNCTION postgres_fdw_abs(int);
ALTER EXTENSION postgres_fdw ADD OPERATOR === (int, int);
ALTER SERVER loopback OPTIONS (ADD extensions 'postgres_fdw');
-- ... now they can be shipped
EXPLAIN (VERBOSE, COSTS OFF)
  SELECT count(c3) FROM ft1 t1 WHERE t1.c1 = postgres_fdw_abs(t1.c2);
                                          QUERY PLAN                                           
-----------------------------------------------------------------------------------------------
 Foreign Scan
   Output: (count(c3))
   Relations: Aggregate on (public.ft1 t1)
   Remote SQL: SELECT count(c3) FROM "S 1"."T 1" WHERE (("C 1" = public.postgres_fdw_abs(c2)))
(4 rows)

SELECT count(c3) FROM ft1 t1 WHERE t1.c1 = postgres_fdw_abs(t1.c2);
 count 
-------
     9
(1 row)

EXPLAIN (VERBOSE, COSTS OFF)
  SELECT count(c3) FROM ft1 t1 WHERE t1.c1 === t1.c2;
                                       QUERY PLAN                                        
-----------------------------------------------------------------------------------------
 Foreign Scan
   Output: (count(c3))
   Relations: Aggregate on (public.ft1 t1)
   Remote SQL: SELECT count(c3) FROM "S 1"."T 1" WHERE (("C 1" OPERATOR(public.===) c2))
(4 rows)

SELECT count(c3) FROM ft1 t1 WHERE t1.c1 === t1.c2;
 count 
-------
     9
(1 row)

-- and both ORDER BY and LIMIT can be shipped
EXPLAIN (VERBOSE, COSTS OFF)
  SELECT * FROM ft1 t1 WHERE t1.c1 === t1.c2 order by t1.c2 limit 1;
                                                                         QUERY PLAN                                                                         
------------------------------------------------------------------------------------------------------------------------------------------------------------
 Foreign Scan on public.ft1 t1
   Output: c1, c2, c3, c4, c5, c6, c7, c8
   Remote SQL: SELECT "C 1", c2, c3, c4, c5, c6, c7, c8 FROM "S 1"."T 1" WHERE (("C 1" OPERATOR(public.===) c2)) ORDER BY c2 ASC NULLS LAST LIMIT 1::bigint
(3 rows)

SELECT * FROM ft1 t1 WHERE t1.c1 === t1.c2 order by t1.c2 limit 1;
 c1 | c2 |  c3   |              c4              |            c5            | c6 |     c7     | c8  
----+----+-------+------------------------------+--------------------------+----+------------+-----
  1 |  1 | 00001 | Fri Jan 02 00:00:00 1970 PST | Fri Jan 02 00:00:00 1970 | 1  | 1          | foo
(1 row)

-- ===================================================================
-- JOIN queries
-- ===================================================================
-- Analyze ft4 and ft5 so that we have better statistics. These tables do not
-- have use_remote_estimate set.
ANALYZE ft4;
ANALYZE ft5;
-- join two tables
EXPLAIN (VERBOSE, COSTS OFF)
SELECT t1.c1, t2.c1 FROM ft1 t1 JOIN ft2 t2 ON (t1.c1 = t2.c1) ORDER BY t1.c3, t1.c1 OFFSET 100 LIMIT 10;
                                                                                                       QUERY PLAN                                                                                                       
------------------------------------------------------------------------------------------------------------------------------------------------------------------------------------------------------------------------
 Foreign Scan
   Output: t1.c1, t2.c1, t1.c3
   Relations: (public.ft1 t1) INNER JOIN (public.ft2 t2)
   Remote SQL: SELECT r1."C 1", r2."C 1", r1.c3 FROM ("S 1"."T 1" r1 INNER JOIN "S 1"."T 1" r2 ON (((r1."C 1" = r2."C 1")))) ORDER BY r1.c3 ASC NULLS LAST, r1."C 1" ASC NULLS LAST LIMIT 10::bigint OFFSET 100::bigint
(4 rows)

SELECT t1.c1, t2.c1 FROM ft1 t1 JOIN ft2 t2 ON (t1.c1 = t2.c1) ORDER BY t1.c3, t1.c1 OFFSET 100 LIMIT 10;
 c1  | c1  
-----+-----
 101 | 101
 102 | 102
 103 | 103
 104 | 104
 105 | 105
 106 | 106
 107 | 107
 108 | 108
 109 | 109
 110 | 110
(10 rows)

-- join three tables
EXPLAIN (VERBOSE, COSTS OFF)
SELECT t1.c1, t2.c2, t3.c3 FROM ft1 t1 JOIN ft2 t2 ON (t1.c1 = t2.c1) JOIN ft4 t3 ON (t3.c1 = t1.c1) ORDER BY t1.c3, t1.c1 OFFSET 10 LIMIT 10;
                                                                                                                                   QUERY PLAN                                                                                                                                    
---------------------------------------------------------------------------------------------------------------------------------------------------------------------------------------------------------------------------------------------------------------------------------
 Foreign Scan
   Output: t1.c1, t2.c2, t3.c3, t1.c3
   Relations: ((public.ft1 t1) INNER JOIN (public.ft2 t2)) INNER JOIN (public.ft4 t3)
   Remote SQL: SELECT r1."C 1", r2.c2, r4.c3, r1.c3 FROM (("S 1"."T 1" r1 INNER JOIN "S 1"."T 1" r2 ON (((r1."C 1" = r2."C 1")))) INNER JOIN "S 1"."T 3" r4 ON (((r1."C 1" = r4.c1)))) ORDER BY r1.c3 ASC NULLS LAST, r1."C 1" ASC NULLS LAST LIMIT 10::bigint OFFSET 10::bigint
(4 rows)

SELECT t1.c1, t2.c2, t3.c3 FROM ft1 t1 JOIN ft2 t2 ON (t1.c1 = t2.c1) JOIN ft4 t3 ON (t3.c1 = t1.c1) ORDER BY t1.c3, t1.c1 OFFSET 10 LIMIT 10;
 c1 | c2 |   c3   
----+----+--------
 22 |  2 | AAA022
 24 |  4 | AAA024
 26 |  6 | AAA026
 28 |  8 | AAA028
 30 |  0 | AAA030
 32 |  2 | AAA032
 34 |  4 | AAA034
 36 |  6 | AAA036
 38 |  8 | AAA038
 40 |  0 | AAA040
(10 rows)

-- left outer join
EXPLAIN (VERBOSE, COSTS OFF)
SELECT t1.c1, t2.c1 FROM ft4 t1 LEFT JOIN ft5 t2 ON (t1.c1 = t2.c1) ORDER BY t1.c1, t2.c1 OFFSET 10 LIMIT 10;
                                                                                           QUERY PLAN                                                                                           
------------------------------------------------------------------------------------------------------------------------------------------------------------------------------------------------
 Foreign Scan
   Output: t1.c1, t2.c1
   Relations: (public.ft4 t1) LEFT JOIN (public.ft5 t2)
   Remote SQL: SELECT r1.c1, r2.c1 FROM ("S 1"."T 3" r1 LEFT JOIN "S 1"."T 4" r2 ON (((r1.c1 = r2.c1)))) ORDER BY r1.c1 ASC NULLS LAST, r2.c1 ASC NULLS LAST LIMIT 10::bigint OFFSET 10::bigint
(4 rows)

SELECT t1.c1, t2.c1 FROM ft4 t1 LEFT JOIN ft5 t2 ON (t1.c1 = t2.c1) ORDER BY t1.c1, t2.c1 OFFSET 10 LIMIT 10;
 c1 | c1 
----+----
 22 |   
 24 | 24
 26 |   
 28 |   
 30 | 30
 32 |   
 34 |   
 36 | 36
 38 |   
 40 |   
(10 rows)

-- left outer join three tables
EXPLAIN (VERBOSE, COSTS OFF)
SELECT t1.c1, t2.c2, t3.c3 FROM ft2 t1 LEFT JOIN ft2 t2 ON (t1.c1 = t2.c1) LEFT JOIN ft4 t3 ON (t2.c1 = t3.c1) OFFSET 10 LIMIT 10;
                                                                                                   QUERY PLAN                                                                                                    
-----------------------------------------------------------------------------------------------------------------------------------------------------------------------------------------------------------------
 Foreign Scan
   Output: t1.c1, t2.c2, t3.c3
   Relations: ((public.ft2 t1) LEFT JOIN (public.ft2 t2)) LEFT JOIN (public.ft4 t3)
   Remote SQL: SELECT r1."C 1", r2.c2, r4.c3 FROM (("S 1"."T 1" r1 LEFT JOIN "S 1"."T 1" r2 ON (((r1."C 1" = r2."C 1")))) LEFT JOIN "S 1"."T 3" r4 ON (((r2."C 1" = r4.c1)))) LIMIT 10::bigint OFFSET 10::bigint
(4 rows)

SELECT t1.c1, t2.c2, t3.c3 FROM ft2 t1 LEFT JOIN ft2 t2 ON (t1.c1 = t2.c1) LEFT JOIN ft4 t3 ON (t2.c1 = t3.c1) OFFSET 10 LIMIT 10;
 c1 | c2 |   c3   
----+----+--------
 11 |  1 | 
 12 |  2 | AAA012
 13 |  3 | 
 14 |  4 | AAA014
 15 |  5 | 
 16 |  6 | AAA016
 17 |  7 | 
 18 |  8 | AAA018
 19 |  9 | 
 20 |  0 | AAA020
(10 rows)

-- left outer join + placement of clauses.
-- clauses within the nullable side are not pulled up, but top level clause on
-- non-nullable side is pushed into non-nullable side
EXPLAIN (VERBOSE, COSTS OFF)
SELECT t1.c1, t1.c2, t2.c1, t2.c2 FROM ft4 t1 LEFT JOIN (SELECT * FROM ft5 WHERE c1 < 10) t2 ON (t1.c1 = t2.c1) WHERE t1.c1 < 10;
                                                                          QUERY PLAN                                                                           
---------------------------------------------------------------------------------------------------------------------------------------------------------------
 Foreign Scan
   Output: t1.c1, t1.c2, ft5.c1, ft5.c2
   Relations: (public.ft4 t1) LEFT JOIN (public.ft5)
   Remote SQL: SELECT r1.c1, r1.c2, r4.c1, r4.c2 FROM ("S 1"."T 3" r1 LEFT JOIN "S 1"."T 4" r4 ON (((r1.c1 = r4.c1)) AND ((r4.c1 < 10)))) WHERE ((r1.c1 < 10))
(4 rows)

SELECT t1.c1, t1.c2, t2.c1, t2.c2 FROM ft4 t1 LEFT JOIN (SELECT * FROM ft5 WHERE c1 < 10) t2 ON (t1.c1 = t2.c1) WHERE t1.c1 < 10;
 c1 | c2 | c1 | c2 
----+----+----+----
  2 |  3 |    |   
  4 |  5 |    |   
  6 |  7 |  6 |  7
  8 |  9 |    |   
(4 rows)

-- clauses within the nullable side are not pulled up, but the top level clause
-- on nullable side is not pushed down into nullable side
EXPLAIN (VERBOSE, COSTS OFF)
SELECT t1.c1, t1.c2, t2.c1, t2.c2 FROM ft4 t1 LEFT JOIN (SELECT * FROM ft5 WHERE c1 < 10) t2 ON (t1.c1 = t2.c1)
			WHERE (t2.c1 < 10 OR t2.c1 IS NULL) AND t1.c1 < 10;
                                                                                              QUERY PLAN                                                                                               
-------------------------------------------------------------------------------------------------------------------------------------------------------------------------------------------------------
 Foreign Scan
   Output: t1.c1, t1.c2, ft5.c1, ft5.c2
   Relations: (public.ft4 t1) LEFT JOIN (public.ft5)
   Remote SQL: SELECT r1.c1, r1.c2, r4.c1, r4.c2 FROM ("S 1"."T 3" r1 LEFT JOIN "S 1"."T 4" r4 ON (((r1.c1 = r4.c1)) AND ((r4.c1 < 10)))) WHERE (((r4.c1 < 10) OR (r4.c1 IS NULL))) AND ((r1.c1 < 10))
(4 rows)

SELECT t1.c1, t1.c2, t2.c1, t2.c2 FROM ft4 t1 LEFT JOIN (SELECT * FROM ft5 WHERE c1 < 10) t2 ON (t1.c1 = t2.c1)
			WHERE (t2.c1 < 10 OR t2.c1 IS NULL) AND t1.c1 < 10;
 c1 | c2 | c1 | c2 
----+----+----+----
  2 |  3 |    |   
  4 |  5 |    |   
  6 |  7 |  6 |  7
  8 |  9 |    |   
(4 rows)

-- right outer join
EXPLAIN (VERBOSE, COSTS OFF)
SELECT t1.c1, t2.c1 FROM ft5 t1 RIGHT JOIN ft4 t2 ON (t1.c1 = t2.c1) ORDER BY t2.c1, t1.c1 OFFSET 10 LIMIT 10;
                                                                                           QUERY PLAN                                                                                           
------------------------------------------------------------------------------------------------------------------------------------------------------------------------------------------------
 Foreign Scan
   Output: t1.c1, t2.c1
   Relations: (public.ft4 t2) LEFT JOIN (public.ft5 t1)
   Remote SQL: SELECT r1.c1, r2.c1 FROM ("S 1"."T 3" r2 LEFT JOIN "S 1"."T 4" r1 ON (((r1.c1 = r2.c1)))) ORDER BY r2.c1 ASC NULLS LAST, r1.c1 ASC NULLS LAST LIMIT 10::bigint OFFSET 10::bigint
(4 rows)

SELECT t1.c1, t2.c1 FROM ft5 t1 RIGHT JOIN ft4 t2 ON (t1.c1 = t2.c1) ORDER BY t2.c1, t1.c1 OFFSET 10 LIMIT 10;
 c1 | c1 
----+----
    | 22
 24 | 24
    | 26
    | 28
 30 | 30
    | 32
    | 34
 36 | 36
    | 38
    | 40
(10 rows)

-- right outer join three tables
EXPLAIN (VERBOSE, COSTS OFF)
SELECT t1.c1, t2.c2, t3.c3 FROM ft2 t1 RIGHT JOIN ft2 t2 ON (t1.c1 = t2.c1) RIGHT JOIN ft4 t3 ON (t2.c1 = t3.c1) OFFSET 10 LIMIT 10;
                                                                                                   QUERY PLAN                                                                                                    
-----------------------------------------------------------------------------------------------------------------------------------------------------------------------------------------------------------------
 Foreign Scan
   Output: t1.c1, t2.c2, t3.c3
   Relations: ((public.ft4 t3) LEFT JOIN (public.ft2 t2)) LEFT JOIN (public.ft2 t1)
   Remote SQL: SELECT r1."C 1", r2.c2, r4.c3 FROM (("S 1"."T 3" r4 LEFT JOIN "S 1"."T 1" r2 ON (((r2."C 1" = r4.c1)))) LEFT JOIN "S 1"."T 1" r1 ON (((r1."C 1" = r2."C 1")))) LIMIT 10::bigint OFFSET 10::bigint
(4 rows)

SELECT t1.c1, t2.c2, t3.c3 FROM ft2 t1 RIGHT JOIN ft2 t2 ON (t1.c1 = t2.c1) RIGHT JOIN ft4 t3 ON (t2.c1 = t3.c1) OFFSET 10 LIMIT 10;
 c1 | c2 |   c3   
----+----+--------
 22 |  2 | AAA022
 24 |  4 | AAA024
 26 |  6 | AAA026
 28 |  8 | AAA028
 30 |  0 | AAA030
 32 |  2 | AAA032
 34 |  4 | AAA034
 36 |  6 | AAA036
 38 |  8 | AAA038
 40 |  0 | AAA040
(10 rows)

-- full outer join
EXPLAIN (VERBOSE, COSTS OFF)
SELECT t1.c1, t2.c1 FROM ft4 t1 FULL JOIN ft5 t2 ON (t1.c1 = t2.c1) ORDER BY t1.c1, t2.c1 OFFSET 45 LIMIT 10;
                                                                                           QUERY PLAN                                                                                           
------------------------------------------------------------------------------------------------------------------------------------------------------------------------------------------------
 Foreign Scan
   Output: t1.c1, t2.c1
   Relations: (public.ft4 t1) FULL JOIN (public.ft5 t2)
   Remote SQL: SELECT r1.c1, r2.c1 FROM ("S 1"."T 3" r1 FULL JOIN "S 1"."T 4" r2 ON (((r1.c1 = r2.c1)))) ORDER BY r1.c1 ASC NULLS LAST, r2.c1 ASC NULLS LAST LIMIT 10::bigint OFFSET 45::bigint
(4 rows)

SELECT t1.c1, t2.c1 FROM ft4 t1 FULL JOIN ft5 t2 ON (t1.c1 = t2.c1) ORDER BY t1.c1, t2.c1 OFFSET 45 LIMIT 10;
 c1  | c1 
-----+----
  92 |   
  94 |   
  96 | 96
  98 |   
 100 |   
     |  3
     |  9
     | 15
     | 21
     | 27
(10 rows)

-- full outer join with restrictions on the joining relations
-- a. the joining relations are both base relations
EXPLAIN (VERBOSE, COSTS OFF)
SELECT t1.c1, t2.c1 FROM (SELECT c1 FROM ft4 WHERE c1 between 50 and 60) t1 FULL JOIN (SELECT c1 FROM ft5 WHERE c1 between 50 and 60) t2 ON (t1.c1 = t2.c1) ORDER BY t1.c1, t2.c1;
                                                                                                                                  QUERY PLAN                                                                                                                                   
-------------------------------------------------------------------------------------------------------------------------------------------------------------------------------------------------------------------------------------------------------------------------------
 Foreign Scan
   Output: ft4.c1, ft5.c1
   Relations: (public.ft4) FULL JOIN (public.ft5)
   Remote SQL: SELECT s4.c1, s5.c1 FROM ((SELECT c1 FROM "S 1"."T 3" WHERE ((c1 >= 50)) AND ((c1 <= 60))) s4(c1) FULL JOIN (SELECT c1 FROM "S 1"."T 4" WHERE ((c1 >= 50)) AND ((c1 <= 60))) s5(c1) ON (((s4.c1 = s5.c1)))) ORDER BY s4.c1 ASC NULLS LAST, s5.c1 ASC NULLS LAST
(4 rows)

SELECT t1.c1, t2.c1 FROM (SELECT c1 FROM ft4 WHERE c1 between 50 and 60) t1 FULL JOIN (SELECT c1 FROM ft5 WHERE c1 between 50 and 60) t2 ON (t1.c1 = t2.c1) ORDER BY t1.c1, t2.c1;
 c1 | c1 
----+----
 50 |   
 52 |   
 54 | 54
 56 |   
 58 |   
 60 | 60
    | 51
    | 57
(8 rows)

EXPLAIN (VERBOSE, COSTS OFF)
SELECT 1 FROM (SELECT c1 FROM ft4 WHERE c1 between 50 and 60) t1 FULL JOIN (SELECT c1 FROM ft5 WHERE c1 between 50 and 60) t2 ON (TRUE) OFFSET 10 LIMIT 10;
                                                                                                             QUERY PLAN                                                                                                              
-------------------------------------------------------------------------------------------------------------------------------------------------------------------------------------------------------------------------------------
 Foreign Scan
   Output: 1
   Relations: (public.ft4) FULL JOIN (public.ft5)
   Remote SQL: SELECT NULL FROM ((SELECT NULL FROM "S 1"."T 3" WHERE ((c1 >= 50)) AND ((c1 <= 60))) s4 FULL JOIN (SELECT NULL FROM "S 1"."T 4" WHERE ((c1 >= 50)) AND ((c1 <= 60))) s5 ON (TRUE)) LIMIT 10::bigint OFFSET 10::bigint
(4 rows)

SELECT 1 FROM (SELECT c1 FROM ft4 WHERE c1 between 50 and 60) t1 FULL JOIN (SELECT c1 FROM ft5 WHERE c1 between 50 and 60) t2 ON (TRUE) OFFSET 10 LIMIT 10;
 ?column? 
----------
        1
        1
        1
        1
        1
        1
        1
        1
        1
        1
(10 rows)

-- b. one of the joining relations is a base relation and the other is a join
-- relation
EXPLAIN (VERBOSE, COSTS OFF)
SELECT t1.c1, ss.a, ss.b FROM (SELECT c1 FROM ft4 WHERE c1 between 50 and 60) t1 FULL JOIN (SELECT t2.c1, t3.c1 FROM ft4 t2 LEFT JOIN ft5 t3 ON (t2.c1 = t3.c1) WHERE (t2.c1 between 50 and 60)) ss(a, b) ON (t1.c1 = ss.a) ORDER BY t1.c1, ss.a, ss.b;
                                                                                                                                                                                     QUERY PLAN                                                                                                                                                                                      
-------------------------------------------------------------------------------------------------------------------------------------------------------------------------------------------------------------------------------------------------------------------------------------------------------------------------------------------------------------------------------------
 Foreign Scan
   Output: ft4.c1, t2.c1, t3.c1
   Relations: (public.ft4) FULL JOIN ((public.ft4 t2) LEFT JOIN (public.ft5 t3))
   Remote SQL: SELECT s4.c1, s8.c1, s8.c2 FROM ((SELECT c1 FROM "S 1"."T 3" WHERE ((c1 >= 50)) AND ((c1 <= 60))) s4(c1) FULL JOIN (SELECT r5.c1, r6.c1 FROM ("S 1"."T 3" r5 LEFT JOIN "S 1"."T 4" r6 ON (((r5.c1 = r6.c1)))) WHERE ((r5.c1 >= 50)) AND ((r5.c1 <= 60))) s8(c1, c2) ON (((s4.c1 = s8.c1)))) ORDER BY s4.c1 ASC NULLS LAST, s8.c1 ASC NULLS LAST, s8.c2 ASC NULLS LAST
(4 rows)

SELECT t1.c1, ss.a, ss.b FROM (SELECT c1 FROM ft4 WHERE c1 between 50 and 60) t1 FULL JOIN (SELECT t2.c1, t3.c1 FROM ft4 t2 LEFT JOIN ft5 t3 ON (t2.c1 = t3.c1) WHERE (t2.c1 between 50 and 60)) ss(a, b) ON (t1.c1 = ss.a) ORDER BY t1.c1, ss.a, ss.b;
 c1 | a  | b  
----+----+----
 50 | 50 |   
 52 | 52 |   
 54 | 54 | 54
 56 | 56 |   
 58 | 58 |   
 60 | 60 | 60
(6 rows)

-- c. test deparsing the remote query as nested subqueries
EXPLAIN (VERBOSE, COSTS OFF)
SELECT t1.c1, ss.a, ss.b FROM (SELECT c1 FROM ft4 WHERE c1 between 50 and 60) t1 FULL JOIN (SELECT t2.c1, t3.c1 FROM (SELECT c1 FROM ft4 WHERE c1 between 50 and 60) t2 FULL JOIN (SELECT c1 FROM ft5 WHERE c1 between 50 and 60) t3 ON (t2.c1 = t3.c1) WHERE t2.c1 IS NULL OR t2.c1 IS NOT NULL) ss(a, b) ON (t1.c1 = ss.a) ORDER BY t1.c1, ss.a, ss.b;
                                                                                                                                                                                                                                                     QUERY PLAN                                                                                                                                                                                                                                                     
--------------------------------------------------------------------------------------------------------------------------------------------------------------------------------------------------------------------------------------------------------------------------------------------------------------------------------------------------------------------------------------------------------------------------------------------------------------------------------------------------------------------
 Foreign Scan
   Output: ft4.c1, ft4_1.c1, ft5.c1
   Relations: (public.ft4) FULL JOIN ((public.ft4 ft4_1) FULL JOIN (public.ft5))
   Remote SQL: SELECT s4.c1, s10.c1, s10.c2 FROM ((SELECT c1 FROM "S 1"."T 3" WHERE ((c1 >= 50)) AND ((c1 <= 60))) s4(c1) FULL JOIN (SELECT s8.c1, s9.c1 FROM ((SELECT c1 FROM "S 1"."T 3" WHERE ((c1 >= 50)) AND ((c1 <= 60))) s8(c1) FULL JOIN (SELECT c1 FROM "S 1"."T 4" WHERE ((c1 >= 50)) AND ((c1 <= 60))) s9(c1) ON (((s8.c1 = s9.c1)))) WHERE (((s8.c1 IS NULL) OR (s8.c1 IS NOT NULL)))) s10(c1, c2) ON (((s4.c1 = s10.c1)))) ORDER BY s4.c1 ASC NULLS LAST, s10.c1 ASC NULLS LAST, s10.c2 ASC NULLS LAST
(4 rows)

SELECT t1.c1, ss.a, ss.b FROM (SELECT c1 FROM ft4 WHERE c1 between 50 and 60) t1 FULL JOIN (SELECT t2.c1, t3.c1 FROM (SELECT c1 FROM ft4 WHERE c1 between 50 and 60) t2 FULL JOIN (SELECT c1 FROM ft5 WHERE c1 between 50 and 60) t3 ON (t2.c1 = t3.c1) WHERE t2.c1 IS NULL OR t2.c1 IS NOT NULL) ss(a, b) ON (t1.c1 = ss.a) ORDER BY t1.c1, ss.a, ss.b;
 c1 | a  | b  
----+----+----
 50 | 50 |   
 52 | 52 |   
 54 | 54 | 54
 56 | 56 |   
 58 | 58 |   
 60 | 60 | 60
    |    | 51
    |    | 57
(8 rows)

-- d. test deparsing rowmarked relations as subqueries
EXPLAIN (VERBOSE, COSTS OFF)
SELECT t1.c1, ss.a, ss.b FROM (SELECT c1 FROM "S 1"."T 3" WHERE c1 = 50) t1 INNER JOIN (SELECT t2.c1, t3.c1 FROM (SELECT c1 FROM ft4 WHERE c1 between 50 and 60) t2 FULL JOIN (SELECT c1 FROM ft5 WHERE c1 between 50 and 60) t3 ON (t2.c1 = t3.c1) WHERE t2.c1 IS NULL OR t2.c1 IS NOT NULL) ss(a, b) ON (TRUE) ORDER BY t1.c1, ss.a, ss.b FOR UPDATE OF t1;
                                                                                                                                                                                             QUERY PLAN                                                                                                                                                                                             
----------------------------------------------------------------------------------------------------------------------------------------------------------------------------------------------------------------------------------------------------------------------------------------------------------------------------------------------------------------------------------------------------
 LockRows
   Output: "T 3".c1, ft4.c1, ft5.c1, "T 3".ctid, ft4.*, ft5.*
   ->  Nested Loop
         Output: "T 3".c1, ft4.c1, ft5.c1, "T 3".ctid, ft4.*, ft5.*
         ->  Foreign Scan
               Output: ft4.c1, ft4.*, ft5.c1, ft5.*
               Relations: (public.ft4) FULL JOIN (public.ft5)
               Remote SQL: SELECT s8.c1, s8.c2, s9.c1, s9.c2 FROM ((SELECT c1, ROW(c1, c2, c3) FROM "S 1"."T 3" WHERE ((c1 >= 50)) AND ((c1 <= 60))) s8(c1, c2) FULL JOIN (SELECT c1, ROW(c1, c2, c3) FROM "S 1"."T 4" WHERE ((c1 >= 50)) AND ((c1 <= 60))) s9(c1, c2) ON (((s8.c1 = s9.c1)))) WHERE (((s8.c1 IS NULL) OR (s8.c1 IS NOT NULL))) ORDER BY s8.c1 ASC NULLS LAST, s9.c1 ASC NULLS LAST
               ->  Sort
                     Output: ft4.c1, ft4.*, ft5.c1, ft5.*
                     Sort Key: ft4.c1, ft5.c1
                     ->  Hash Full Join
                           Output: ft4.c1, ft4.*, ft5.c1, ft5.*
                           Hash Cond: (ft4.c1 = ft5.c1)
                           Filter: ((ft4.c1 IS NULL) OR (ft4.c1 IS NOT NULL))
                           ->  Foreign Scan on public.ft4
                                 Output: ft4.c1, ft4.*
                                 Remote SQL: SELECT c1, c2, c3 FROM "S 1"."T 3" WHERE ((c1 >= 50)) AND ((c1 <= 60))
                           ->  Hash
                                 Output: ft5.c1, ft5.*
                                 ->  Foreign Scan on public.ft5
                                       Output: ft5.c1, ft5.*
                                       Remote SQL: SELECT c1, c2, c3 FROM "S 1"."T 4" WHERE ((c1 >= 50)) AND ((c1 <= 60))
         ->  Materialize
               Output: "T 3".c1, "T 3".ctid
               ->  Seq Scan on "S 1"."T 3"
                     Output: "T 3".c1, "T 3".ctid
                     Filter: ("T 3".c1 = 50)
(28 rows)

SELECT t1.c1, ss.a, ss.b FROM (SELECT c1 FROM "S 1"."T 3" WHERE c1 = 50) t1 INNER JOIN (SELECT t2.c1, t3.c1 FROM (SELECT c1 FROM ft4 WHERE c1 between 50 and 60) t2 FULL JOIN (SELECT c1 FROM ft5 WHERE c1 between 50 and 60) t3 ON (t2.c1 = t3.c1) WHERE t2.c1 IS NULL OR t2.c1 IS NOT NULL) ss(a, b) ON (TRUE) ORDER BY t1.c1, ss.a, ss.b FOR UPDATE OF t1;
 c1 | a  | b  
----+----+----
 50 | 50 |   
 50 | 52 |   
 50 | 54 | 54
 50 | 56 |   
 50 | 58 |   
 50 | 60 | 60
 50 |    | 51
 50 |    | 57
(8 rows)

-- full outer join + inner join
EXPLAIN (VERBOSE, COSTS OFF)
SELECT t1.c1, t2.c1, t3.c1 FROM ft4 t1 INNER JOIN ft5 t2 ON (t1.c1 = t2.c1 + 1 and t1.c1 between 50 and 60) FULL JOIN ft4 t3 ON (t2.c1 = t3.c1) ORDER BY t1.c1, t2.c1, t3.c1 LIMIT 10;
                                                                                                                                                 QUERY PLAN                                                                                                                                                 
------------------------------------------------------------------------------------------------------------------------------------------------------------------------------------------------------------------------------------------------------------------------------------------------------------
 Foreign Scan
   Output: t1.c1, t2.c1, t3.c1
   Relations: ((public.ft4 t1) INNER JOIN (public.ft5 t2)) FULL JOIN (public.ft4 t3)
   Remote SQL: SELECT r1.c1, r2.c1, r4.c1 FROM (("S 1"."T 3" r1 INNER JOIN "S 1"."T 4" r2 ON (((r1.c1 = (r2.c1 + 1))) AND ((r1.c1 >= 50)) AND ((r1.c1 <= 60)))) FULL JOIN "S 1"."T 3" r4 ON (((r2.c1 = r4.c1)))) ORDER BY r1.c1 ASC NULLS LAST, r2.c1 ASC NULLS LAST, r4.c1 ASC NULLS LAST LIMIT 10::bigint
(4 rows)

SELECT t1.c1, t2.c1, t3.c1 FROM ft4 t1 INNER JOIN ft5 t2 ON (t1.c1 = t2.c1 + 1 and t1.c1 between 50 and 60) FULL JOIN ft4 t3 ON (t2.c1 = t3.c1) ORDER BY t1.c1, t2.c1, t3.c1 LIMIT 10;
 c1 | c1 | c1 
----+----+----
 52 | 51 |   
 58 | 57 |   
    |    |  2
    |    |  4
    |    |  6
    |    |  8
    |    | 10
    |    | 12
    |    | 14
    |    | 16
(10 rows)

-- full outer join three tables
EXPLAIN (VERBOSE, COSTS OFF)
SELECT t1.c1, t2.c2, t3.c3 FROM ft2 t1 FULL JOIN ft2 t2 ON (t1.c1 = t2.c1) FULL JOIN ft4 t3 ON (t2.c1 = t3.c1) OFFSET 10 LIMIT 10;
                                                                                                   QUERY PLAN                                                                                                    
-----------------------------------------------------------------------------------------------------------------------------------------------------------------------------------------------------------------
 Foreign Scan
   Output: t1.c1, t2.c2, t3.c3
   Relations: ((public.ft2 t1) FULL JOIN (public.ft2 t2)) FULL JOIN (public.ft4 t3)
   Remote SQL: SELECT r1."C 1", r2.c2, r4.c3 FROM (("S 1"."T 1" r1 FULL JOIN "S 1"."T 1" r2 ON (((r1."C 1" = r2."C 1")))) FULL JOIN "S 1"."T 3" r4 ON (((r2."C 1" = r4.c1)))) LIMIT 10::bigint OFFSET 10::bigint
(4 rows)

SELECT t1.c1, t2.c2, t3.c3 FROM ft2 t1 FULL JOIN ft2 t2 ON (t1.c1 = t2.c1) FULL JOIN ft4 t3 ON (t2.c1 = t3.c1) OFFSET 10 LIMIT 10;
 c1 | c2 |   c3   
----+----+--------
 11 |  1 | 
 12 |  2 | AAA012
 13 |  3 | 
 14 |  4 | AAA014
 15 |  5 | 
 16 |  6 | AAA016
 17 |  7 | 
 18 |  8 | AAA018
 19 |  9 | 
 20 |  0 | AAA020
(10 rows)

-- full outer join + right outer join
EXPLAIN (VERBOSE, COSTS OFF)
SELECT t1.c1, t2.c2, t3.c3 FROM ft2 t1 FULL JOIN ft2 t2 ON (t1.c1 = t2.c1) RIGHT JOIN ft4 t3 ON (t2.c1 = t3.c1) OFFSET 10 LIMIT 10;
                                                                                                   QUERY PLAN                                                                                                    
-----------------------------------------------------------------------------------------------------------------------------------------------------------------------------------------------------------------
 Foreign Scan
   Output: t1.c1, t2.c2, t3.c3
   Relations: ((public.ft4 t3) LEFT JOIN (public.ft2 t2)) LEFT JOIN (public.ft2 t1)
   Remote SQL: SELECT r1."C 1", r2.c2, r4.c3 FROM (("S 1"."T 3" r4 LEFT JOIN "S 1"."T 1" r2 ON (((r2."C 1" = r4.c1)))) LEFT JOIN "S 1"."T 1" r1 ON (((r1."C 1" = r2."C 1")))) LIMIT 10::bigint OFFSET 10::bigint
(4 rows)

SELECT t1.c1, t2.c2, t3.c3 FROM ft2 t1 FULL JOIN ft2 t2 ON (t1.c1 = t2.c1) RIGHT JOIN ft4 t3 ON (t2.c1 = t3.c1) OFFSET 10 LIMIT 10;
 c1 | c2 |   c3   
----+----+--------
 22 |  2 | AAA022
 24 |  4 | AAA024
 26 |  6 | AAA026
 28 |  8 | AAA028
 30 |  0 | AAA030
 32 |  2 | AAA032
 34 |  4 | AAA034
 36 |  6 | AAA036
 38 |  8 | AAA038
 40 |  0 | AAA040
(10 rows)

-- right outer join + full outer join
EXPLAIN (VERBOSE, COSTS OFF)
SELECT t1.c1, t2.c2, t3.c3 FROM ft2 t1 RIGHT JOIN ft2 t2 ON (t1.c1 = t2.c1) FULL JOIN ft4 t3 ON (t2.c1 = t3.c1) OFFSET 10 LIMIT 10;
                                                                                                   QUERY PLAN                                                                                                    
-----------------------------------------------------------------------------------------------------------------------------------------------------------------------------------------------------------------
 Foreign Scan
   Output: t1.c1, t2.c2, t3.c3
   Relations: ((public.ft2 t2) LEFT JOIN (public.ft2 t1)) FULL JOIN (public.ft4 t3)
   Remote SQL: SELECT r1."C 1", r2.c2, r4.c3 FROM (("S 1"."T 1" r2 LEFT JOIN "S 1"."T 1" r1 ON (((r1."C 1" = r2."C 1")))) FULL JOIN "S 1"."T 3" r4 ON (((r2."C 1" = r4.c1)))) LIMIT 10::bigint OFFSET 10::bigint
(4 rows)

SELECT t1.c1, t2.c2, t3.c3 FROM ft2 t1 RIGHT JOIN ft2 t2 ON (t1.c1 = t2.c1) FULL JOIN ft4 t3 ON (t2.c1 = t3.c1) OFFSET 10 LIMIT 10;
 c1 | c2 |   c3   
----+----+--------
 11 |  1 | 
 12 |  2 | AAA012
 13 |  3 | 
 14 |  4 | AAA014
 15 |  5 | 
 16 |  6 | AAA016
 17 |  7 | 
 18 |  8 | AAA018
 19 |  9 | 
 20 |  0 | AAA020
(10 rows)

-- full outer join + left outer join
EXPLAIN (VERBOSE, COSTS OFF)
SELECT t1.c1, t2.c2, t3.c3 FROM ft2 t1 FULL JOIN ft2 t2 ON (t1.c1 = t2.c1) LEFT JOIN ft4 t3 ON (t2.c1 = t3.c1) OFFSET 10 LIMIT 10;
                                                                                                   QUERY PLAN                                                                                                    
-----------------------------------------------------------------------------------------------------------------------------------------------------------------------------------------------------------------
 Foreign Scan
   Output: t1.c1, t2.c2, t3.c3
   Relations: ((public.ft2 t1) FULL JOIN (public.ft2 t2)) LEFT JOIN (public.ft4 t3)
   Remote SQL: SELECT r1."C 1", r2.c2, r4.c3 FROM (("S 1"."T 1" r1 FULL JOIN "S 1"."T 1" r2 ON (((r1."C 1" = r2."C 1")))) LEFT JOIN "S 1"."T 3" r4 ON (((r2."C 1" = r4.c1)))) LIMIT 10::bigint OFFSET 10::bigint
(4 rows)

SELECT t1.c1, t2.c2, t3.c3 FROM ft2 t1 FULL JOIN ft2 t2 ON (t1.c1 = t2.c1) LEFT JOIN ft4 t3 ON (t2.c1 = t3.c1) OFFSET 10 LIMIT 10;
 c1 | c2 |   c3   
----+----+--------
 11 |  1 | 
 12 |  2 | AAA012
 13 |  3 | 
 14 |  4 | AAA014
 15 |  5 | 
 16 |  6 | AAA016
 17 |  7 | 
 18 |  8 | AAA018
 19 |  9 | 
 20 |  0 | AAA020
(10 rows)

-- left outer join + full outer join
EXPLAIN (VERBOSE, COSTS OFF)
SELECT t1.c1, t2.c2, t3.c3 FROM ft2 t1 LEFT JOIN ft2 t2 ON (t1.c1 = t2.c1) FULL JOIN ft4 t3 ON (t2.c1 = t3.c1) OFFSET 10 LIMIT 10;
                                                                                                   QUERY PLAN                                                                                                    
-----------------------------------------------------------------------------------------------------------------------------------------------------------------------------------------------------------------
 Foreign Scan
   Output: t1.c1, t2.c2, t3.c3
   Relations: ((public.ft2 t1) LEFT JOIN (public.ft2 t2)) FULL JOIN (public.ft4 t3)
   Remote SQL: SELECT r1."C 1", r2.c2, r4.c3 FROM (("S 1"."T 1" r1 LEFT JOIN "S 1"."T 1" r2 ON (((r1."C 1" = r2."C 1")))) FULL JOIN "S 1"."T 3" r4 ON (((r2."C 1" = r4.c1)))) LIMIT 10::bigint OFFSET 10::bigint
(4 rows)

SELECT t1.c1, t2.c2, t3.c3 FROM ft2 t1 LEFT JOIN ft2 t2 ON (t1.c1 = t2.c1) FULL JOIN ft4 t3 ON (t2.c1 = t3.c1) OFFSET 10 LIMIT 10;
 c1 | c2 |   c3   
----+----+--------
 11 |  1 | 
 12 |  2 | AAA012
 13 |  3 | 
 14 |  4 | AAA014
 15 |  5 | 
 16 |  6 | AAA016
 17 |  7 | 
 18 |  8 | AAA018
 19 |  9 | 
 20 |  0 | AAA020
(10 rows)

-- right outer join + left outer join
EXPLAIN (VERBOSE, COSTS OFF)
SELECT t1.c1, t2.c2, t3.c3 FROM ft2 t1 RIGHT JOIN ft2 t2 ON (t1.c1 = t2.c1) LEFT JOIN ft4 t3 ON (t2.c1 = t3.c1) OFFSET 10 LIMIT 10;
                                                                                                   QUERY PLAN                                                                                                    
-----------------------------------------------------------------------------------------------------------------------------------------------------------------------------------------------------------------
 Foreign Scan
   Output: t1.c1, t2.c2, t3.c3
   Relations: ((public.ft2 t2) LEFT JOIN (public.ft2 t1)) LEFT JOIN (public.ft4 t3)
   Remote SQL: SELECT r1."C 1", r2.c2, r4.c3 FROM (("S 1"."T 1" r2 LEFT JOIN "S 1"."T 1" r1 ON (((r1."C 1" = r2."C 1")))) LEFT JOIN "S 1"."T 3" r4 ON (((r2."C 1" = r4.c1)))) LIMIT 10::bigint OFFSET 10::bigint
(4 rows)

SELECT t1.c1, t2.c2, t3.c3 FROM ft2 t1 RIGHT JOIN ft2 t2 ON (t1.c1 = t2.c1) LEFT JOIN ft4 t3 ON (t2.c1 = t3.c1) OFFSET 10 LIMIT 10;
 c1 | c2 |   c3   
----+----+--------
 11 |  1 | 
 12 |  2 | AAA012
 13 |  3 | 
 14 |  4 | AAA014
 15 |  5 | 
 16 |  6 | AAA016
 17 |  7 | 
 18 |  8 | AAA018
 19 |  9 | 
 20 |  0 | AAA020
(10 rows)

-- left outer join + right outer join
EXPLAIN (VERBOSE, COSTS OFF)
SELECT t1.c1, t2.c2, t3.c3 FROM ft2 t1 LEFT JOIN ft2 t2 ON (t1.c1 = t2.c1) RIGHT JOIN ft4 t3 ON (t2.c1 = t3.c1) OFFSET 10 LIMIT 10;
                                                                                                    QUERY PLAN                                                                                                    
------------------------------------------------------------------------------------------------------------------------------------------------------------------------------------------------------------------
 Foreign Scan
   Output: t1.c1, t2.c2, t3.c3
   Relations: (public.ft4 t3) LEFT JOIN ((public.ft2 t1) INNER JOIN (public.ft2 t2))
   Remote SQL: SELECT r1."C 1", r2.c2, r4.c3 FROM ("S 1"."T 3" r4 LEFT JOIN ("S 1"."T 1" r1 INNER JOIN "S 1"."T 1" r2 ON (((r1."C 1" = r2."C 1")))) ON (((r2."C 1" = r4.c1)))) LIMIT 10::bigint OFFSET 10::bigint
(4 rows)

SELECT t1.c1, t2.c2, t3.c3 FROM ft2 t1 LEFT JOIN ft2 t2 ON (t1.c1 = t2.c1) RIGHT JOIN ft4 t3 ON (t2.c1 = t3.c1) OFFSET 10 LIMIT 10;
 c1 | c2 |   c3   
----+----+--------
 22 |  2 | AAA022
 24 |  4 | AAA024
 26 |  6 | AAA026
 28 |  8 | AAA028
 30 |  0 | AAA030
 32 |  2 | AAA032
 34 |  4 | AAA034
 36 |  6 | AAA036
 38 |  8 | AAA038
 40 |  0 | AAA040
(10 rows)

-- full outer join + WHERE clause, only matched rows
EXPLAIN (VERBOSE, COSTS OFF)
SELECT t1.c1, t2.c1 FROM ft4 t1 FULL JOIN ft5 t2 ON (t1.c1 = t2.c1) WHERE (t1.c1 = t2.c1 OR t1.c1 IS NULL) ORDER BY t1.c1, t2.c1 OFFSET 10 LIMIT 10;
                                                                            QUERY PLAN                                                                            
------------------------------------------------------------------------------------------------------------------------------------------------------------------
 Limit
   Output: t1.c1, t2.c1
   ->  Sort
         Output: t1.c1, t2.c1
         Sort Key: t1.c1, t2.c1
         ->  Foreign Scan
               Output: t1.c1, t2.c1
               Relations: (public.ft4 t1) FULL JOIN (public.ft5 t2)
               Remote SQL: SELECT r1.c1, r2.c1 FROM ("S 1"."T 3" r1 FULL JOIN "S 1"."T 4" r2 ON (((r1.c1 = r2.c1)))) WHERE (((r1.c1 = r2.c1) OR (r1.c1 IS NULL)))
(9 rows)

SELECT t1.c1, t2.c1 FROM ft4 t1 FULL JOIN ft5 t2 ON (t1.c1 = t2.c1) WHERE (t1.c1 = t2.c1 OR t1.c1 IS NULL) ORDER BY t1.c1, t2.c1 OFFSET 10 LIMIT 10;
 c1 | c1 
----+----
 66 | 66
 72 | 72
 78 | 78
 84 | 84
 90 | 90
 96 | 96
    |  3
    |  9
    | 15
    | 21
(10 rows)

-- full outer join + WHERE clause with shippable extensions set
EXPLAIN (VERBOSE, COSTS OFF)
SELECT t1.c1, t2.c2, t1.c3 FROM ft1 t1 FULL JOIN ft2 t2 ON (t1.c1 = t2.c1) WHERE postgres_fdw_abs(t1.c1) > 0 OFFSET 10 LIMIT 10;
                                                                                                 QUERY PLAN                                                                                                 
------------------------------------------------------------------------------------------------------------------------------------------------------------------------------------------------------------
 Foreign Scan
   Output: t1.c1, t2.c2, t1.c3
   Relations: (public.ft1 t1) FULL JOIN (public.ft2 t2)
   Remote SQL: SELECT r1."C 1", r2.c2, r1.c3 FROM ("S 1"."T 1" r1 FULL JOIN "S 1"."T 1" r2 ON (((r1."C 1" = r2."C 1")))) WHERE ((public.postgres_fdw_abs(r1."C 1") > 0)) LIMIT 10::bigint OFFSET 10::bigint
(4 rows)

ALTER SERVER loopback OPTIONS (DROP extensions);
-- full outer join + WHERE clause with shippable extensions not set
EXPLAIN (VERBOSE, COSTS OFF)
SELECT t1.c1, t2.c2, t1.c3 FROM ft1 t1 FULL JOIN ft2 t2 ON (t1.c1 = t2.c1) WHERE postgres_fdw_abs(t1.c1) > 0 OFFSET 10 LIMIT 10;
                                                          QUERY PLAN                                                           
-------------------------------------------------------------------------------------------------------------------------------
 Limit
   Output: t1.c1, t2.c2, t1.c3
   ->  Foreign Scan
         Output: t1.c1, t2.c2, t1.c3
         Filter: (postgres_fdw_abs(t1.c1) > 0)
         Relations: (public.ft1 t1) FULL JOIN (public.ft2 t2)
         Remote SQL: SELECT r1."C 1", r2.c2, r1.c3 FROM ("S 1"."T 1" r1 FULL JOIN "S 1"."T 1" r2 ON (((r1."C 1" = r2."C 1"))))
(7 rows)

ALTER SERVER loopback OPTIONS (ADD extensions 'postgres_fdw');
-- join two tables with FOR UPDATE clause
-- tests whole-row reference for row marks
EXPLAIN (VERBOSE, COSTS OFF)
SELECT t1.c1, t2.c1 FROM ft1 t1 JOIN ft2 t2 ON (t1.c1 = t2.c1) ORDER BY t1.c3, t1.c1 OFFSET 100 LIMIT 10 FOR UPDATE OF t1;
                                                                                                                                                                                                                           QUERY PLAN                                                                                                                                                                                                                            
-----------------------------------------------------------------------------------------------------------------------------------------------------------------------------------------------------------------------------------------------------------------------------------------------------------------------------------------------------------------------------------------------------------------------------------------------------------------
 Foreign Scan
   Output: t1.c1, t2.c1, t1.c3, t1.*, t2.*
   Relations: (public.ft1 t1) INNER JOIN (public.ft2 t2)
   Remote SQL: SELECT r1."C 1", r2."C 1", r1.c3, CASE WHEN (r1.*)::text IS NOT NULL THEN ROW(r1."C 1", r1.c2, r1.c3, r1.c4, r1.c5, r1.c6, r1.c7, r1.c8) END, CASE WHEN (r2.*)::text IS NOT NULL THEN ROW(r2."C 1", r2.c2, r2.c3, r2.c4, r2.c5, r2.c6, r2.c7, r2.c8) END FROM ("S 1"."T 1" r1 INNER JOIN "S 1"."T 1" r2 ON (((r1."C 1" = r2."C 1")))) ORDER BY r1.c3 ASC NULLS LAST, r1."C 1" ASC NULLS LAST LIMIT 10::bigint OFFSET 100::bigint FOR UPDATE OF r1
(4 rows)

SELECT t1.c1, t2.c1 FROM ft1 t1 JOIN ft2 t2 ON (t1.c1 = t2.c1) ORDER BY t1.c3, t1.c1 OFFSET 100 LIMIT 10 FOR UPDATE OF t1;
 c1  | c1  
-----+-----
 101 | 101
 102 | 102
 103 | 103
 104 | 104
 105 | 105
 106 | 106
 107 | 107
 108 | 108
 109 | 109
 110 | 110
(10 rows)

EXPLAIN (VERBOSE, COSTS OFF)
SELECT t1.c1, t2.c1 FROM ft1 t1 JOIN ft2 t2 ON (t1.c1 = t2.c1) ORDER BY t1.c3, t1.c1 OFFSET 100 LIMIT 10 FOR UPDATE;
                                                                                                                                                                                                                                    QUERY PLAN                                                                                                                                                                                                                                    
----------------------------------------------------------------------------------------------------------------------------------------------------------------------------------------------------------------------------------------------------------------------------------------------------------------------------------------------------------------------------------------------------------------------------------------------------------------------------------
 Foreign Scan
   Output: t1.c1, t2.c1, t1.c3, t1.*, t2.*
   Relations: (public.ft1 t1) INNER JOIN (public.ft2 t2)
   Remote SQL: SELECT r1."C 1", r2."C 1", r1.c3, CASE WHEN (r1.*)::text IS NOT NULL THEN ROW(r1."C 1", r1.c2, r1.c3, r1.c4, r1.c5, r1.c6, r1.c7, r1.c8) END, CASE WHEN (r2.*)::text IS NOT NULL THEN ROW(r2."C 1", r2.c2, r2.c3, r2.c4, r2.c5, r2.c6, r2.c7, r2.c8) END FROM ("S 1"."T 1" r1 INNER JOIN "S 1"."T 1" r2 ON (((r1."C 1" = r2."C 1")))) ORDER BY r1.c3 ASC NULLS LAST, r1."C 1" ASC NULLS LAST LIMIT 10::bigint OFFSET 100::bigint FOR UPDATE OF r1 FOR UPDATE OF r2
(4 rows)

SELECT t1.c1, t2.c1 FROM ft1 t1 JOIN ft2 t2 ON (t1.c1 = t2.c1) ORDER BY t1.c3, t1.c1 OFFSET 100 LIMIT 10 FOR UPDATE;
 c1  | c1  
-----+-----
 101 | 101
 102 | 102
 103 | 103
 104 | 104
 105 | 105
 106 | 106
 107 | 107
 108 | 108
 109 | 109
 110 | 110
(10 rows)

-- join two tables with FOR SHARE clause
EXPLAIN (VERBOSE, COSTS OFF)
SELECT t1.c1, t2.c1 FROM ft1 t1 JOIN ft2 t2 ON (t1.c1 = t2.c1) ORDER BY t1.c3, t1.c1 OFFSET 100 LIMIT 10 FOR SHARE OF t1;
                                                                                                                                                                                                                           QUERY PLAN                                                                                                                                                                                                                           
----------------------------------------------------------------------------------------------------------------------------------------------------------------------------------------------------------------------------------------------------------------------------------------------------------------------------------------------------------------------------------------------------------------------------------------------------------------
 Foreign Scan
   Output: t1.c1, t2.c1, t1.c3, t1.*, t2.*
   Relations: (public.ft1 t1) INNER JOIN (public.ft2 t2)
   Remote SQL: SELECT r1."C 1", r2."C 1", r1.c3, CASE WHEN (r1.*)::text IS NOT NULL THEN ROW(r1."C 1", r1.c2, r1.c3, r1.c4, r1.c5, r1.c6, r1.c7, r1.c8) END, CASE WHEN (r2.*)::text IS NOT NULL THEN ROW(r2."C 1", r2.c2, r2.c3, r2.c4, r2.c5, r2.c6, r2.c7, r2.c8) END FROM ("S 1"."T 1" r1 INNER JOIN "S 1"."T 1" r2 ON (((r1."C 1" = r2."C 1")))) ORDER BY r1.c3 ASC NULLS LAST, r1."C 1" ASC NULLS LAST LIMIT 10::bigint OFFSET 100::bigint FOR SHARE OF r1
(4 rows)

SELECT t1.c1, t2.c1 FROM ft1 t1 JOIN ft2 t2 ON (t1.c1 = t2.c1) ORDER BY t1.c3, t1.c1 OFFSET 100 LIMIT 10 FOR SHARE OF t1;
 c1  | c1  
-----+-----
 101 | 101
 102 | 102
 103 | 103
 104 | 104
 105 | 105
 106 | 106
 107 | 107
 108 | 108
 109 | 109
 110 | 110
(10 rows)

EXPLAIN (VERBOSE, COSTS OFF)
SELECT t1.c1, t2.c1 FROM ft1 t1 JOIN ft2 t2 ON (t1.c1 = t2.c1) ORDER BY t1.c3, t1.c1 OFFSET 100 LIMIT 10 FOR SHARE;
                                                                                                                                                                                                                                   QUERY PLAN                                                                                                                                                                                                                                   
--------------------------------------------------------------------------------------------------------------------------------------------------------------------------------------------------------------------------------------------------------------------------------------------------------------------------------------------------------------------------------------------------------------------------------------------------------------------------------
 Foreign Scan
   Output: t1.c1, t2.c1, t1.c3, t1.*, t2.*
   Relations: (public.ft1 t1) INNER JOIN (public.ft2 t2)
   Remote SQL: SELECT r1."C 1", r2."C 1", r1.c3, CASE WHEN (r1.*)::text IS NOT NULL THEN ROW(r1."C 1", r1.c2, r1.c3, r1.c4, r1.c5, r1.c6, r1.c7, r1.c8) END, CASE WHEN (r2.*)::text IS NOT NULL THEN ROW(r2."C 1", r2.c2, r2.c3, r2.c4, r2.c5, r2.c6, r2.c7, r2.c8) END FROM ("S 1"."T 1" r1 INNER JOIN "S 1"."T 1" r2 ON (((r1."C 1" = r2."C 1")))) ORDER BY r1.c3 ASC NULLS LAST, r1."C 1" ASC NULLS LAST LIMIT 10::bigint OFFSET 100::bigint FOR SHARE OF r1 FOR SHARE OF r2
(4 rows)

SELECT t1.c1, t2.c1 FROM ft1 t1 JOIN ft2 t2 ON (t1.c1 = t2.c1) ORDER BY t1.c3, t1.c1 OFFSET 100 LIMIT 10 FOR SHARE;
 c1  | c1  
-----+-----
 101 | 101
 102 | 102
 103 | 103
 104 | 104
 105 | 105
 106 | 106
 107 | 107
 108 | 108
 109 | 109
 110 | 110
(10 rows)

-- join in CTE
EXPLAIN (VERBOSE, COSTS OFF)
WITH t (c1_1, c1_3, c2_1) AS MATERIALIZED (SELECT t1.c1, t1.c3, t2.c1 FROM ft1 t1 JOIN ft2 t2 ON (t1.c1 = t2.c1)) SELECT c1_1, c2_1 FROM t ORDER BY c1_3, c1_1 OFFSET 100 LIMIT 10;
                                                             QUERY PLAN                                                              
-------------------------------------------------------------------------------------------------------------------------------------
 Limit
   Output: t.c1_1, t.c2_1, t.c1_3
   CTE t
     ->  Foreign Scan
           Output: t1.c1, t1.c3, t2.c1
           Relations: (public.ft1 t1) INNER JOIN (public.ft2 t2)
           Remote SQL: SELECT r1."C 1", r1.c3, r2."C 1" FROM ("S 1"."T 1" r1 INNER JOIN "S 1"."T 1" r2 ON (((r1."C 1" = r2."C 1"))))
   ->  Sort
         Output: t.c1_1, t.c2_1, t.c1_3
         Sort Key: t.c1_3, t.c1_1
         ->  CTE Scan on t
               Output: t.c1_1, t.c2_1, t.c1_3
(12 rows)

WITH t (c1_1, c1_3, c2_1) AS MATERIALIZED (SELECT t1.c1, t1.c3, t2.c1 FROM ft1 t1 JOIN ft2 t2 ON (t1.c1 = t2.c1)) SELECT c1_1, c2_1 FROM t ORDER BY c1_3, c1_1 OFFSET 100 LIMIT 10;
 c1_1 | c2_1 
------+------
  101 |  101
  102 |  102
  103 |  103
  104 |  104
  105 |  105
  106 |  106
  107 |  107
  108 |  108
  109 |  109
  110 |  110
(10 rows)

-- ctid with whole-row reference
EXPLAIN (VERBOSE, COSTS OFF)
SELECT t1.ctid, t1, t2, t1.c1 FROM ft1 t1 JOIN ft2 t2 ON (t1.c1 = t2.c1) ORDER BY t1.c3, t1.c1 OFFSET 100 LIMIT 10;
                                                                                                                                                                                                                  QUERY PLAN                                                                                                                                                                                                                   
-----------------------------------------------------------------------------------------------------------------------------------------------------------------------------------------------------------------------------------------------------------------------------------------------------------------------------------------------------------------------------------------------------------------------------------------------
 Foreign Scan
   Output: t1.ctid, t1.*, t2.*, t1.c1, t1.c3
   Relations: (public.ft1 t1) INNER JOIN (public.ft2 t2)
   Remote SQL: SELECT r1.ctid, CASE WHEN (r1.*)::text IS NOT NULL THEN ROW(r1."C 1", r1.c2, r1.c3, r1.c4, r1.c5, r1.c6, r1.c7, r1.c8) END, CASE WHEN (r2.*)::text IS NOT NULL THEN ROW(r2."C 1", r2.c2, r2.c3, r2.c4, r2.c5, r2.c6, r2.c7, r2.c8) END, r1."C 1", r1.c3 FROM ("S 1"."T 1" r1 INNER JOIN "S 1"."T 1" r2 ON (((r1."C 1" = r2."C 1")))) ORDER BY r1.c3 ASC NULLS LAST, r1."C 1" ASC NULLS LAST LIMIT 10::bigint OFFSET 100::bigint
(4 rows)

-- SEMI JOIN, not pushed down
EXPLAIN (VERBOSE, COSTS OFF)
SELECT t1.c1 FROM ft1 t1 WHERE EXISTS (SELECT 1 FROM ft2 t2 WHERE t1.c1 = t2.c1) ORDER BY t1.c1 OFFSET 100 LIMIT 10;
                                      QUERY PLAN                                       
---------------------------------------------------------------------------------------
 Limit
   Output: t1.c1
   ->  Merge Semi Join
         Output: t1.c1
         Merge Cond: (t1.c1 = t2.c1)
         ->  Foreign Scan on public.ft1 t1
               Output: t1.c1
               Remote SQL: SELECT "C 1" FROM "S 1"."T 1" ORDER BY "C 1" ASC NULLS LAST
         ->  Foreign Scan on public.ft2 t2
               Output: t2.c1
               Remote SQL: SELECT "C 1" FROM "S 1"."T 1" ORDER BY "C 1" ASC NULLS LAST
(11 rows)

SELECT t1.c1 FROM ft1 t1 WHERE EXISTS (SELECT 1 FROM ft2 t2 WHERE t1.c1 = t2.c1) ORDER BY t1.c1 OFFSET 100 LIMIT 10;
 c1  
-----
 101
 102
 103
 104
 105
 106
 107
 108
 109
 110
(10 rows)

-- ANTI JOIN, not pushed down
EXPLAIN (VERBOSE, COSTS OFF)
SELECT t1.c1 FROM ft1 t1 WHERE NOT EXISTS (SELECT 1 FROM ft2 t2 WHERE t1.c1 = t2.c2) ORDER BY t1.c1 OFFSET 100 LIMIT 10;
                                      QUERY PLAN                                       
---------------------------------------------------------------------------------------
 Limit
   Output: t1.c1
   ->  Merge Anti Join
         Output: t1.c1
         Merge Cond: (t1.c1 = t2.c2)
         ->  Foreign Scan on public.ft1 t1
               Output: t1.c1
               Remote SQL: SELECT "C 1" FROM "S 1"."T 1" ORDER BY "C 1" ASC NULLS LAST
         ->  Foreign Scan on public.ft2 t2
               Output: t2.c2
               Remote SQL: SELECT c2 FROM "S 1"."T 1" ORDER BY c2 ASC NULLS LAST
(11 rows)

SELECT t1.c1 FROM ft1 t1 WHERE NOT EXISTS (SELECT 1 FROM ft2 t2 WHERE t1.c1 = t2.c2) ORDER BY t1.c1 OFFSET 100 LIMIT 10;
 c1  
-----
 110
 111
 112
 113
 114
 115
 116
 117
 118
 119
(10 rows)

-- CROSS JOIN can be pushed down
EXPLAIN (VERBOSE, COSTS OFF)
SELECT t1.c1, t2.c1 FROM ft1 t1 CROSS JOIN ft2 t2 ORDER BY t1.c1, t2.c1 OFFSET 100 LIMIT 10;
                                                                                           QUERY PLAN                                                                                            
-------------------------------------------------------------------------------------------------------------------------------------------------------------------------------------------------
 Foreign Scan
   Output: t1.c1, t2.c1
   Relations: (public.ft1 t1) INNER JOIN (public.ft2 t2)
   Remote SQL: SELECT r1."C 1", r2."C 1" FROM ("S 1"."T 1" r1 INNER JOIN "S 1"."T 1" r2 ON (TRUE)) ORDER BY r1."C 1" ASC NULLS LAST, r2."C 1" ASC NULLS LAST LIMIT 10::bigint OFFSET 100::bigint
(4 rows)

SELECT t1.c1, t2.c1 FROM ft1 t1 CROSS JOIN ft2 t2 ORDER BY t1.c1, t2.c1 OFFSET 100 LIMIT 10;
 c1 | c1  
----+-----
  1 | 101
  1 | 102
  1 | 103
  1 | 104
  1 | 105
  1 | 106
  1 | 107
  1 | 108
  1 | 109
  1 | 110
(10 rows)

-- different server, not pushed down. No result expected.
EXPLAIN (VERBOSE, COSTS OFF)
SELECT t1.c1, t2.c1 FROM ft5 t1 JOIN ft6 t2 ON (t1.c1 = t2.c1) ORDER BY t1.c1, t2.c1 OFFSET 100 LIMIT 10;
                                      QUERY PLAN                                       
---------------------------------------------------------------------------------------
 Limit
   Output: t1.c1, t2.c1
   ->  Merge Join
         Output: t1.c1, t2.c1
         Merge Cond: (t2.c1 = t1.c1)
         ->  Foreign Scan on public.ft6 t2
               Output: t2.c1, t2.c2, t2.c3
               Remote SQL: SELECT c1 FROM "S 1"."T 4" ORDER BY c1 ASC NULLS LAST
         ->  Materialize
               Output: t1.c1, t1.c2, t1.c3
               ->  Foreign Scan on public.ft5 t1
                     Output: t1.c1, t1.c2, t1.c3
                     Remote SQL: SELECT c1 FROM "S 1"."T 4" ORDER BY c1 ASC NULLS LAST
(13 rows)

SELECT t1.c1, t2.c1 FROM ft5 t1 JOIN ft6 t2 ON (t1.c1 = t2.c1) ORDER BY t1.c1, t2.c1 OFFSET 100 LIMIT 10;
 c1 | c1 
----+----
(0 rows)

-- unsafe join conditions (c8 has a UDT), not pushed down. Practically a CROSS
-- JOIN since c8 in both tables has same value.
EXPLAIN (VERBOSE, COSTS OFF)
SELECT t1.c1, t2.c1 FROM ft1 t1 LEFT JOIN ft2 t2 ON (t1.c8 = t2.c8) ORDER BY t1.c1, t2.c1 OFFSET 100 LIMIT 10;
                               QUERY PLAN                                
-------------------------------------------------------------------------
 Limit
   Output: t1.c1, t2.c1
   ->  Sort
         Output: t1.c1, t2.c1
         Sort Key: t1.c1, t2.c1
         ->  Merge Left Join
               Output: t1.c1, t2.c1
               Merge Cond: (t1.c8 = t2.c8)
               ->  Sort
                     Output: t1.c1, t1.c8
                     Sort Key: t1.c8
                     ->  Foreign Scan on public.ft1 t1
                           Output: t1.c1, t1.c8
                           Remote SQL: SELECT "C 1", c8 FROM "S 1"."T 1"
               ->  Sort
                     Output: t2.c1, t2.c8
                     Sort Key: t2.c8
                     ->  Foreign Scan on public.ft2 t2
                           Output: t2.c1, t2.c8
                           Remote SQL: SELECT "C 1", c8 FROM "S 1"."T 1"
(20 rows)

SELECT t1.c1, t2.c1 FROM ft1 t1 LEFT JOIN ft2 t2 ON (t1.c8 = t2.c8) ORDER BY t1.c1, t2.c1 OFFSET 100 LIMIT 10;
 c1 | c1  
----+-----
  1 | 101
  1 | 102
  1 | 103
  1 | 104
  1 | 105
  1 | 106
  1 | 107
  1 | 108
  1 | 109
  1 | 110
(10 rows)

-- unsafe conditions on one side (c8 has a UDT), not pushed down.
EXPLAIN (VERBOSE, COSTS OFF)
SELECT t1.c1, t2.c1 FROM ft1 t1 LEFT JOIN ft2 t2 ON (t1.c1 = t2.c1) WHERE t1.c8 = 'foo' ORDER BY t1.c3, t1.c1 OFFSET 100 LIMIT 10;
                                 QUERY PLAN                                  
-----------------------------------------------------------------------------
 Limit
   Output: t1.c1, t2.c1, t1.c3
   ->  Sort
         Output: t1.c1, t2.c1, t1.c3
         Sort Key: t1.c3, t1.c1
         ->  Hash Right Join
               Output: t1.c1, t2.c1, t1.c3
               Hash Cond: (t2.c1 = t1.c1)
               ->  Foreign Scan on public.ft2 t2
                     Output: t2.c1
                     Remote SQL: SELECT "C 1" FROM "S 1"."T 1"
               ->  Hash
                     Output: t1.c1, t1.c3
                     ->  Foreign Scan on public.ft1 t1
                           Output: t1.c1, t1.c3
                           Filter: (t1.c8 = 'foo'::user_enum)
                           Remote SQL: SELECT "C 1", c3, c8 FROM "S 1"."T 1"
(17 rows)

SELECT t1.c1, t2.c1 FROM ft1 t1 LEFT JOIN ft2 t2 ON (t1.c1 = t2.c1) WHERE t1.c8 = 'foo' ORDER BY t1.c3, t1.c1 OFFSET 100 LIMIT 10;
 c1  | c1  
-----+-----
 101 | 101
 102 | 102
 103 | 103
 104 | 104
 105 | 105
 106 | 106
 107 | 107
 108 | 108
 109 | 109
 110 | 110
(10 rows)

-- join where unsafe to pushdown condition in WHERE clause has a column not
-- in the SELECT clause. In this test unsafe clause needs to have column
-- references from both joining sides so that the clause is not pushed down
-- into one of the joining sides.
EXPLAIN (VERBOSE, COSTS OFF)
SELECT t1.c1, t2.c1 FROM ft1 t1 JOIN ft2 t2 ON (t1.c1 = t2.c1) WHERE t1.c8 = t2.c8 ORDER BY t1.c3, t1.c1 OFFSET 100 LIMIT 10;
                                                                      QUERY PLAN                                                                       
-------------------------------------------------------------------------------------------------------------------------------------------------------
 Limit
   Output: t1.c1, t2.c1, t1.c3
   ->  Sort
         Output: t1.c1, t2.c1, t1.c3
         Sort Key: t1.c3, t1.c1
         ->  Foreign Scan
               Output: t1.c1, t2.c1, t1.c3
               Filter: (t1.c8 = t2.c8)
               Relations: (public.ft1 t1) INNER JOIN (public.ft2 t2)
               Remote SQL: SELECT r1."C 1", r2."C 1", r1.c3, r1.c8, r2.c8 FROM ("S 1"."T 1" r1 INNER JOIN "S 1"."T 1" r2 ON (((r1."C 1" = r2."C 1"))))
(10 rows)

SELECT t1.c1, t2.c1 FROM ft1 t1 JOIN ft2 t2 ON (t1.c1 = t2.c1) WHERE t1.c8 = t2.c8 ORDER BY t1.c3, t1.c1 OFFSET 100 LIMIT 10;
 c1  | c1  
-----+-----
 101 | 101
 102 | 102
 103 | 103
 104 | 104
 105 | 105
 106 | 106
 107 | 107
 108 | 108
 109 | 109
 110 | 110
(10 rows)

-- Aggregate after UNION, for testing setrefs
EXPLAIN (VERBOSE, COSTS OFF)
SELECT t1c1, avg(t1c1 + t2c1) FROM (SELECT t1.c1, t2.c1 FROM ft1 t1 JOIN ft2 t2 ON (t1.c1 = t2.c1) UNION SELECT t1.c1, t2.c1 FROM ft1 t1 JOIN ft2 t2 ON (t1.c1 = t2.c1)) AS t (t1c1, t2c1) GROUP BY t1c1 ORDER BY t1c1 OFFSET 100 LIMIT 10;
                                                                     QUERY PLAN                                                                     
----------------------------------------------------------------------------------------------------------------------------------------------------
 Limit
   Output: t1.c1, (avg((t1.c1 + t2.c1)))
   ->  Sort
         Output: t1.c1, (avg((t1.c1 + t2.c1)))
         Sort Key: t1.c1
         ->  HashAggregate
               Output: t1.c1, avg((t1.c1 + t2.c1))
               Group Key: t1.c1
               ->  HashAggregate
                     Output: t1.c1, t2.c1
                     Group Key: t1.c1, t2.c1
                     ->  Append
                           ->  Foreign Scan
                                 Output: t1.c1, t2.c1
                                 Relations: (public.ft1 t1) INNER JOIN (public.ft2 t2)
                                 Remote SQL: SELECT r1."C 1", r2."C 1" FROM ("S 1"."T 1" r1 INNER JOIN "S 1"."T 1" r2 ON (((r1."C 1" = r2."C 1"))))
                           ->  Foreign Scan
                                 Output: t1_1.c1, t2_1.c1
                                 Relations: (public.ft1 t1_1) INNER JOIN (public.ft2 t2_1)
                                 Remote SQL: SELECT r1."C 1", r2."C 1" FROM ("S 1"."T 1" r1 INNER JOIN "S 1"."T 1" r2 ON (((r1."C 1" = r2."C 1"))))
(20 rows)

SELECT t1c1, avg(t1c1 + t2c1) FROM (SELECT t1.c1, t2.c1 FROM ft1 t1 JOIN ft2 t2 ON (t1.c1 = t2.c1) UNION SELECT t1.c1, t2.c1 FROM ft1 t1 JOIN ft2 t2 ON (t1.c1 = t2.c1)) AS t (t1c1, t2c1) GROUP BY t1c1 ORDER BY t1c1 OFFSET 100 LIMIT 10;
 t1c1 |         avg          
------+----------------------
  101 | 202.0000000000000000
  102 | 204.0000000000000000
  103 | 206.0000000000000000
  104 | 208.0000000000000000
  105 | 210.0000000000000000
  106 | 212.0000000000000000
  107 | 214.0000000000000000
  108 | 216.0000000000000000
  109 | 218.0000000000000000
  110 | 220.0000000000000000
(10 rows)

-- join with lateral reference
EXPLAIN (VERBOSE, COSTS OFF)
SELECT t1."C 1" FROM "S 1"."T 1" t1, LATERAL (SELECT DISTINCT t2.c1, t3.c1 FROM ft1 t2, ft2 t3 WHERE t2.c1 = t3.c1 AND t2.c2 = t1.c2) q ORDER BY t1."C 1" OFFSET 10 LIMIT 10;
                                                                             QUERY PLAN                                                                             
--------------------------------------------------------------------------------------------------------------------------------------------------------------------
 Limit
   Output: t1."C 1"
   ->  Nested Loop
         Output: t1."C 1"
         ->  Index Scan using t1_pkey on "S 1"."T 1" t1
               Output: t1."C 1", t1.c2, t1.c3, t1.c4, t1.c5, t1.c6, t1.c7, t1.c8
         ->  HashAggregate
               Output: t2.c1, t3.c1
               Group Key: t2.c1, t3.c1
               ->  Foreign Scan
                     Output: t2.c1, t3.c1
                     Relations: (public.ft1 t2) INNER JOIN (public.ft2 t3)
                     Remote SQL: SELECT r1."C 1", r2."C 1" FROM ("S 1"."T 1" r1 INNER JOIN "S 1"."T 1" r2 ON (((r1."C 1" = r2."C 1")) AND ((r1.c2 = $1::integer))))
(13 rows)

SELECT t1."C 1" FROM "S 1"."T 1" t1, LATERAL (SELECT DISTINCT t2.c1, t3.c1 FROM ft1 t2, ft2 t3 WHERE t2.c1 = t3.c1 AND t2.c2 = t1.c2) q ORDER BY t1."C 1" OFFSET 10 LIMIT 10;
 C 1 
-----
   1
   1
   1
   1
   1
   1
   1
   1
   1
   1
(10 rows)

-- non-Var items in targetlist of the nullable rel of a join preventing
-- push-down in some cases
-- unable to push {ft1, ft2}
EXPLAIN (VERBOSE, COSTS OFF)
SELECT q.a, ft2.c1 FROM (SELECT 13 FROM ft1 WHERE c1 = 13) q(a) RIGHT JOIN ft2 ON (q.a = ft2.c1) WHERE ft2.c1 BETWEEN 10 AND 15;
                                                        QUERY PLAN                                                         
---------------------------------------------------------------------------------------------------------------------------
 Nested Loop Left Join
   Output: (13), ft2.c1
   Join Filter: (13 = ft2.c1)
   ->  Foreign Scan on public.ft2
         Output: ft2.c1
         Remote SQL: SELECT "C 1" FROM "S 1"."T 1" WHERE (("C 1" >= 10)) AND (("C 1" <= 15)) ORDER BY "C 1" ASC NULLS LAST
   ->  Materialize
         Output: (13)
         ->  Foreign Scan on public.ft1
               Output: 13
               Remote SQL: SELECT NULL FROM "S 1"."T 1" WHERE (("C 1" = 13))
(11 rows)

SELECT q.a, ft2.c1 FROM (SELECT 13 FROM ft1 WHERE c1 = 13) q(a) RIGHT JOIN ft2 ON (q.a = ft2.c1) WHERE ft2.c1 BETWEEN 10 AND 15;
 a  | c1 
----+----
    | 10
    | 11
    | 12
 13 | 13
    | 14
    | 15
(6 rows)

-- ok to push {ft1, ft2} but not {ft1, ft2, ft4}
EXPLAIN (VERBOSE, COSTS OFF)
SELECT ft4.c1, q.* FROM ft4 LEFT JOIN (SELECT 13, ft1.c1, ft2.c1 FROM ft1 RIGHT JOIN ft2 ON (ft1.c1 = ft2.c1) WHERE ft1.c1 = 12) q(a, b, c) ON (ft4.c1 = q.b) WHERE ft4.c1 BETWEEN 10 AND 15;
                                                                                    QUERY PLAN                                                                                     
-----------------------------------------------------------------------------------------------------------------------------------------------------------------------------------
 Nested Loop Left Join
   Output: ft4.c1, (13), ft1.c1, ft2.c1
   Join Filter: (ft4.c1 = ft1.c1)
   ->  Foreign Scan on public.ft4
         Output: ft4.c1, ft4.c2, ft4.c3
         Remote SQL: SELECT c1 FROM "S 1"."T 3" WHERE ((c1 >= 10)) AND ((c1 <= 15))
   ->  Materialize
         Output: ft1.c1, ft2.c1, (13)
         ->  Foreign Scan
               Output: ft1.c1, ft2.c1, 13
               Relations: (public.ft1) INNER JOIN (public.ft2)
               Remote SQL: SELECT r4."C 1", r5."C 1" FROM ("S 1"."T 1" r4 INNER JOIN "S 1"."T 1" r5 ON (((r5."C 1" = 12)) AND ((r4."C 1" = 12)))) ORDER BY r4."C 1" ASC NULLS LAST
(12 rows)

SELECT ft4.c1, q.* FROM ft4 LEFT JOIN (SELECT 13, ft1.c1, ft2.c1 FROM ft1 RIGHT JOIN ft2 ON (ft1.c1 = ft2.c1) WHERE ft1.c1 = 12) q(a, b, c) ON (ft4.c1 = q.b) WHERE ft4.c1 BETWEEN 10 AND 15;
 c1 | a  | b  | c  
----+----+----+----
 10 |    |    |   
 12 | 13 | 12 | 12
 14 |    |    |   
(3 rows)

-- join with nullable side with some columns with null values
UPDATE ft5 SET c3 = null where c1 % 9 = 0;
EXPLAIN (VERBOSE, COSTS OFF)
SELECT ft5, ft5.c1, ft5.c2, ft5.c3, ft4.c1, ft4.c2 FROM ft5 left join ft4 on ft5.c1 = ft4.c1 WHERE ft4.c1 BETWEEN 10 and 30 ORDER BY ft5.c1, ft4.c1;
                                                                                                                                QUERY PLAN                                                                                                                                 
---------------------------------------------------------------------------------------------------------------------------------------------------------------------------------------------------------------------------------------------------------------------------
 Foreign Scan
   Output: ft5.*, ft5.c1, ft5.c2, ft5.c3, ft4.c1, ft4.c2
   Relations: (public.ft5) INNER JOIN (public.ft4)
   Remote SQL: SELECT CASE WHEN (r1.*)::text IS NOT NULL THEN ROW(r1.c1, r1.c2, r1.c3) END, r1.c1, r1.c2, r1.c3, r2.c1, r2.c2 FROM ("S 1"."T 4" r1 INNER JOIN "S 1"."T 3" r2 ON (((r1.c1 = r2.c1)) AND ((r2.c1 >= 10)) AND ((r2.c1 <= 30)))) ORDER BY r1.c1 ASC NULLS LAST
(4 rows)

SELECT ft5, ft5.c1, ft5.c2, ft5.c3, ft4.c1, ft4.c2 FROM ft5 left join ft4 on ft5.c1 = ft4.c1 WHERE ft4.c1 BETWEEN 10 and 30 ORDER BY ft5.c1, ft4.c1;
      ft5       | c1 | c2 |   c3   | c1 | c2 
----------------+----+----+--------+----+----
 (12,13,AAA012) | 12 | 13 | AAA012 | 12 | 13
 (18,19,)       | 18 | 19 |        | 18 | 19
 (24,25,AAA024) | 24 | 25 | AAA024 | 24 | 25
 (30,31,AAA030) | 30 | 31 | AAA030 | 30 | 31
(4 rows)

-- multi-way join involving multiple merge joins
-- (this case used to have EPQ-related planning problems)
CREATE TABLE local_tbl (c1 int NOT NULL, c2 int NOT NULL, c3 text, CONSTRAINT local_tbl_pkey PRIMARY KEY (c1));
INSERT INTO local_tbl SELECT id, id % 10, to_char(id, 'FM0000') FROM generate_series(1, 1000) id;
ANALYZE local_tbl;
SET enable_nestloop TO false;
SET enable_hashjoin TO false;
EXPLAIN (VERBOSE, COSTS OFF)
SELECT * FROM ft1, ft2, ft4, ft5, local_tbl WHERE ft1.c1 = ft2.c1 AND ft1.c2 = ft4.c1
    AND ft1.c2 = ft5.c1 AND ft1.c2 = local_tbl.c1 AND ft1.c1 < 100 AND ft2.c1 < 100 FOR UPDATE;
                                                                                                                                                                                                                                                                                                                                                                                                                                               QUERY PLAN                                                                                                                                                                                                                                                                                                                                                                                                                                               
--------------------------------------------------------------------------------------------------------------------------------------------------------------------------------------------------------------------------------------------------------------------------------------------------------------------------------------------------------------------------------------------------------------------------------------------------------------------------------------------------------------------------------------------------------------------------------------------------------------------------------------------------------------------------------------------------------------------------------------------------------------------------------------------------------------------------------------------------------------------------------------------------------
 LockRows
   Output: ft1.c1, ft1.c2, ft1.c3, ft1.c4, ft1.c5, ft1.c6, ft1.c7, ft1.c8, ft2.c1, ft2.c2, ft2.c3, ft2.c4, ft2.c5, ft2.c6, ft2.c7, ft2.c8, ft4.c1, ft4.c2, ft4.c3, ft5.c1, ft5.c2, ft5.c3, local_tbl.c1, local_tbl.c2, local_tbl.c3, ft1.*, ft2.*, ft4.*, ft5.*, local_tbl.ctid
   ->  Merge Join
         Output: ft1.c1, ft1.c2, ft1.c3, ft1.c4, ft1.c5, ft1.c6, ft1.c7, ft1.c8, ft2.c1, ft2.c2, ft2.c3, ft2.c4, ft2.c5, ft2.c6, ft2.c7, ft2.c8, ft4.c1, ft4.c2, ft4.c3, ft5.c1, ft5.c2, ft5.c3, local_tbl.c1, local_tbl.c2, local_tbl.c3, ft1.*, ft2.*, ft4.*, ft5.*, local_tbl.ctid
         Inner Unique: true
         Merge Cond: (ft1.c2 = local_tbl.c1)
         ->  Foreign Scan
               Output: ft1.c1, ft1.c2, ft1.c3, ft1.c4, ft1.c5, ft1.c6, ft1.c7, ft1.c8, ft1.*, ft2.c1, ft2.c2, ft2.c3, ft2.c4, ft2.c5, ft2.c6, ft2.c7, ft2.c8, ft2.*, ft4.c1, ft4.c2, ft4.c3, ft4.*, ft5.c1, ft5.c2, ft5.c3, ft5.*
               Relations: (((public.ft1) INNER JOIN (public.ft2)) INNER JOIN (public.ft4)) INNER JOIN (public.ft5)
               Remote SQL: SELECT r1."C 1", r1.c2, r1.c3, r1.c4, r1.c5, r1.c6, r1.c7, r1.c8, CASE WHEN (r1.*)::text IS NOT NULL THEN ROW(r1."C 1", r1.c2, r1.c3, r1.c4, r1.c5, r1.c6, r1.c7, r1.c8) END, r2."C 1", r2.c2, r2.c3, r2.c4, r2.c5, r2.c6, r2.c7, r2.c8, CASE WHEN (r2.*)::text IS NOT NULL THEN ROW(r2."C 1", r2.c2, r2.c3, r2.c4, r2.c5, r2.c6, r2.c7, r2.c8) END, r3.c1, r3.c2, r3.c3, CASE WHEN (r3.*)::text IS NOT NULL THEN ROW(r3.c1, r3.c2, r3.c3) END, r4.c1, r4.c2, r4.c3, CASE WHEN (r4.*)::text IS NOT NULL THEN ROW(r4.c1, r4.c2, r4.c3) END FROM ((("S 1"."T 1" r1 INNER JOIN "S 1"."T 1" r2 ON (((r1."C 1" = r2."C 1")) AND ((r2."C 1" < 100)) AND ((r1."C 1" < 100)))) INNER JOIN "S 1"."T 3" r3 ON (((r1.c2 = r3.c1)))) INNER JOIN "S 1"."T 4" r4 ON (((r1.c2 = r4.c1)))) ORDER BY r1.c2 ASC NULLS LAST FOR UPDATE OF r1 FOR UPDATE OF r2 FOR UPDATE OF r3 FOR UPDATE OF r4
               ->  Merge Join
                     Output: ft1.c1, ft1.c2, ft1.c3, ft1.c4, ft1.c5, ft1.c6, ft1.c7, ft1.c8, ft1.*, ft2.c1, ft2.c2, ft2.c3, ft2.c4, ft2.c5, ft2.c6, ft2.c7, ft2.c8, ft2.*, ft4.c1, ft4.c2, ft4.c3, ft4.*, ft5.c1, ft5.c2, ft5.c3, ft5.*
                     Merge Cond: (ft1.c2 = ft5.c1)
                     ->  Merge Join
                           Output: ft1.c1, ft1.c2, ft1.c3, ft1.c4, ft1.c5, ft1.c6, ft1.c7, ft1.c8, ft1.*, ft2.c1, ft2.c2, ft2.c3, ft2.c4, ft2.c5, ft2.c6, ft2.c7, ft2.c8, ft2.*, ft4.c1, ft4.c2, ft4.c3, ft4.*
                           Merge Cond: (ft1.c2 = ft4.c1)
                           ->  Sort
                                 Output: ft1.c1, ft1.c2, ft1.c3, ft1.c4, ft1.c5, ft1.c6, ft1.c7, ft1.c8, ft1.*, ft2.c1, ft2.c2, ft2.c3, ft2.c4, ft2.c5, ft2.c6, ft2.c7, ft2.c8, ft2.*
                                 Sort Key: ft1.c2
                                 ->  Merge Join
                                       Output: ft1.c1, ft1.c2, ft1.c3, ft1.c4, ft1.c5, ft1.c6, ft1.c7, ft1.c8, ft1.*, ft2.c1, ft2.c2, ft2.c3, ft2.c4, ft2.c5, ft2.c6, ft2.c7, ft2.c8, ft2.*
                                       Merge Cond: (ft1.c1 = ft2.c1)
                                       ->  Sort
                                             Output: ft1.c1, ft1.c2, ft1.c3, ft1.c4, ft1.c5, ft1.c6, ft1.c7, ft1.c8, ft1.*
                                             Sort Key: ft1.c1
                                             ->  Foreign Scan on public.ft1
                                                   Output: ft1.c1, ft1.c2, ft1.c3, ft1.c4, ft1.c5, ft1.c6, ft1.c7, ft1.c8, ft1.*
                                                   Remote SQL: SELECT "C 1", c2, c3, c4, c5, c6, c7, c8 FROM "S 1"."T 1" WHERE (("C 1" < 100)) FOR UPDATE
                                       ->  Materialize
                                             Output: ft2.c1, ft2.c2, ft2.c3, ft2.c4, ft2.c5, ft2.c6, ft2.c7, ft2.c8, ft2.*
                                             ->  Foreign Scan on public.ft2
                                                   Output: ft2.c1, ft2.c2, ft2.c3, ft2.c4, ft2.c5, ft2.c6, ft2.c7, ft2.c8, ft2.*
                                                   Remote SQL: SELECT "C 1", c2, c3, c4, c5, c6, c7, c8 FROM "S 1"."T 1" WHERE (("C 1" < 100)) ORDER BY "C 1" ASC NULLS LAST FOR UPDATE
                           ->  Sort
                                 Output: ft4.c1, ft4.c2, ft4.c3, ft4.*
                                 Sort Key: ft4.c1
                                 ->  Foreign Scan on public.ft4
                                       Output: ft4.c1, ft4.c2, ft4.c3, ft4.*
                                       Remote SQL: SELECT c1, c2, c3 FROM "S 1"."T 3" FOR UPDATE
                     ->  Sort
                           Output: ft5.c1, ft5.c2, ft5.c3, ft5.*
                           Sort Key: ft5.c1
                           ->  Foreign Scan on public.ft5
                                 Output: ft5.c1, ft5.c2, ft5.c3, ft5.*
                                 Remote SQL: SELECT c1, c2, c3 FROM "S 1"."T 4" FOR UPDATE
         ->  Index Scan using local_tbl_pkey on public.local_tbl
               Output: local_tbl.c1, local_tbl.c2, local_tbl.c3, local_tbl.ctid
(47 rows)

SELECT * FROM ft1, ft2, ft4, ft5, local_tbl WHERE ft1.c1 = ft2.c1 AND ft1.c2 = ft4.c1
    AND ft1.c2 = ft5.c1 AND ft1.c2 = local_tbl.c1 AND ft1.c1 < 100 AND ft2.c1 < 100 FOR UPDATE;
 c1 | c2 |  c3   |              c4              |            c5            | c6 |     c7     | c8  | c1 | c2 |  c3   |              c4              |            c5            | c6 |     c7     | c8  | c1 | c2 |   c3   | c1 | c2 |   c3   | c1 | c2 |  c3  
----+----+-------+------------------------------+--------------------------+----+------------+-----+----+----+-------+------------------------------+--------------------------+----+------------+-----+----+----+--------+----+----+--------+----+----+------
  6 |  6 | 00006 | Wed Jan 07 00:00:00 1970 PST | Wed Jan 07 00:00:00 1970 | 6  | 6          | foo |  6 |  6 | 00006 | Wed Jan 07 00:00:00 1970 PST | Wed Jan 07 00:00:00 1970 | 6  | 6          | foo |  6 |  7 | AAA006 |  6 |  7 | AAA006 |  6 |  6 | 0006
 16 |  6 | 00016 | Sat Jan 17 00:00:00 1970 PST | Sat Jan 17 00:00:00 1970 | 6  | 6          | foo | 16 |  6 | 00016 | Sat Jan 17 00:00:00 1970 PST | Sat Jan 17 00:00:00 1970 | 6  | 6          | foo |  6 |  7 | AAA006 |  6 |  7 | AAA006 |  6 |  6 | 0006
 26 |  6 | 00026 | Tue Jan 27 00:00:00 1970 PST | Tue Jan 27 00:00:00 1970 | 6  | 6          | foo | 26 |  6 | 00026 | Tue Jan 27 00:00:00 1970 PST | Tue Jan 27 00:00:00 1970 | 6  | 6          | foo |  6 |  7 | AAA006 |  6 |  7 | AAA006 |  6 |  6 | 0006
 36 |  6 | 00036 | Fri Feb 06 00:00:00 1970 PST | Fri Feb 06 00:00:00 1970 | 6  | 6          | foo | 36 |  6 | 00036 | Fri Feb 06 00:00:00 1970 PST | Fri Feb 06 00:00:00 1970 | 6  | 6          | foo |  6 |  7 | AAA006 |  6 |  7 | AAA006 |  6 |  6 | 0006
 46 |  6 | 00046 | Mon Feb 16 00:00:00 1970 PST | Mon Feb 16 00:00:00 1970 | 6  | 6          | foo | 46 |  6 | 00046 | Mon Feb 16 00:00:00 1970 PST | Mon Feb 16 00:00:00 1970 | 6  | 6          | foo |  6 |  7 | AAA006 |  6 |  7 | AAA006 |  6 |  6 | 0006
 56 |  6 | 00056 | Thu Feb 26 00:00:00 1970 PST | Thu Feb 26 00:00:00 1970 | 6  | 6          | foo | 56 |  6 | 00056 | Thu Feb 26 00:00:00 1970 PST | Thu Feb 26 00:00:00 1970 | 6  | 6          | foo |  6 |  7 | AAA006 |  6 |  7 | AAA006 |  6 |  6 | 0006
 66 |  6 | 00066 | Sun Mar 08 00:00:00 1970 PST | Sun Mar 08 00:00:00 1970 | 6  | 6          | foo | 66 |  6 | 00066 | Sun Mar 08 00:00:00 1970 PST | Sun Mar 08 00:00:00 1970 | 6  | 6          | foo |  6 |  7 | AAA006 |  6 |  7 | AAA006 |  6 |  6 | 0006
 76 |  6 | 00076 | Wed Mar 18 00:00:00 1970 PST | Wed Mar 18 00:00:00 1970 | 6  | 6          | foo | 76 |  6 | 00076 | Wed Mar 18 00:00:00 1970 PST | Wed Mar 18 00:00:00 1970 | 6  | 6          | foo |  6 |  7 | AAA006 |  6 |  7 | AAA006 |  6 |  6 | 0006
 86 |  6 | 00086 | Sat Mar 28 00:00:00 1970 PST | Sat Mar 28 00:00:00 1970 | 6  | 6          | foo | 86 |  6 | 00086 | Sat Mar 28 00:00:00 1970 PST | Sat Mar 28 00:00:00 1970 | 6  | 6          | foo |  6 |  7 | AAA006 |  6 |  7 | AAA006 |  6 |  6 | 0006
 96 |  6 | 00096 | Tue Apr 07 00:00:00 1970 PST | Tue Apr 07 00:00:00 1970 | 6  | 6          | foo | 96 |  6 | 00096 | Tue Apr 07 00:00:00 1970 PST | Tue Apr 07 00:00:00 1970 | 6  | 6          | foo |  6 |  7 | AAA006 |  6 |  7 | AAA006 |  6 |  6 | 0006
(10 rows)

RESET enable_nestloop;
RESET enable_hashjoin;
DROP TABLE local_tbl;
-- check join pushdown in situations where multiple userids are involved
CREATE ROLE regress_view_owner SUPERUSER;
CREATE USER MAPPING FOR regress_view_owner SERVER loopback;
GRANT SELECT ON ft4 TO regress_view_owner;
GRANT SELECT ON ft5 TO regress_view_owner;
CREATE VIEW v4 AS SELECT * FROM ft4;
CREATE VIEW v5 AS SELECT * FROM ft5;
ALTER VIEW v5 OWNER TO regress_view_owner;
EXPLAIN (VERBOSE, COSTS OFF)
SELECT t1.c1, t2.c2 FROM v4 t1 LEFT JOIN v5 t2 ON (t1.c1 = t2.c1) ORDER BY t1.c1, t2.c1 OFFSET 10 LIMIT 10;  -- can't be pushed down, different view owners
                              QUERY PLAN                              
----------------------------------------------------------------------
 Limit
   Output: ft4.c1, ft5.c2, ft5.c1
   ->  Sort
         Output: ft4.c1, ft5.c2, ft5.c1
         Sort Key: ft4.c1, ft5.c1
         ->  Hash Left Join
               Output: ft4.c1, ft5.c2, ft5.c1
               Hash Cond: (ft4.c1 = ft5.c1)
               ->  Foreign Scan on public.ft4
                     Output: ft4.c1, ft4.c2, ft4.c3
                     Remote SQL: SELECT c1 FROM "S 1"."T 3"
               ->  Hash
                     Output: ft5.c2, ft5.c1
                     ->  Foreign Scan on public.ft5
                           Output: ft5.c2, ft5.c1
                           Remote SQL: SELECT c1, c2 FROM "S 1"."T 4"
(16 rows)

SELECT t1.c1, t2.c2 FROM v4 t1 LEFT JOIN v5 t2 ON (t1.c1 = t2.c1) ORDER BY t1.c1, t2.c1 OFFSET 10 LIMIT 10;
 c1 | c2 
----+----
 22 |   
 24 | 25
 26 |   
 28 |   
 30 | 31
 32 |   
 34 |   
 36 | 37
 38 |   
 40 |   
(10 rows)

ALTER VIEW v4 OWNER TO regress_view_owner;
EXPLAIN (VERBOSE, COSTS OFF)
SELECT t1.c1, t2.c2 FROM v4 t1 LEFT JOIN v5 t2 ON (t1.c1 = t2.c1) ORDER BY t1.c1, t2.c1 OFFSET 10 LIMIT 10;  -- can be pushed down
                                                                                              QUERY PLAN                                                                                               
-------------------------------------------------------------------------------------------------------------------------------------------------------------------------------------------------------
 Foreign Scan
   Output: ft4.c1, ft5.c2, ft5.c1
   Relations: (public.ft4) LEFT JOIN (public.ft5)
   Remote SQL: SELECT r6.c1, r9.c2, r9.c1 FROM ("S 1"."T 3" r6 LEFT JOIN "S 1"."T 4" r9 ON (((r6.c1 = r9.c1)))) ORDER BY r6.c1 ASC NULLS LAST, r9.c1 ASC NULLS LAST LIMIT 10::bigint OFFSET 10::bigint
(4 rows)

SELECT t1.c1, t2.c2 FROM v4 t1 LEFT JOIN v5 t2 ON (t1.c1 = t2.c1) ORDER BY t1.c1, t2.c1 OFFSET 10 LIMIT 10;
 c1 | c2 
----+----
 22 |   
 24 | 25
 26 |   
 28 |   
 30 | 31
 32 |   
 34 |   
 36 | 37
 38 |   
 40 |   
(10 rows)

EXPLAIN (VERBOSE, COSTS OFF)
SELECT t1.c1, t2.c2 FROM v4 t1 LEFT JOIN ft5 t2 ON (t1.c1 = t2.c1) ORDER BY t1.c1, t2.c1 OFFSET 10 LIMIT 10;  -- can't be pushed down, view owner not current user
                              QUERY PLAN                              
----------------------------------------------------------------------
 Limit
   Output: ft4.c1, t2.c2, t2.c1
   ->  Sort
         Output: ft4.c1, t2.c2, t2.c1
         Sort Key: ft4.c1, t2.c1
         ->  Hash Left Join
               Output: ft4.c1, t2.c2, t2.c1
               Hash Cond: (ft4.c1 = t2.c1)
               ->  Foreign Scan on public.ft4
                     Output: ft4.c1, ft4.c2, ft4.c3
                     Remote SQL: SELECT c1 FROM "S 1"."T 3"
               ->  Hash
                     Output: t2.c2, t2.c1
                     ->  Foreign Scan on public.ft5 t2
                           Output: t2.c2, t2.c1
                           Remote SQL: SELECT c1, c2 FROM "S 1"."T 4"
(16 rows)

SELECT t1.c1, t2.c2 FROM v4 t1 LEFT JOIN ft5 t2 ON (t1.c1 = t2.c1) ORDER BY t1.c1, t2.c1 OFFSET 10 LIMIT 10;
 c1 | c2 
----+----
 22 |   
 24 | 25
 26 |   
 28 |   
 30 | 31
 32 |   
 34 |   
 36 | 37
 38 |   
 40 |   
(10 rows)

ALTER VIEW v4 OWNER TO CURRENT_USER;
EXPLAIN (VERBOSE, COSTS OFF)
SELECT t1.c1, t2.c2 FROM v4 t1 LEFT JOIN ft5 t2 ON (t1.c1 = t2.c1) ORDER BY t1.c1, t2.c1 OFFSET 10 LIMIT 10;  -- can be pushed down
                                                                                              QUERY PLAN                                                                                               
-------------------------------------------------------------------------------------------------------------------------------------------------------------------------------------------------------
 Foreign Scan
   Output: ft4.c1, t2.c2, t2.c1
   Relations: (public.ft4) LEFT JOIN (public.ft5 t2)
   Remote SQL: SELECT r6.c1, r2.c2, r2.c1 FROM ("S 1"."T 3" r6 LEFT JOIN "S 1"."T 4" r2 ON (((r6.c1 = r2.c1)))) ORDER BY r6.c1 ASC NULLS LAST, r2.c1 ASC NULLS LAST LIMIT 10::bigint OFFSET 10::bigint
(4 rows)

SELECT t1.c1, t2.c2 FROM v4 t1 LEFT JOIN ft5 t2 ON (t1.c1 = t2.c1) ORDER BY t1.c1, t2.c1 OFFSET 10 LIMIT 10;
 c1 | c2 
----+----
 22 |   
 24 | 25
 26 |   
 28 |   
 30 | 31
 32 |   
 34 |   
 36 | 37
 38 |   
 40 |   
(10 rows)

ALTER VIEW v4 OWNER TO regress_view_owner;
-- cleanup
DROP OWNED BY regress_view_owner;
DROP ROLE regress_view_owner;
-- ===================================================================
-- Aggregate and grouping queries
-- ===================================================================
-- Simple aggregates
explain (verbose, costs off)
select count(c6), sum(c1), avg(c1), min(c2), max(c1), stddev(c2), sum(c1) * (random() <= 1)::int as sum2 from ft1 where c2 < 5 group by c2 order by 1, 2;
                                                                                              QUERY PLAN                                                                                               
-------------------------------------------------------------------------------------------------------------------------------------------------------------------------------------------------------
 Foreign Scan
   Output: (count(c6)), (sum(c1)), (avg(c1)), (min(c2)), (max(c1)), (stddev(c2)), ((sum(c1)) * ((random() <= '1'::double precision))::integer), c2
   Relations: Aggregate on (public.ft1)
   Remote SQL: SELECT count(c6), sum("C 1"), avg("C 1"), min(c2), max("C 1"), stddev(c2), c2 FROM "S 1"."T 1" WHERE ((c2 < 5)) GROUP BY 7 ORDER BY count(c6) ASC NULLS LAST, sum("C 1") ASC NULLS LAST
(4 rows)

select count(c6), sum(c1), avg(c1), min(c2), max(c1), stddev(c2), sum(c1) * (random() <= 1)::int as sum2 from ft1 where c2 < 5 group by c2 order by 1, 2;
 count |  sum  |         avg          | min | max  | stddev | sum2  
-------+-------+----------------------+-----+------+--------+-------
   100 | 49600 | 496.0000000000000000 |   1 |  991 |      0 | 49600
   100 | 49700 | 497.0000000000000000 |   2 |  992 |      0 | 49700
   100 | 49800 | 498.0000000000000000 |   3 |  993 |      0 | 49800
   100 | 49900 | 499.0000000000000000 |   4 |  994 |      0 | 49900
   100 | 50500 | 505.0000000000000000 |   0 | 1000 |      0 | 50500
(5 rows)

explain (verbose, costs off)
select count(c6), sum(c1), avg(c1), min(c2), max(c1), stddev(c2), sum(c1) * (random() <= 1)::int as sum2 from ft1 where c2 < 5 group by c2 order by 1, 2 limit 1;
                                                                                                      QUERY PLAN                                                                                                       
-----------------------------------------------------------------------------------------------------------------------------------------------------------------------------------------------------------------------
 Foreign Scan
   Output: (count(c6)), (sum(c1)), (avg(c1)), (min(c2)), (max(c1)), (stddev(c2)), ((sum(c1)) * ((random() <= '1'::double precision))::integer), c2
   Relations: Aggregate on (public.ft1)
   Remote SQL: SELECT count(c6), sum("C 1"), avg("C 1"), min(c2), max("C 1"), stddev(c2), c2 FROM "S 1"."T 1" WHERE ((c2 < 5)) GROUP BY 7 ORDER BY count(c6) ASC NULLS LAST, sum("C 1") ASC NULLS LAST LIMIT 1::bigint
(4 rows)

select count(c6), sum(c1), avg(c1), min(c2), max(c1), stddev(c2), sum(c1) * (random() <= 1)::int as sum2 from ft1 where c2 < 5 group by c2 order by 1, 2 limit 1;
 count |  sum  |         avg          | min | max | stddev | sum2  
-------+-------+----------------------+-----+-----+--------+-------
   100 | 49600 | 496.0000000000000000 |   1 | 991 |      0 | 49600
(1 row)

-- Aggregate is not pushed down as aggregation contains random()
explain (verbose, costs off)
select sum(c1 * (random() <= 1)::int) as sum, avg(c1) from ft1;
                                  QUERY PLAN                                   
-------------------------------------------------------------------------------
 Aggregate
   Output: sum((c1 * ((random() <= '1'::double precision))::integer)), avg(c1)
   ->  Foreign Scan on public.ft1
         Output: c1
         Remote SQL: SELECT "C 1" FROM "S 1"."T 1"
(5 rows)

-- Aggregate over join query
explain (verbose, costs off)
select count(*), sum(t1.c1), avg(t2.c1) from ft1 t1 inner join ft1 t2 on (t1.c2 = t2.c2) where t1.c2 = 6;
                                                                    QUERY PLAN                                                                    
--------------------------------------------------------------------------------------------------------------------------------------------------
 Foreign Scan
   Output: (count(*)), (sum(t1.c1)), (avg(t2.c1))
   Relations: Aggregate on ((public.ft1 t1) INNER JOIN (public.ft1 t2))
   Remote SQL: SELECT count(*), sum(r1."C 1"), avg(r2."C 1") FROM ("S 1"."T 1" r1 INNER JOIN "S 1"."T 1" r2 ON (((r2.c2 = 6)) AND ((r1.c2 = 6))))
(4 rows)

select count(*), sum(t1.c1), avg(t2.c1) from ft1 t1 inner join ft1 t2 on (t1.c2 = t2.c2) where t1.c2 = 6;
 count |   sum   |         avg          
-------+---------+----------------------
 10000 | 5010000 | 501.0000000000000000
(1 row)

-- Not pushed down due to local conditions present in underneath input rel
explain (verbose, costs off)
select sum(t1.c1), count(t2.c1) from ft1 t1 inner join ft2 t2 on (t1.c1 = t2.c1) where ((t1.c1 * t2.c1)/(t1.c1 * t2.c1)) * random() <= 1;
                                                         QUERY PLAN                                                         
----------------------------------------------------------------------------------------------------------------------------
 Aggregate
   Output: sum(t1.c1), count(t2.c1)
   ->  Foreign Scan
         Output: t1.c1, t2.c1
         Filter: (((((t1.c1 * t2.c1) / (t1.c1 * t2.c1)))::double precision * random()) <= '1'::double precision)
         Relations: (public.ft1 t1) INNER JOIN (public.ft2 t2)
         Remote SQL: SELECT r1."C 1", r2."C 1" FROM ("S 1"."T 1" r1 INNER JOIN "S 1"."T 1" r2 ON (((r1."C 1" = r2."C 1"))))
(7 rows)

-- GROUP BY clause having expressions
explain (verbose, costs off)
select c2/2, sum(c2) * (c2/2) from ft1 group by c2/2 order by c2/2;
                                                    QUERY PLAN                                                    
------------------------------------------------------------------------------------------------------------------
 Foreign Scan
   Output: ((c2 / 2)), ((sum(c2) * (c2 / 2)))
   Relations: Aggregate on (public.ft1)
   Remote SQL: SELECT (c2 / 2), (sum(c2) * (c2 / 2)) FROM "S 1"."T 1" GROUP BY 1 ORDER BY (c2 / 2) ASC NULLS LAST
(4 rows)

select c2/2, sum(c2) * (c2/2) from ft1 group by c2/2 order by c2/2;
 ?column? | ?column? 
----------+----------
        0 |        0
        1 |      500
        2 |     1800
        3 |     3900
        4 |     6800
(5 rows)

-- Aggregates in subquery are pushed down.
explain (verbose, costs off)
select count(x.a), sum(x.a) from (select c2 a, sum(c1) b from ft1 group by c2, sqrt(c1) order by 1, 2) x;
                                                                 QUERY PLAN                                                                  
---------------------------------------------------------------------------------------------------------------------------------------------
 Aggregate
   Output: count(ft1.c2), sum(ft1.c2)
   ->  Foreign Scan
         Output: ft1.c2, (sum(ft1.c1)), (sqrt((ft1.c1)::double precision))
         Relations: Aggregate on (public.ft1)
         Remote SQL: SELECT c2, sum("C 1"), sqrt("C 1") FROM "S 1"."T 1" GROUP BY 1, 3 ORDER BY c2 ASC NULLS LAST, sum("C 1") ASC NULLS LAST
(6 rows)

select count(x.a), sum(x.a) from (select c2 a, sum(c1) b from ft1 group by c2, sqrt(c1) order by 1, 2) x;
 count | sum  
-------+------
  1000 | 4500
(1 row)

-- Aggregate is still pushed down by taking unshippable expression out
explain (verbose, costs off)
select c2 * (random() <= 1)::int as sum1, sum(c1) * c2 as sum2 from ft1 group by c2 order by 1, 2;
                                            QUERY PLAN                                             
---------------------------------------------------------------------------------------------------
 Sort
   Output: ((c2 * ((random() <= '1'::double precision))::integer)), ((sum(c1) * c2)), c2
   Sort Key: ((ft1.c2 * ((random() <= '1'::double precision))::integer)), ((sum(ft1.c1) * ft1.c2))
   ->  Foreign Scan
         Output: (c2 * ((random() <= '1'::double precision))::integer), ((sum(c1) * c2)), c2
         Relations: Aggregate on (public.ft1)
         Remote SQL: SELECT (sum("C 1") * c2), c2 FROM "S 1"."T 1" GROUP BY 2
(7 rows)

select c2 * (random() <= 1)::int as sum1, sum(c1) * c2 as sum2 from ft1 group by c2 order by 1, 2;
 sum1 |  sum2  
------+--------
    0 |      0
    1 |  49600
    2 |  99400
    3 | 149400
    4 | 199600
    5 | 250000
    6 | 300600
    7 | 351400
    8 | 402400
    9 | 453600
(10 rows)

-- Aggregate with unshippable GROUP BY clause are not pushed
explain (verbose, costs off)
select c2 * (random() <= 1)::int as c2 from ft2 group by c2 * (random() <= 1)::int order by 1;
                                  QUERY PLAN                                  
------------------------------------------------------------------------------
 Sort
   Output: ((c2 * ((random() <= '1'::double precision))::integer))
   Sort Key: ((ft2.c2 * ((random() <= '1'::double precision))::integer))
   ->  HashAggregate
         Output: ((c2 * ((random() <= '1'::double precision))::integer))
         Group Key: (ft2.c2 * ((random() <= '1'::double precision))::integer)
         ->  Foreign Scan on public.ft2
               Output: (c2 * ((random() <= '1'::double precision))::integer)
               Remote SQL: SELECT c2 FROM "S 1"."T 1"
(9 rows)

-- GROUP BY clause in various forms, cardinal, alias and constant expression
explain (verbose, costs off)
select count(c2) w, c2 x, 5 y, 7.0 z from ft1 group by 2, y, 9.0::int order by 2;
                                      QUERY PLAN                                       
---------------------------------------------------------------------------------------
 Sort
   Output: (count(c2)), c2, 5, 7.0, 9
   Sort Key: ft1.c2
   ->  Foreign Scan
         Output: (count(c2)), c2, 5, 7.0, 9
         Relations: Aggregate on (public.ft1)
         Remote SQL: SELECT count(c2), c2, 5, 7.0, 9 FROM "S 1"."T 1" GROUP BY 2, 3, 5
(7 rows)

select count(c2) w, c2 x, 5 y, 7.0 z from ft1 group by 2, y, 9.0::int order by 2;
  w  | x | y |  z  
-----+---+---+-----
 100 | 0 | 5 | 7.0
 100 | 1 | 5 | 7.0
 100 | 2 | 5 | 7.0
 100 | 3 | 5 | 7.0
 100 | 4 | 5 | 7.0
 100 | 5 | 5 | 7.0
 100 | 6 | 5 | 7.0
 100 | 7 | 5 | 7.0
 100 | 8 | 5 | 7.0
 100 | 9 | 5 | 7.0
(10 rows)

-- GROUP BY clause referring to same column multiple times
-- Also, ORDER BY contains an aggregate function
explain (verbose, costs off)
select c2, c2 from ft1 where c2 > 6 group by 1, 2 order by sum(c1);
                                                         QUERY PLAN                                                         
----------------------------------------------------------------------------------------------------------------------------
 Foreign Scan
   Output: c2, c2, (sum(c1))
   Relations: Aggregate on (public.ft1)
   Remote SQL: SELECT c2, c2, sum("C 1") FROM "S 1"."T 1" WHERE ((c2 > 6)) GROUP BY 1, 2 ORDER BY sum("C 1") ASC NULLS LAST
(4 rows)

select c2, c2 from ft1 where c2 > 6 group by 1, 2 order by sum(c1);
 c2 | c2 
----+----
  7 |  7
  8 |  8
  9 |  9
(3 rows)

-- Testing HAVING clause shippability
explain (verbose, costs off)
select c2, sum(c1) from ft2 group by c2 having avg(c1) < 500 and sum(c1) < 49800 order by c2;
                                                                         QUERY PLAN                                                                         
------------------------------------------------------------------------------------------------------------------------------------------------------------
 Foreign Scan
   Output: c2, (sum(c1))
   Relations: Aggregate on (public.ft2)
   Remote SQL: SELECT c2, sum("C 1") FROM "S 1"."T 1" GROUP BY 1 HAVING ((avg("C 1") < 500::numeric)) AND ((sum("C 1") < 49800)) ORDER BY c2 ASC NULLS LAST
(4 rows)

select c2, sum(c1) from ft2 group by c2 having avg(c1) < 500 and sum(c1) < 49800 order by c2;
 c2 |  sum  
----+-------
  1 | 49600
  2 | 49700
(2 rows)

-- Unshippable HAVING clause will be evaluated locally, and other qual in HAVING clause is pushed down
explain (verbose, costs off)
select count(*) from (select c5, count(c1) from ft1 group by c5, sqrt(c2) having (avg(c1) / avg(c1)) * random() <= 1 and avg(c1) < 500) x;
                                                              QUERY PLAN                                                               
---------------------------------------------------------------------------------------------------------------------------------------
 Aggregate
   Output: count(*)
   ->  Foreign Scan
         Output: ft1.c5, NULL::bigint, (sqrt((ft1.c2)::double precision))
         Filter: (((((avg(ft1.c1)) / (avg(ft1.c1))))::double precision * random()) <= '1'::double precision)
         Relations: Aggregate on (public.ft1)
         Remote SQL: SELECT c5, NULL::bigint, sqrt(c2), avg("C 1") FROM "S 1"."T 1" GROUP BY 1, 3 HAVING ((avg("C 1") < 500::numeric))
(7 rows)

select count(*) from (select c5, count(c1) from ft1 group by c5, sqrt(c2) having (avg(c1) / avg(c1)) * random() <= 1 and avg(c1) < 500) x;
 count 
-------
    49
(1 row)

-- Aggregate in HAVING clause is not pushable, and thus aggregation is not pushed down
explain (verbose, costs off)
select sum(c1) from ft1 group by c2 having avg(c1 * (random() <= 1)::int) > 100 order by 1;
                                            QUERY PLAN                                             
---------------------------------------------------------------------------------------------------
 Sort
   Output: (sum(c1)), c2
   Sort Key: (sum(ft1.c1))
   ->  HashAggregate
         Output: sum(c1), c2
         Group Key: ft1.c2
         Filter: (avg((ft1.c1 * ((random() <= '1'::double precision))::integer)) > '100'::numeric)
         ->  Foreign Scan on public.ft1
               Output: c1, c2
               Remote SQL: SELECT "C 1", c2 FROM "S 1"."T 1"
(10 rows)

-- Remote aggregate in combination with a local Param (for the output
-- of an initplan) can be trouble, per bug #15781
explain (verbose, costs off)
select exists(select 1 from pg_enum), sum(c1) from ft1;
                    QUERY PLAN                    
--------------------------------------------------
 Foreign Scan
   Output: $0, (sum(ft1.c1))
   Relations: Aggregate on (public.ft1)
   Remote SQL: SELECT sum("C 1") FROM "S 1"."T 1"
   InitPlan 1 (returns $0)
     ->  Seq Scan on pg_catalog.pg_enum
(6 rows)

select exists(select 1 from pg_enum), sum(c1) from ft1;
 exists |  sum   
--------+--------
 t      | 500500
(1 row)

explain (verbose, costs off)
select exists(select 1 from pg_enum), sum(c1) from ft1 group by 1;
                    QUERY PLAN                     
---------------------------------------------------
 GroupAggregate
   Output: ($0), sum(ft1.c1)
   Group Key: $0
   InitPlan 1 (returns $0)
     ->  Seq Scan on pg_catalog.pg_enum
   ->  Foreign Scan on public.ft1
         Output: $0, ft1.c1
         Remote SQL: SELECT "C 1" FROM "S 1"."T 1"
(8 rows)

select exists(select 1 from pg_enum), sum(c1) from ft1 group by 1;
 exists |  sum   
--------+--------
 t      | 500500
(1 row)

-- Testing ORDER BY, DISTINCT, FILTER, Ordered-sets and VARIADIC within aggregates
-- ORDER BY within aggregate, same column used to order
explain (verbose, costs off)
select array_agg(c1 order by c1) from ft1 where c1 < 100 group by c2 order by 1;
                                                                                            QUERY PLAN                                                                                            
--------------------------------------------------------------------------------------------------------------------------------------------------------------------------------------------------
 Foreign Scan
   Output: (array_agg(c1 ORDER BY c1)), c2
   Relations: Aggregate on (public.ft1)
   Remote SQL: SELECT array_agg("C 1" ORDER BY "C 1" ASC NULLS LAST), c2 FROM "S 1"."T 1" WHERE (("C 1" < 100)) GROUP BY 2 ORDER BY array_agg("C 1" ORDER BY "C 1" ASC NULLS LAST) ASC NULLS LAST
(4 rows)

select array_agg(c1 order by c1) from ft1 where c1 < 100 group by c2 order by 1;
           array_agg            
--------------------------------
 {1,11,21,31,41,51,61,71,81,91}
 {2,12,22,32,42,52,62,72,82,92}
 {3,13,23,33,43,53,63,73,83,93}
 {4,14,24,34,44,54,64,74,84,94}
 {5,15,25,35,45,55,65,75,85,95}
 {6,16,26,36,46,56,66,76,86,96}
 {7,17,27,37,47,57,67,77,87,97}
 {8,18,28,38,48,58,68,78,88,98}
 {9,19,29,39,49,59,69,79,89,99}
 {10,20,30,40,50,60,70,80,90}
(10 rows)

-- ORDER BY within aggregate, different column used to order also using DESC
explain (verbose, costs off)
select array_agg(c5 order by c1 desc) from ft2 where c2 = 6 and c1 < 50;
                                                       QUERY PLAN                                                        
-------------------------------------------------------------------------------------------------------------------------
 Foreign Scan
   Output: (array_agg(c5 ORDER BY c1 DESC))
   Relations: Aggregate on (public.ft2)
   Remote SQL: SELECT array_agg(c5 ORDER BY "C 1" DESC NULLS FIRST) FROM "S 1"."T 1" WHERE (("C 1" < 50)) AND ((c2 = 6))
(4 rows)

select array_agg(c5 order by c1 desc) from ft2 where c2 = 6 and c1 < 50;
                                                                array_agg                                                                 
------------------------------------------------------------------------------------------------------------------------------------------
 {"Mon Feb 16 00:00:00 1970","Fri Feb 06 00:00:00 1970","Tue Jan 27 00:00:00 1970","Sat Jan 17 00:00:00 1970","Wed Jan 07 00:00:00 1970"}
(1 row)

-- DISTINCT within aggregate
explain (verbose, costs off)
select array_agg(distinct (t1.c1)%5) from ft4 t1 full join ft5 t2 on (t1.c1 = t2.c1) where t1.c1 < 20 or (t1.c1 is null and t2.c1 < 5) group by (t2.c1)%3 order by 1;
                                                                                                                               QUERY PLAN                                                                                                                               
------------------------------------------------------------------------------------------------------------------------------------------------------------------------------------------------------------------------------------------------------------------------
 Foreign Scan
   Output: (array_agg(DISTINCT (t1.c1 % 5))), ((t2.c1 % 3))
   Relations: Aggregate on ((public.ft4 t1) FULL JOIN (public.ft5 t2))
   Remote SQL: SELECT array_agg(DISTINCT (r1.c1 % 5)), (r2.c1 % 3) FROM ("S 1"."T 3" r1 FULL JOIN "S 1"."T 4" r2 ON (((r1.c1 = r2.c1)))) WHERE (((r1.c1 < 20) OR ((r1.c1 IS NULL) AND (r2.c1 < 5)))) GROUP BY 2 ORDER BY array_agg(DISTINCT (r1.c1 % 5)) ASC NULLS LAST
(4 rows)

select array_agg(distinct (t1.c1)%5) from ft4 t1 full join ft5 t2 on (t1.c1 = t2.c1) where t1.c1 < 20 or (t1.c1 is null and t2.c1 < 5) group by (t2.c1)%3 order by 1;
  array_agg   
--------------
 {0,1,2,3,4}
 {1,2,3,NULL}
(2 rows)

-- DISTINCT combined with ORDER BY within aggregate
explain (verbose, costs off)
select array_agg(distinct (t1.c1)%5 order by (t1.c1)%5) from ft4 t1 full join ft5 t2 on (t1.c1 = t2.c1) where t1.c1 < 20 or (t1.c1 is null and t2.c1 < 5) group by (t2.c1)%3 order by 1;
                                                                                                                                                                     QUERY PLAN                                                                                                                                                                     
----------------------------------------------------------------------------------------------------------------------------------------------------------------------------------------------------------------------------------------------------------------------------------------------------------------------------------------------------
 Foreign Scan
   Output: (array_agg(DISTINCT (t1.c1 % 5) ORDER BY (t1.c1 % 5))), ((t2.c1 % 3))
   Relations: Aggregate on ((public.ft4 t1) FULL JOIN (public.ft5 t2))
   Remote SQL: SELECT array_agg(DISTINCT (r1.c1 % 5) ORDER BY ((r1.c1 % 5)) ASC NULLS LAST), (r2.c1 % 3) FROM ("S 1"."T 3" r1 FULL JOIN "S 1"."T 4" r2 ON (((r1.c1 = r2.c1)))) WHERE (((r1.c1 < 20) OR ((r1.c1 IS NULL) AND (r2.c1 < 5)))) GROUP BY 2 ORDER BY array_agg(DISTINCT (r1.c1 % 5) ORDER BY ((r1.c1 % 5)) ASC NULLS LAST) ASC NULLS LAST
(4 rows)

select array_agg(distinct (t1.c1)%5 order by (t1.c1)%5) from ft4 t1 full join ft5 t2 on (t1.c1 = t2.c1) where t1.c1 < 20 or (t1.c1 is null and t2.c1 < 5) group by (t2.c1)%3 order by 1;
  array_agg   
--------------
 {0,1,2,3,4}
 {1,2,3,NULL}
(2 rows)

explain (verbose, costs off)
select array_agg(distinct (t1.c1)%5 order by (t1.c1)%5 desc nulls last) from ft4 t1 full join ft5 t2 on (t1.c1 = t2.c1) where t1.c1 < 20 or (t1.c1 is null and t2.c1 < 5) group by (t2.c1)%3 order by 1;
                                                                                                                                                                      QUERY PLAN                                                                                                                                                                      
------------------------------------------------------------------------------------------------------------------------------------------------------------------------------------------------------------------------------------------------------------------------------------------------------------------------------------------------------
 Foreign Scan
   Output: (array_agg(DISTINCT (t1.c1 % 5) ORDER BY (t1.c1 % 5) DESC NULLS LAST)), ((t2.c1 % 3))
   Relations: Aggregate on ((public.ft4 t1) FULL JOIN (public.ft5 t2))
   Remote SQL: SELECT array_agg(DISTINCT (r1.c1 % 5) ORDER BY ((r1.c1 % 5)) DESC NULLS LAST), (r2.c1 % 3) FROM ("S 1"."T 3" r1 FULL JOIN "S 1"."T 4" r2 ON (((r1.c1 = r2.c1)))) WHERE (((r1.c1 < 20) OR ((r1.c1 IS NULL) AND (r2.c1 < 5)))) GROUP BY 2 ORDER BY array_agg(DISTINCT (r1.c1 % 5) ORDER BY ((r1.c1 % 5)) DESC NULLS LAST) ASC NULLS LAST
(4 rows)

select array_agg(distinct (t1.c1)%5 order by (t1.c1)%5 desc nulls last) from ft4 t1 full join ft5 t2 on (t1.c1 = t2.c1) where t1.c1 < 20 or (t1.c1 is null and t2.c1 < 5) group by (t2.c1)%3 order by 1;
  array_agg   
--------------
 {3,2,1,NULL}
 {4,3,2,1,0}
(2 rows)

-- FILTER within aggregate
explain (verbose, costs off)
select sum(c1) filter (where c1 < 100 and c2 > 5) from ft1 group by c2 order by 1 nulls last;
                                                                                         QUERY PLAN                                                                                         
--------------------------------------------------------------------------------------------------------------------------------------------------------------------------------------------
 Foreign Scan
   Output: (sum(c1) FILTER (WHERE ((c1 < 100) AND (c2 > 5)))), c2
   Relations: Aggregate on (public.ft1)
   Remote SQL: SELECT sum("C 1") FILTER (WHERE (("C 1" < 100) AND (c2 > 5))), c2 FROM "S 1"."T 1" GROUP BY 2 ORDER BY sum("C 1") FILTER (WHERE (("C 1" < 100) AND (c2 > 5))) ASC NULLS LAST
(4 rows)

select sum(c1) filter (where c1 < 100 and c2 > 5) from ft1 group by c2 order by 1 nulls last;
 sum 
-----
 510
 520
 530
 540
    
    
    
    
    
    
(10 rows)

-- DISTINCT, ORDER BY and FILTER within aggregate
explain (verbose, costs off)
select sum(c1%3), sum(distinct c1%3 order by c1%3) filter (where c1%3 < 2), c2 from ft1 where c2 = 6 group by c2;
                                                                                        QUERY PLAN                                                                                        
------------------------------------------------------------------------------------------------------------------------------------------------------------------------------------------
 Foreign Scan
   Output: (sum((c1 % 3))), (sum(DISTINCT (c1 % 3) ORDER BY (c1 % 3)) FILTER (WHERE ((c1 % 3) < 2))), c2
   Relations: Aggregate on (public.ft1)
   Remote SQL: SELECT sum(("C 1" % 3)), sum(DISTINCT ("C 1" % 3) ORDER BY (("C 1" % 3)) ASC NULLS LAST) FILTER (WHERE (("C 1" % 3) < 2)), c2 FROM "S 1"."T 1" WHERE ((c2 = 6)) GROUP BY 3
(4 rows)

select sum(c1%3), sum(distinct c1%3 order by c1%3) filter (where c1%3 < 2), c2 from ft1 where c2 = 6 group by c2;
 sum | sum | c2 
-----+-----+----
  99 |   1 |  6
(1 row)

-- Outer query is aggregation query
explain (verbose, costs off)
select distinct (select count(*) filter (where t2.c2 = 6 and t2.c1 < 10) from ft1 t1 where t1.c1 = 6) from ft2 t2 where t2.c2 % 6 = 0 order by 1;
                                                          QUERY PLAN                                                          
------------------------------------------------------------------------------------------------------------------------------
 Unique
   Output: ((SubPlan 1))
   ->  Sort
         Output: ((SubPlan 1))
         Sort Key: ((SubPlan 1))
         ->  Foreign Scan
               Output: (SubPlan 1)
               Relations: Aggregate on (public.ft2 t2)
               Remote SQL: SELECT count(*) FILTER (WHERE ((c2 = 6) AND ("C 1" < 10))) FROM "S 1"."T 1" WHERE (((c2 % 6) = 0))
               SubPlan 1
                 ->  Foreign Scan on public.ft1 t1
                       Output: (count(*) FILTER (WHERE ((t2.c2 = 6) AND (t2.c1 < 10))))
                       Remote SQL: SELECT NULL FROM "S 1"."T 1" WHERE (("C 1" = 6))
(13 rows)

select distinct (select count(*) filter (where t2.c2 = 6 and t2.c1 < 10) from ft1 t1 where t1.c1 = 6) from ft2 t2 where t2.c2 % 6 = 0 order by 1;
 count 
-------
     1
(1 row)

-- Inner query is aggregation query
explain (verbose, costs off)
select distinct (select count(t1.c1) filter (where t2.c2 = 6 and t2.c1 < 10) from ft1 t1 where t1.c1 = 6) from ft2 t2 where t2.c2 % 6 = 0 order by 1;
                                                                      QUERY PLAN                                                                      
------------------------------------------------------------------------------------------------------------------------------------------------------
 Unique
   Output: ((SubPlan 1))
   ->  Sort
         Output: ((SubPlan 1))
         Sort Key: ((SubPlan 1))
         ->  Foreign Scan on public.ft2 t2
               Output: (SubPlan 1)
               Remote SQL: SELECT "C 1", c2 FROM "S 1"."T 1" WHERE (((c2 % 6) = 0))
               SubPlan 1
                 ->  Foreign Scan
                       Output: (count(t1.c1) FILTER (WHERE ((t2.c2 = 6) AND (t2.c1 < 10))))
                       Relations: Aggregate on (public.ft1 t1)
                       Remote SQL: SELECT count("C 1") FILTER (WHERE (($1::integer = 6) AND ($2::integer < 10))) FROM "S 1"."T 1" WHERE (("C 1" = 6))
(13 rows)

select distinct (select count(t1.c1) filter (where t2.c2 = 6 and t2.c1 < 10) from ft1 t1 where t1.c1 = 6) from ft2 t2 where t2.c2 % 6 = 0 order by 1;
 count 
-------
     0
     1
(2 rows)

-- Aggregate not pushed down as FILTER condition is not pushable
explain (verbose, costs off)
select sum(c1) filter (where (c1 / c1) * random() <= 1) from ft1 group by c2 order by 1;
                                                       QUERY PLAN                                                       
------------------------------------------------------------------------------------------------------------------------
 Sort
   Output: (sum(c1) FILTER (WHERE ((((c1 / c1))::double precision * random()) <= '1'::double precision))), c2
   Sort Key: (sum(ft1.c1) FILTER (WHERE ((((ft1.c1 / ft1.c1))::double precision * random()) <= '1'::double precision)))
   ->  HashAggregate
         Output: sum(c1) FILTER (WHERE ((((c1 / c1))::double precision * random()) <= '1'::double precision)), c2
         Group Key: ft1.c2
         ->  Foreign Scan on public.ft1
               Output: c1, c2
               Remote SQL: SELECT "C 1", c2 FROM "S 1"."T 1"
(9 rows)

explain (verbose, costs off)
select sum(c2) filter (where c2 in (select c2 from ft1 where c2 < 5)) from ft1;
                            QUERY PLAN                             
-------------------------------------------------------------------
 Aggregate
   Output: sum(ft1.c2) FILTER (WHERE (hashed SubPlan 1))
   ->  Foreign Scan on public.ft1
         Output: ft1.c2
         Remote SQL: SELECT c2 FROM "S 1"."T 1"
   SubPlan 1
     ->  Foreign Scan on public.ft1 ft1_1
           Output: ft1_1.c2
           Remote SQL: SELECT c2 FROM "S 1"."T 1" WHERE ((c2 < 5))
(9 rows)

-- Ordered-sets within aggregate
explain (verbose, costs off)
select c2, rank('10'::varchar) within group (order by c6), percentile_cont(c2/10::numeric) within group (order by c1) from ft1 where c2 < 10 group by c2 having percentile_cont(c2/10::numeric) within group (order by c1) < 500 order by c2;
                                                                                                                                                                           QUERY PLAN                                                                                                                                                                           
----------------------------------------------------------------------------------------------------------------------------------------------------------------------------------------------------------------------------------------------------------------------------------------------------------------------------------------------------------------
 Sort
   Output: c2, (rank('10'::character varying) WITHIN GROUP (ORDER BY c6)), (percentile_cont((((c2)::numeric / '10'::numeric))::double precision) WITHIN GROUP (ORDER BY ((c1)::double precision)))
   Sort Key: ft1.c2
   ->  Foreign Scan
         Output: c2, (rank('10'::character varying) WITHIN GROUP (ORDER BY c6)), (percentile_cont((((c2)::numeric / '10'::numeric))::double precision) WITHIN GROUP (ORDER BY ((c1)::double precision)))
         Relations: Aggregate on (public.ft1)
         Remote SQL: SELECT c2, rank('10'::character varying) WITHIN GROUP (ORDER BY c6 ASC NULLS LAST), percentile_cont((c2 / 10::numeric)) WITHIN GROUP (ORDER BY ("C 1") ASC NULLS LAST) FROM "S 1"."T 1" WHERE ((c2 < 10)) GROUP BY 1 HAVING ((percentile_cont((c2 / 10::numeric)) WITHIN GROUP (ORDER BY ("C 1") ASC NULLS LAST) < 500::double precision))
(7 rows)

select c2, rank('10'::varchar) within group (order by c6), percentile_cont(c2/10::numeric) within group (order by c1) from ft1 where c2 < 10 group by c2 having percentile_cont(c2/10::numeric) within group (order by c1) < 500 order by c2;
 c2 | rank | percentile_cont 
----+------+-----------------
  0 |  101 |              10
  1 |  101 |             100
  2 |    1 |             200
  3 |    1 |             300
  4 |    1 |             400
(5 rows)

-- Using multiple arguments within aggregates
explain (verbose, costs off)
select c1, rank(c1, c2) within group (order by c1, c2) from ft1 group by c1, c2 having c1 = 6 order by 1;
                                                                             QUERY PLAN                                                                             
--------------------------------------------------------------------------------------------------------------------------------------------------------------------
 Foreign Scan
   Output: c1, (rank(c1, c2) WITHIN GROUP (ORDER BY c1, c2)), c2
   Relations: Aggregate on (public.ft1)
   Remote SQL: SELECT "C 1", rank("C 1", c2) WITHIN GROUP (ORDER BY "C 1" ASC NULLS LAST, c2 ASC NULLS LAST), c2 FROM "S 1"."T 1" WHERE (("C 1" = 6)) GROUP BY 1, 3
(4 rows)

select c1, rank(c1, c2) within group (order by c1, c2) from ft1 group by c1, c2 having c1 = 6 order by 1;
 c1 | rank 
----+------
  6 |    1
(1 row)

-- User defined function for user defined aggregate, VARIADIC
create function least_accum(anyelement, variadic anyarray)
returns anyelement language sql as
  'select least($1, min($2[i])) from generate_subscripts($2,1) g(i)';
create aggregate least_agg(variadic items anyarray) (
  stype = anyelement, sfunc = least_accum
);
-- Disable hash aggregation for plan stability.
set enable_hashagg to false;
-- Not pushed down due to user defined aggregate
explain (verbose, costs off)
select c2, least_agg(c1) from ft1 group by c2 order by c2;
                                    QUERY PLAN                                    
----------------------------------------------------------------------------------
 GroupAggregate
   Output: c2, least_agg(VARIADIC ARRAY[c1])
   Group Key: ft1.c2
   ->  Foreign Scan on public.ft1
         Output: c2, c1
         Remote SQL: SELECT "C 1", c2 FROM "S 1"."T 1" ORDER BY c2 ASC NULLS LAST
(6 rows)

-- Add function and aggregate into extension
alter extension postgres_fdw add function least_accum(anyelement, variadic anyarray);
alter extension postgres_fdw add aggregate least_agg(variadic items anyarray);
alter server loopback options (set extensions 'postgres_fdw');
-- Now aggregate will be pushed.  Aggregate will display VARIADIC argument.
explain (verbose, costs off)
select c2, least_agg(c1) from ft1 where c2 < 100 group by c2 order by c2;
                                                      QUERY PLAN                                                       
-----------------------------------------------------------------------------------------------------------------------
 Sort
   Output: c2, (least_agg(VARIADIC ARRAY[c1]))
   Sort Key: ft1.c2
   ->  Foreign Scan
         Output: c2, (least_agg(VARIADIC ARRAY[c1]))
         Relations: Aggregate on (public.ft1)
         Remote SQL: SELECT c2, public.least_agg(VARIADIC ARRAY["C 1"]) FROM "S 1"."T 1" WHERE ((c2 < 100)) GROUP BY 1
(7 rows)

select c2, least_agg(c1) from ft1 where c2 < 100 group by c2 order by c2;
 c2 | least_agg 
----+-----------
  0 |        10
  1 |         1
  2 |         2
  3 |         3
  4 |         4
  5 |         5
  6 |         6
  7 |         7
  8 |         8
  9 |         9
(10 rows)

-- Remove function and aggregate from extension
alter extension postgres_fdw drop function least_accum(anyelement, variadic anyarray);
alter extension postgres_fdw drop aggregate least_agg(variadic items anyarray);
alter server loopback options (set extensions 'postgres_fdw');
-- Not pushed down as we have dropped objects from extension.
explain (verbose, costs off)
select c2, least_agg(c1) from ft1 group by c2 order by c2;
                                    QUERY PLAN                                    
----------------------------------------------------------------------------------
 GroupAggregate
   Output: c2, least_agg(VARIADIC ARRAY[c1])
   Group Key: ft1.c2
   ->  Foreign Scan on public.ft1
         Output: c2, c1
         Remote SQL: SELECT "C 1", c2 FROM "S 1"."T 1" ORDER BY c2 ASC NULLS LAST
(6 rows)

-- Cleanup
reset enable_hashagg;
drop aggregate least_agg(variadic items anyarray);
drop function least_accum(anyelement, variadic anyarray);
-- Testing USING OPERATOR() in ORDER BY within aggregate.
-- For this, we need user defined operators along with operator family and
-- operator class.  Create those and then add them in extension.  Note that
-- user defined objects are considered unshippable unless they are part of
-- the extension.
create operator public.<^ (
 leftarg = int4,
 rightarg = int4,
 procedure = int4eq
);
create operator public.=^ (
 leftarg = int4,
 rightarg = int4,
 procedure = int4lt
);
create operator public.>^ (
 leftarg = int4,
 rightarg = int4,
 procedure = int4gt
);
create operator family my_op_family using btree;
create function my_op_cmp(a int, b int) returns int as
  $$begin return btint4cmp(a, b); end $$ language plpgsql;
create operator class my_op_class for type int using btree family my_op_family as
 operator 1 public.<^,
 operator 3 public.=^,
 operator 5 public.>^,
 function 1 my_op_cmp(int, int);
-- This will not be pushed as user defined sort operator is not part of the
-- extension yet.
explain (verbose, costs off)
select array_agg(c1 order by c1 using operator(public.<^)) from ft2 where c2 = 6 and c1 < 100 group by c2;
                                         QUERY PLAN                                         
--------------------------------------------------------------------------------------------
 GroupAggregate
   Output: array_agg(c1 ORDER BY c1 USING <^ NULLS LAST), c2
   Group Key: ft2.c2
   ->  Foreign Scan on public.ft2
         Output: c1, c2
         Remote SQL: SELECT "C 1", c2 FROM "S 1"."T 1" WHERE (("C 1" < 100)) AND ((c2 = 6))
(6 rows)

-- Update local stats on ft2
ANALYZE ft2;
-- Add into extension
alter extension postgres_fdw add operator class my_op_class using btree;
alter extension postgres_fdw add function my_op_cmp(a int, b int);
alter extension postgres_fdw add operator family my_op_family using btree;
alter extension postgres_fdw add operator public.<^(int, int);
alter extension postgres_fdw add operator public.=^(int, int);
alter extension postgres_fdw add operator public.>^(int, int);
alter server loopback options (set extensions 'postgres_fdw');
-- Now this will be pushed as sort operator is part of the extension.
explain (verbose, costs off)
select array_agg(c1 order by c1 using operator(public.<^)) from ft2 where c2 = 6 and c1 < 100 group by c2;
                                                                           QUERY PLAN                                                                           
----------------------------------------------------------------------------------------------------------------------------------------------------------------
 Foreign Scan
   Output: (array_agg(c1 ORDER BY c1 USING <^ NULLS LAST)), c2
   Relations: Aggregate on (public.ft2)
   Remote SQL: SELECT array_agg("C 1" ORDER BY "C 1" USING OPERATOR(public.<^) NULLS LAST), c2 FROM "S 1"."T 1" WHERE (("C 1" < 100)) AND ((c2 = 6)) GROUP BY 2
(4 rows)

select array_agg(c1 order by c1 using operator(public.<^)) from ft2 where c2 = 6 and c1 < 100 group by c2;
           array_agg            
--------------------------------
 {6,16,26,36,46,56,66,76,86,96}
(1 row)

-- Remove from extension
alter extension postgres_fdw drop operator class my_op_class using btree;
alter extension postgres_fdw drop function my_op_cmp(a int, b int);
alter extension postgres_fdw drop operator family my_op_family using btree;
alter extension postgres_fdw drop operator public.<^(int, int);
alter extension postgres_fdw drop operator public.=^(int, int);
alter extension postgres_fdw drop operator public.>^(int, int);
alter server loopback options (set extensions 'postgres_fdw');
-- This will not be pushed as sort operator is now removed from the extension.
explain (verbose, costs off)
select array_agg(c1 order by c1 using operator(public.<^)) from ft2 where c2 = 6 and c1 < 100 group by c2;
                                         QUERY PLAN                                         
--------------------------------------------------------------------------------------------
 GroupAggregate
   Output: array_agg(c1 ORDER BY c1 USING <^ NULLS LAST), c2
   Group Key: ft2.c2
   ->  Foreign Scan on public.ft2
         Output: c1, c2
         Remote SQL: SELECT "C 1", c2 FROM "S 1"."T 1" WHERE (("C 1" < 100)) AND ((c2 = 6))
(6 rows)

-- Cleanup
drop operator class my_op_class using btree;
drop function my_op_cmp(a int, b int);
drop operator family my_op_family using btree;
drop operator public.>^(int, int);
drop operator public.=^(int, int);
drop operator public.<^(int, int);
-- Input relation to aggregate push down hook is not safe to pushdown and thus
-- the aggregate cannot be pushed down to foreign server.
explain (verbose, costs off)
select count(t1.c3) from ft2 t1 left join ft2 t2 on (t1.c1 = random() * t2.c2);
                                        QUERY PLAN                                         
-------------------------------------------------------------------------------------------
 Aggregate
   Output: count(t1.c3)
   ->  Nested Loop Left Join
         Output: t1.c3
         Join Filter: ((t1.c1)::double precision = (random() * (t2.c2)::double precision))
         ->  Foreign Scan on public.ft2 t1
               Output: t1.c3, t1.c1
               Remote SQL: SELECT "C 1", c3 FROM "S 1"."T 1"
         ->  Materialize
               Output: t2.c2
               ->  Foreign Scan on public.ft2 t2
                     Output: t2.c2
                     Remote SQL: SELECT c2 FROM "S 1"."T 1"
(13 rows)

-- Subquery in FROM clause having aggregate
explain (verbose, costs off)
select count(*), x.b from ft1, (select c2 a, sum(c1) b from ft1 group by c2) x where ft1.c2 = x.a group by x.b order by 1, 2;
                                          QUERY PLAN                                           
-----------------------------------------------------------------------------------------------
 Sort
   Output: (count(*)), x.b
   Sort Key: (count(*)), x.b
   ->  HashAggregate
         Output: count(*), x.b
         Group Key: x.b
         ->  Hash Join
               Output: x.b
               Inner Unique: true
               Hash Cond: (ft1.c2 = x.a)
               ->  Foreign Scan on public.ft1
                     Output: ft1.c2
                     Remote SQL: SELECT c2 FROM "S 1"."T 1"
               ->  Hash
                     Output: x.b, x.a
                     ->  Subquery Scan on x
                           Output: x.b, x.a
                           ->  Foreign Scan
                                 Output: ft1_1.c2, (sum(ft1_1.c1))
                                 Relations: Aggregate on (public.ft1 ft1_1)
                                 Remote SQL: SELECT c2, sum("C 1") FROM "S 1"."T 1" GROUP BY 1
(21 rows)

select count(*), x.b from ft1, (select c2 a, sum(c1) b from ft1 group by c2) x where ft1.c2 = x.a group by x.b order by 1, 2;
 count |   b   
-------+-------
   100 | 49600
   100 | 49700
   100 | 49800
   100 | 49900
   100 | 50000
   100 | 50100
   100 | 50200
   100 | 50300
   100 | 50400
   100 | 50500
(10 rows)

-- FULL join with IS NULL check in HAVING
explain (verbose, costs off)
select avg(t1.c1), sum(t2.c1) from ft4 t1 full join ft5 t2 on (t1.c1 = t2.c1) group by t2.c1 having (avg(t1.c1) is null and sum(t2.c1) < 10) or sum(t2.c1) is null order by 1 nulls last, 2;
                                                                                                                                    QUERY PLAN                                                                                                                                     
-----------------------------------------------------------------------------------------------------------------------------------------------------------------------------------------------------------------------------------------------------------------------------------
 Foreign Scan
   Output: (avg(t1.c1)), (sum(t2.c1)), t2.c1
   Relations: Aggregate on ((public.ft4 t1) FULL JOIN (public.ft5 t2))
   Remote SQL: SELECT avg(r1.c1), sum(r2.c1), r2.c1 FROM ("S 1"."T 3" r1 FULL JOIN "S 1"."T 4" r2 ON (((r1.c1 = r2.c1)))) GROUP BY 3 HAVING ((((avg(r1.c1) IS NULL) AND (sum(r2.c1) < 10)) OR (sum(r2.c1) IS NULL))) ORDER BY avg(r1.c1) ASC NULLS LAST, sum(r2.c1) ASC NULLS LAST
(4 rows)

select avg(t1.c1), sum(t2.c1) from ft4 t1 full join ft5 t2 on (t1.c1 = t2.c1) group by t2.c1 having (avg(t1.c1) is null and sum(t2.c1) < 10) or sum(t2.c1) is null order by 1 nulls last, 2;
         avg         | sum 
---------------------+-----
 51.0000000000000000 |    
                     |   3
                     |   9
(3 rows)

-- Aggregate over FULL join needing to deparse the joining relations as
-- subqueries.
explain (verbose, costs off)
select count(*), sum(t1.c1), avg(t2.c1) from (select c1 from ft4 where c1 between 50 and 60) t1 full join (select c1 from ft5 where c1 between 50 and 60) t2 on (t1.c1 = t2.c1);
                                                                                                                  QUERY PLAN                                                                                                                   
-----------------------------------------------------------------------------------------------------------------------------------------------------------------------------------------------------------------------------------------------
 Foreign Scan
   Output: (count(*)), (sum(ft4.c1)), (avg(ft5.c1))
   Relations: Aggregate on ((public.ft4) FULL JOIN (public.ft5))
   Remote SQL: SELECT count(*), sum(s4.c1), avg(s5.c1) FROM ((SELECT c1 FROM "S 1"."T 3" WHERE ((c1 >= 50)) AND ((c1 <= 60))) s4(c1) FULL JOIN (SELECT c1 FROM "S 1"."T 4" WHERE ((c1 >= 50)) AND ((c1 <= 60))) s5(c1) ON (((s4.c1 = s5.c1))))
(4 rows)

select count(*), sum(t1.c1), avg(t2.c1) from (select c1 from ft4 where c1 between 50 and 60) t1 full join (select c1 from ft5 where c1 between 50 and 60) t2 on (t1.c1 = t2.c1);
 count | sum |         avg         
-------+-----+---------------------
     8 | 330 | 55.5000000000000000
(1 row)

-- ORDER BY expression is part of the target list but not pushed down to
-- foreign server.
explain (verbose, costs off)
select sum(c2) * (random() <= 1)::int as sum from ft1 order by 1;
                                   QUERY PLAN                                   
--------------------------------------------------------------------------------
 Sort
   Output: (((sum(c2)) * ((random() <= '1'::double precision))::integer))
   Sort Key: (((sum(ft1.c2)) * ((random() <= '1'::double precision))::integer))
   ->  Foreign Scan
         Output: ((sum(c2)) * ((random() <= '1'::double precision))::integer)
         Relations: Aggregate on (public.ft1)
         Remote SQL: SELECT sum(c2) FROM "S 1"."T 1"
(7 rows)

select sum(c2) * (random() <= 1)::int as sum from ft1 order by 1;
 sum  
------
 4500
(1 row)

-- LATERAL join, with parameterization
set enable_hashagg to false;
explain (verbose, costs off)
select c2, sum from "S 1"."T 1" t1, lateral (select sum(t2.c1 + t1."C 1") sum from ft2 t2 group by t2.c1) qry where t1.c2 * 2 = qry.sum and t1.c2 < 3 and t1."C 1" < 100 order by 1;
                                              QUERY PLAN                                              
------------------------------------------------------------------------------------------------------
 Sort
   Output: t1.c2, qry.sum
   Sort Key: t1.c2
   ->  Nested Loop
         Output: t1.c2, qry.sum
         ->  Index Scan using t1_pkey on "S 1"."T 1" t1
               Output: t1."C 1", t1.c2, t1.c3, t1.c4, t1.c5, t1.c6, t1.c7, t1.c8
               Index Cond: (t1."C 1" < 100)
               Filter: (t1.c2 < 3)
         ->  Subquery Scan on qry
               Output: qry.sum, t2.c1
               Filter: ((t1.c2 * 2) = qry.sum)
               ->  Foreign Scan
                     Output: (sum((t2.c1 + t1."C 1"))), t2.c1
                     Relations: Aggregate on (public.ft2 t2)
                     Remote SQL: SELECT sum(("C 1" + $1::integer)), "C 1" FROM "S 1"."T 1" GROUP BY 2
(16 rows)

select c2, sum from "S 1"."T 1" t1, lateral (select sum(t2.c1 + t1."C 1") sum from ft2 t2 group by t2.c1) qry where t1.c2 * 2 = qry.sum and t1.c2 < 3 and t1."C 1" < 100 order by 1;
 c2 | sum 
----+-----
  1 |   2
  2 |   4
(2 rows)

reset enable_hashagg;
-- bug #15613: bad plan for foreign table scan with lateral reference
EXPLAIN (VERBOSE, COSTS OFF)
SELECT ref_0.c2, subq_1.*
FROM
    "S 1"."T 1" AS ref_0,
    LATERAL (
        SELECT ref_0."C 1" c1, subq_0.*
        FROM (SELECT ref_0.c2, ref_1.c3
              FROM ft1 AS ref_1) AS subq_0
             RIGHT JOIN ft2 AS ref_3 ON (subq_0.c3 = ref_3.c3)
    ) AS subq_1
WHERE ref_0."C 1" < 10 AND subq_1.c3 = '00001'
ORDER BY ref_0."C 1";
                                               QUERY PLAN                                                
---------------------------------------------------------------------------------------------------------
 Nested Loop
   Output: ref_0.c2, ref_0."C 1", (ref_0.c2), ref_1.c3, ref_0."C 1"
   ->  Nested Loop
         Output: ref_0.c2, ref_0."C 1", ref_1.c3, (ref_0.c2)
         ->  Index Scan using t1_pkey on "S 1"."T 1" ref_0
               Output: ref_0."C 1", ref_0.c2, ref_0.c3, ref_0.c4, ref_0.c5, ref_0.c6, ref_0.c7, ref_0.c8
               Index Cond: (ref_0."C 1" < 10)
         ->  Foreign Scan on public.ft1 ref_1
               Output: ref_1.c3, ref_0.c2
               Remote SQL: SELECT c3 FROM "S 1"."T 1" WHERE ((c3 = '00001'::text))
   ->  Materialize
         Output: ref_3.c3
         ->  Foreign Scan on public.ft2 ref_3
               Output: ref_3.c3
               Remote SQL: SELECT c3 FROM "S 1"."T 1" WHERE ((c3 = '00001'::text))
(15 rows)

SELECT ref_0.c2, subq_1.*
FROM
    "S 1"."T 1" AS ref_0,
    LATERAL (
        SELECT ref_0."C 1" c1, subq_0.*
        FROM (SELECT ref_0.c2, ref_1.c3
              FROM ft1 AS ref_1) AS subq_0
             RIGHT JOIN ft2 AS ref_3 ON (subq_0.c3 = ref_3.c3)
    ) AS subq_1
WHERE ref_0."C 1" < 10 AND subq_1.c3 = '00001'
ORDER BY ref_0."C 1";
 c2 | c1 | c2 |  c3   
----+----+----+-------
  1 |  1 |  1 | 00001
  2 |  2 |  2 | 00001
  3 |  3 |  3 | 00001
  4 |  4 |  4 | 00001
  5 |  5 |  5 | 00001
  6 |  6 |  6 | 00001
  7 |  7 |  7 | 00001
  8 |  8 |  8 | 00001
  9 |  9 |  9 | 00001
(9 rows)

-- Check with placeHolderVars
explain (verbose, costs off)
select sum(q.a), count(q.b) from ft4 left join (select 13, avg(ft1.c1), sum(ft2.c1) from ft1 right join ft2 on (ft1.c1 = ft2.c1)) q(a, b, c) on (ft4.c1 <= q.b);
                                                                        QUERY PLAN                                                                        
----------------------------------------------------------------------------------------------------------------------------------------------------------
 Aggregate
   Output: sum(q.a), count(q.b)
   ->  Nested Loop Left Join
         Output: q.a, q.b
         Inner Unique: true
         Join Filter: ((ft4.c1)::numeric <= q.b)
         ->  Foreign Scan on public.ft4
               Output: ft4.c1, ft4.c2, ft4.c3
               Remote SQL: SELECT c1 FROM "S 1"."T 3"
         ->  Materialize
               Output: q.a, q.b
               ->  Subquery Scan on q
                     Output: q.a, q.b
                     ->  Foreign Scan
                           Output: 13, (avg(ft1.c1)), NULL::bigint
                           Relations: Aggregate on ((public.ft2) LEFT JOIN (public.ft1))
                           Remote SQL: SELECT 13, avg(r1."C 1"), NULL::bigint FROM ("S 1"."T 1" r2 LEFT JOIN "S 1"."T 1" r1 ON (((r1."C 1" = r2."C 1"))))
(17 rows)

select sum(q.a), count(q.b) from ft4 left join (select 13, avg(ft1.c1), sum(ft2.c1) from ft1 right join ft2 on (ft1.c1 = ft2.c1)) q(a, b, c) on (ft4.c1 <= q.b);
 sum | count 
-----+-------
 650 |    50
(1 row)

-- Not supported cases
-- Grouping sets
explain (verbose, costs off)
select c2, sum(c1) from ft1 where c2 < 3 group by rollup(c2) order by 1 nulls last;
                                  QUERY PLAN                                  
------------------------------------------------------------------------------
 Sort
   Output: c2, (sum(c1))
   Sort Key: ft1.c2
   ->  MixedAggregate
         Output: c2, sum(c1)
         Hash Key: ft1.c2
         Group Key: ()
         ->  Foreign Scan on public.ft1
               Output: c2, c1
               Remote SQL: SELECT "C 1", c2 FROM "S 1"."T 1" WHERE ((c2 < 3))
(10 rows)

select c2, sum(c1) from ft1 where c2 < 3 group by rollup(c2) order by 1 nulls last;
 c2 |  sum   
----+--------
  0 |  50500
  1 |  49600
  2 |  49700
    | 149800
(4 rows)

explain (verbose, costs off)
select c2, sum(c1) from ft1 where c2 < 3 group by cube(c2) order by 1 nulls last;
                                  QUERY PLAN                                  
------------------------------------------------------------------------------
 Sort
   Output: c2, (sum(c1))
   Sort Key: ft1.c2
   ->  MixedAggregate
         Output: c2, sum(c1)
         Hash Key: ft1.c2
         Group Key: ()
         ->  Foreign Scan on public.ft1
               Output: c2, c1
               Remote SQL: SELECT "C 1", c2 FROM "S 1"."T 1" WHERE ((c2 < 3))
(10 rows)

select c2, sum(c1) from ft1 where c2 < 3 group by cube(c2) order by 1 nulls last;
 c2 |  sum   
----+--------
  0 |  50500
  1 |  49600
  2 |  49700
    | 149800
(4 rows)

explain (verbose, costs off)
select c2, c6, sum(c1) from ft1 where c2 < 3 group by grouping sets(c2, c6) order by 1 nulls last, 2 nulls last;
                                    QUERY PLAN                                    
----------------------------------------------------------------------------------
 Sort
   Output: c2, c6, (sum(c1))
   Sort Key: ft1.c2, ft1.c6
   ->  HashAggregate
         Output: c2, c6, sum(c1)
         Hash Key: ft1.c2
         Hash Key: ft1.c6
         ->  Foreign Scan on public.ft1
               Output: c2, c6, c1
               Remote SQL: SELECT "C 1", c2, c6 FROM "S 1"."T 1" WHERE ((c2 < 3))
(10 rows)

select c2, c6, sum(c1) from ft1 where c2 < 3 group by grouping sets(c2, c6) order by 1 nulls last, 2 nulls last;
 c2 | c6 |  sum  
----+----+-------
  0 |    | 50500
  1 |    | 49600
  2 |    | 49700
    | 0  | 50500
    | 1  | 49600
    | 2  | 49700
(6 rows)

explain (verbose, costs off)
select c2, sum(c1), grouping(c2) from ft1 where c2 < 3 group by c2 order by 1 nulls last;
                                  QUERY PLAN                                  
------------------------------------------------------------------------------
 Sort
   Output: c2, (sum(c1)), (GROUPING(c2))
   Sort Key: ft1.c2
   ->  HashAggregate
         Output: c2, sum(c1), GROUPING(c2)
         Group Key: ft1.c2
         ->  Foreign Scan on public.ft1
               Output: c2, c1
               Remote SQL: SELECT "C 1", c2 FROM "S 1"."T 1" WHERE ((c2 < 3))
(9 rows)

select c2, sum(c1), grouping(c2) from ft1 where c2 < 3 group by c2 order by 1 nulls last;
 c2 |  sum  | grouping 
----+-------+----------
  0 | 50500 |        0
  1 | 49600 |        0
  2 | 49700 |        0
(3 rows)

-- DISTINCT itself is not pushed down, whereas underneath aggregate is pushed
explain (verbose, costs off)
select distinct sum(c1)/1000 s from ft2 where c2 < 6 group by c2 order by 1;
                                              QUERY PLAN                                               
-------------------------------------------------------------------------------------------------------
 Unique
   Output: ((sum(c1) / 1000)), c2
   ->  Sort
         Output: ((sum(c1) / 1000)), c2
         Sort Key: ((sum(ft2.c1) / 1000))
         ->  Foreign Scan
               Output: ((sum(c1) / 1000)), c2
               Relations: Aggregate on (public.ft2)
               Remote SQL: SELECT (sum("C 1") / 1000), c2 FROM "S 1"."T 1" WHERE ((c2 < 6)) GROUP BY 2
(9 rows)

select distinct sum(c1)/1000 s from ft2 where c2 < 6 group by c2 order by 1;
 s  
----
 49
 50
(2 rows)

-- WindowAgg
explain (verbose, costs off)
select c2, sum(c2), count(c2) over (partition by c2%2) from ft2 where c2 < 10 group by c2 order by 1;
                                                 QUERY PLAN                                                 
------------------------------------------------------------------------------------------------------------
 Sort
   Output: c2, (sum(c2)), (count(c2) OVER (?)), ((c2 % 2))
   Sort Key: ft2.c2
   ->  WindowAgg
         Output: c2, (sum(c2)), count(c2) OVER (?), ((c2 % 2))
         ->  Sort
               Output: c2, ((c2 % 2)), (sum(c2))
               Sort Key: ((ft2.c2 % 2))
               ->  Foreign Scan
                     Output: c2, ((c2 % 2)), (sum(c2))
                     Relations: Aggregate on (public.ft2)
                     Remote SQL: SELECT c2, (c2 % 2), sum(c2) FROM "S 1"."T 1" WHERE ((c2 < 10)) GROUP BY 1
(12 rows)

select c2, sum(c2), count(c2) over (partition by c2%2) from ft2 where c2 < 10 group by c2 order by 1;
 c2 | sum | count 
----+-----+-------
  0 |   0 |     5
  1 | 100 |     5
  2 | 200 |     5
  3 | 300 |     5
  4 | 400 |     5
  5 | 500 |     5
  6 | 600 |     5
  7 | 700 |     5
  8 | 800 |     5
  9 | 900 |     5
(10 rows)

explain (verbose, costs off)
select c2, array_agg(c2) over (partition by c2%2 order by c2 desc) from ft1 where c2 < 10 group by c2 order by 1;
                                            QUERY PLAN                                             
---------------------------------------------------------------------------------------------------
 Sort
   Output: c2, (array_agg(c2) OVER (?)), ((c2 % 2))
   Sort Key: ft1.c2
   ->  WindowAgg
         Output: c2, array_agg(c2) OVER (?), ((c2 % 2))
         ->  Sort
               Output: c2, ((c2 % 2))
               Sort Key: ((ft1.c2 % 2)), ft1.c2 DESC
               ->  Foreign Scan
                     Output: c2, ((c2 % 2))
                     Relations: Aggregate on (public.ft1)
                     Remote SQL: SELECT c2, (c2 % 2) FROM "S 1"."T 1" WHERE ((c2 < 10)) GROUP BY 1
(12 rows)

select c2, array_agg(c2) over (partition by c2%2 order by c2 desc) from ft1 where c2 < 10 group by c2 order by 1;
 c2 |  array_agg  
----+-------------
  0 | {8,6,4,2,0}
  1 | {9,7,5,3,1}
  2 | {8,6,4,2}
  3 | {9,7,5,3}
  4 | {8,6,4}
  5 | {9,7,5}
  6 | {8,6}
  7 | {9,7}
  8 | {8}
  9 | {9}
(10 rows)

explain (verbose, costs off)
select c2, array_agg(c2) over (partition by c2%2 order by c2 range between current row and unbounded following) from ft1 where c2 < 10 group by c2 order by 1;
                                            QUERY PLAN                                             
---------------------------------------------------------------------------------------------------
 Sort
   Output: c2, (array_agg(c2) OVER (?)), ((c2 % 2))
   Sort Key: ft1.c2
   ->  WindowAgg
         Output: c2, array_agg(c2) OVER (?), ((c2 % 2))
         ->  Sort
               Output: c2, ((c2 % 2))
               Sort Key: ((ft1.c2 % 2)), ft1.c2
               ->  Foreign Scan
                     Output: c2, ((c2 % 2))
                     Relations: Aggregate on (public.ft1)
                     Remote SQL: SELECT c2, (c2 % 2) FROM "S 1"."T 1" WHERE ((c2 < 10)) GROUP BY 1
(12 rows)

select c2, array_agg(c2) over (partition by c2%2 order by c2 range between current row and unbounded following) from ft1 where c2 < 10 group by c2 order by 1;
 c2 |  array_agg  
----+-------------
  0 | {0,2,4,6,8}
  1 | {1,3,5,7,9}
  2 | {2,4,6,8}
  3 | {3,5,7,9}
  4 | {4,6,8}
  5 | {5,7,9}
  6 | {6,8}
  7 | {7,9}
  8 | {8}
  9 | {9}
(10 rows)

-- ===================================================================
-- parameterized queries
-- ===================================================================
-- simple join
PREPARE st1(int, int) AS SELECT t1.c3, t2.c3 FROM ft1 t1, ft2 t2 WHERE t1.c1 = $1 AND t2.c1 = $2;
EXPLAIN (VERBOSE, COSTS OFF) EXECUTE st1(1, 2);
                                                          QUERY PLAN                                                          
------------------------------------------------------------------------------------------------------------------------------
 Foreign Scan
   Output: t1.c3, t2.c3
   Relations: (public.ft1 t1) INNER JOIN (public.ft2 t2)
   Remote SQL: SELECT r1.c3, r2.c3 FROM ("S 1"."T 1" r1 INNER JOIN "S 1"."T 1" r2 ON (((r2."C 1" = 2)) AND ((r1."C 1" = 1))))
(4 rows)

EXECUTE st1(1, 1);
  c3   |  c3   
-------+-------
 00001 | 00001
(1 row)

EXECUTE st1(101, 101);
  c3   |  c3   
-------+-------
 00101 | 00101
(1 row)

-- subquery using stable function (can't be sent to remote)
PREPARE st2(int) AS SELECT * FROM ft1 t1 WHERE t1.c1 < $2 AND t1.c3 IN (SELECT c3 FROM ft2 t2 WHERE c1 > $1 AND date(c4) = '1970-01-17'::date) ORDER BY c1;
EXPLAIN (VERBOSE, COSTS OFF) EXECUTE st2(10, 20);
                                                QUERY PLAN                                                
----------------------------------------------------------------------------------------------------------
 Sort
   Output: t1.c1, t1.c2, t1.c3, t1.c4, t1.c5, t1.c6, t1.c7, t1.c8
   Sort Key: t1.c1
   ->  Nested Loop Semi Join
         Output: t1.c1, t1.c2, t1.c3, t1.c4, t1.c5, t1.c6, t1.c7, t1.c8
         Join Filter: (t1.c3 = t2.c3)
         ->  Foreign Scan on public.ft1 t1
               Output: t1.c1, t1.c2, t1.c3, t1.c4, t1.c5, t1.c6, t1.c7, t1.c8
               Remote SQL: SELECT "C 1", c2, c3, c4, c5, c6, c7, c8 FROM "S 1"."T 1" WHERE (("C 1" < 20))
         ->  Materialize
               Output: t2.c3
               ->  Foreign Scan on public.ft2 t2
                     Output: t2.c3
                     Filter: (date(t2.c4) = '01-17-1970'::date)
                     Remote SQL: SELECT c3, c4 FROM "S 1"."T 1" WHERE (("C 1" > 10))
(15 rows)

EXECUTE st2(10, 20);
 c1 | c2 |  c3   |              c4              |            c5            | c6 |     c7     | c8  
----+----+-------+------------------------------+--------------------------+----+------------+-----
 16 |  6 | 00016 | Sat Jan 17 00:00:00 1970 PST | Sat Jan 17 00:00:00 1970 | 6  | 6          | foo
(1 row)

EXECUTE st2(101, 121);
 c1  | c2 |  c3   |              c4              |            c5            | c6 |     c7     | c8  
-----+----+-------+------------------------------+--------------------------+----+------------+-----
 116 |  6 | 00116 | Sat Jan 17 00:00:00 1970 PST | Sat Jan 17 00:00:00 1970 | 6  | 6          | foo
(1 row)

-- subquery using immutable function (can be sent to remote)
PREPARE st3(int) AS SELECT * FROM ft1 t1 WHERE t1.c1 < $2 AND t1.c3 IN (SELECT c3 FROM ft2 t2 WHERE c1 > $1 AND date(c5) = '1970-01-17'::date) ORDER BY c1;
EXPLAIN (VERBOSE, COSTS OFF) EXECUTE st3(10, 20);
                                                      QUERY PLAN                                                       
-----------------------------------------------------------------------------------------------------------------------
 Sort
   Output: t1.c1, t1.c2, t1.c3, t1.c4, t1.c5, t1.c6, t1.c7, t1.c8
   Sort Key: t1.c1
   ->  Nested Loop Semi Join
         Output: t1.c1, t1.c2, t1.c3, t1.c4, t1.c5, t1.c6, t1.c7, t1.c8
         Join Filter: (t1.c3 = t2.c3)
         ->  Foreign Scan on public.ft1 t1
               Output: t1.c1, t1.c2, t1.c3, t1.c4, t1.c5, t1.c6, t1.c7, t1.c8
               Remote SQL: SELECT "C 1", c2, c3, c4, c5, c6, c7, c8 FROM "S 1"."T 1" WHERE (("C 1" < 20))
         ->  Materialize
               Output: t2.c3
               ->  Foreign Scan on public.ft2 t2
                     Output: t2.c3
                     Remote SQL: SELECT c3 FROM "S 1"."T 1" WHERE (("C 1" > 10)) AND ((date(c5) = '1970-01-17'::date))
(14 rows)

EXECUTE st3(10, 20);
 c1 | c2 |  c3   |              c4              |            c5            | c6 |     c7     | c8  
----+----+-------+------------------------------+--------------------------+----+------------+-----
 16 |  6 | 00016 | Sat Jan 17 00:00:00 1970 PST | Sat Jan 17 00:00:00 1970 | 6  | 6          | foo
(1 row)

EXECUTE st3(20, 30);
 c1 | c2 | c3 | c4 | c5 | c6 | c7 | c8 
----+----+----+----+----+----+----+----
(0 rows)

-- custom plan should be chosen initially
PREPARE st4(int) AS SELECT * FROM ft1 t1 WHERE t1.c1 = $1;
EXPLAIN (VERBOSE, COSTS OFF) EXECUTE st4(1);
                                         QUERY PLAN                                          
---------------------------------------------------------------------------------------------
 Foreign Scan on public.ft1 t1
   Output: c1, c2, c3, c4, c5, c6, c7, c8
   Remote SQL: SELECT "C 1", c2, c3, c4, c5, c6, c7, c8 FROM "S 1"."T 1" WHERE (("C 1" = 1))
(3 rows)

EXPLAIN (VERBOSE, COSTS OFF) EXECUTE st4(1);
                                         QUERY PLAN                                          
---------------------------------------------------------------------------------------------
 Foreign Scan on public.ft1 t1
   Output: c1, c2, c3, c4, c5, c6, c7, c8
   Remote SQL: SELECT "C 1", c2, c3, c4, c5, c6, c7, c8 FROM "S 1"."T 1" WHERE (("C 1" = 1))
(3 rows)

EXPLAIN (VERBOSE, COSTS OFF) EXECUTE st4(1);
                                         QUERY PLAN                                          
---------------------------------------------------------------------------------------------
 Foreign Scan on public.ft1 t1
   Output: c1, c2, c3, c4, c5, c6, c7, c8
   Remote SQL: SELECT "C 1", c2, c3, c4, c5, c6, c7, c8 FROM "S 1"."T 1" WHERE (("C 1" = 1))
(3 rows)

EXPLAIN (VERBOSE, COSTS OFF) EXECUTE st4(1);
                                         QUERY PLAN                                          
---------------------------------------------------------------------------------------------
 Foreign Scan on public.ft1 t1
   Output: c1, c2, c3, c4, c5, c6, c7, c8
   Remote SQL: SELECT "C 1", c2, c3, c4, c5, c6, c7, c8 FROM "S 1"."T 1" WHERE (("C 1" = 1))
(3 rows)

EXPLAIN (VERBOSE, COSTS OFF) EXECUTE st4(1);
                                         QUERY PLAN                                          
---------------------------------------------------------------------------------------------
 Foreign Scan on public.ft1 t1
   Output: c1, c2, c3, c4, c5, c6, c7, c8
   Remote SQL: SELECT "C 1", c2, c3, c4, c5, c6, c7, c8 FROM "S 1"."T 1" WHERE (("C 1" = 1))
(3 rows)

-- once we try it enough times, should switch to generic plan
EXPLAIN (VERBOSE, COSTS OFF) EXECUTE st4(1);
                                              QUERY PLAN                                               
-------------------------------------------------------------------------------------------------------
 Foreign Scan on public.ft1 t1
   Output: c1, c2, c3, c4, c5, c6, c7, c8
   Remote SQL: SELECT "C 1", c2, c3, c4, c5, c6, c7, c8 FROM "S 1"."T 1" WHERE (("C 1" = $1::integer))
(3 rows)

-- value of $1 should not be sent to remote
PREPARE st5(user_enum,int) AS SELECT * FROM ft1 t1 WHERE c8 = $1 and c1 = $2;
EXPLAIN (VERBOSE, COSTS OFF) EXECUTE st5('foo', 1);
                                         QUERY PLAN                                          
---------------------------------------------------------------------------------------------
 Foreign Scan on public.ft1 t1
   Output: c1, c2, c3, c4, c5, c6, c7, c8
   Filter: (t1.c8 = 'foo'::user_enum)
   Remote SQL: SELECT "C 1", c2, c3, c4, c5, c6, c7, c8 FROM "S 1"."T 1" WHERE (("C 1" = 1))
(4 rows)

EXPLAIN (VERBOSE, COSTS OFF) EXECUTE st5('foo', 1);
                                         QUERY PLAN                                          
---------------------------------------------------------------------------------------------
 Foreign Scan on public.ft1 t1
   Output: c1, c2, c3, c4, c5, c6, c7, c8
   Filter: (t1.c8 = 'foo'::user_enum)
   Remote SQL: SELECT "C 1", c2, c3, c4, c5, c6, c7, c8 FROM "S 1"."T 1" WHERE (("C 1" = 1))
(4 rows)

EXPLAIN (VERBOSE, COSTS OFF) EXECUTE st5('foo', 1);
                                         QUERY PLAN                                          
---------------------------------------------------------------------------------------------
 Foreign Scan on public.ft1 t1
   Output: c1, c2, c3, c4, c5, c6, c7, c8
   Filter: (t1.c8 = 'foo'::user_enum)
   Remote SQL: SELECT "C 1", c2, c3, c4, c5, c6, c7, c8 FROM "S 1"."T 1" WHERE (("C 1" = 1))
(4 rows)

EXPLAIN (VERBOSE, COSTS OFF) EXECUTE st5('foo', 1);
                                         QUERY PLAN                                          
---------------------------------------------------------------------------------------------
 Foreign Scan on public.ft1 t1
   Output: c1, c2, c3, c4, c5, c6, c7, c8
   Filter: (t1.c8 = 'foo'::user_enum)
   Remote SQL: SELECT "C 1", c2, c3, c4, c5, c6, c7, c8 FROM "S 1"."T 1" WHERE (("C 1" = 1))
(4 rows)

EXPLAIN (VERBOSE, COSTS OFF) EXECUTE st5('foo', 1);
                                         QUERY PLAN                                          
---------------------------------------------------------------------------------------------
 Foreign Scan on public.ft1 t1
   Output: c1, c2, c3, c4, c5, c6, c7, c8
   Filter: (t1.c8 = 'foo'::user_enum)
   Remote SQL: SELECT "C 1", c2, c3, c4, c5, c6, c7, c8 FROM "S 1"."T 1" WHERE (("C 1" = 1))
(4 rows)

EXPLAIN (VERBOSE, COSTS OFF) EXECUTE st5('foo', 1);
                                              QUERY PLAN                                               
-------------------------------------------------------------------------------------------------------
 Foreign Scan on public.ft1 t1
   Output: c1, c2, c3, c4, c5, c6, c7, c8
   Filter: (t1.c8 = $1)
   Remote SQL: SELECT "C 1", c2, c3, c4, c5, c6, c7, c8 FROM "S 1"."T 1" WHERE (("C 1" = $1::integer))
(4 rows)

EXECUTE st5('foo', 1);
 c1 | c2 |  c3   |              c4              |            c5            | c6 |     c7     | c8  
----+----+-------+------------------------------+--------------------------+----+------------+-----
  1 |  1 | 00001 | Fri Jan 02 00:00:00 1970 PST | Fri Jan 02 00:00:00 1970 | 1  | 1          | foo
(1 row)

-- altering FDW options requires replanning
PREPARE st6 AS SELECT * FROM ft1 t1 WHERE t1.c1 = t1.c2;
EXPLAIN (VERBOSE, COSTS OFF) EXECUTE st6;
                                          QUERY PLAN                                          
----------------------------------------------------------------------------------------------
 Foreign Scan on public.ft1 t1
   Output: c1, c2, c3, c4, c5, c6, c7, c8
   Remote SQL: SELECT "C 1", c2, c3, c4, c5, c6, c7, c8 FROM "S 1"."T 1" WHERE (("C 1" = c2))
(3 rows)

PREPARE st7 AS INSERT INTO ft1 (c1,c2,c3) VALUES (1001,101,'foo');
EXPLAIN (VERBOSE, COSTS OFF) EXECUTE st7;
                                                                                           QUERY PLAN                                                                                            
-------------------------------------------------------------------------------------------------------------------------------------------------------------------------------------------------
 Insert on public.ft1
   Remote SQL: INSERT INTO "S 1"."T 1"("C 1", c2, c3, c4, c5, c6, c7, c8) VALUES ($1, $2, $3, $4, $5, $6, $7, $8)
   ->  Result
         Output: NULL::integer, 1001, 101, 'foo'::text, NULL::timestamp with time zone, NULL::timestamp without time zone, NULL::character varying, 'ft1       '::character(10), NULL::user_enum
(4 rows)

ALTER TABLE "S 1"."T 1" RENAME TO "T 0";
ALTER FOREIGN TABLE ft1 OPTIONS (SET table_name 'T 0');
EXPLAIN (VERBOSE, COSTS OFF) EXECUTE st6;
                                          QUERY PLAN                                          
----------------------------------------------------------------------------------------------
 Foreign Scan on public.ft1 t1
   Output: c1, c2, c3, c4, c5, c6, c7, c8
   Remote SQL: SELECT "C 1", c2, c3, c4, c5, c6, c7, c8 FROM "S 1"."T 0" WHERE (("C 1" = c2))
(3 rows)

EXECUTE st6;
 c1 | c2 |  c3   |              c4              |            c5            | c6 |     c7     | c8  
----+----+-------+------------------------------+--------------------------+----+------------+-----
  1 |  1 | 00001 | Fri Jan 02 00:00:00 1970 PST | Fri Jan 02 00:00:00 1970 | 1  | 1          | foo
  2 |  2 | 00002 | Sat Jan 03 00:00:00 1970 PST | Sat Jan 03 00:00:00 1970 | 2  | 2          | foo
  3 |  3 | 00003 | Sun Jan 04 00:00:00 1970 PST | Sun Jan 04 00:00:00 1970 | 3  | 3          | foo
  4 |  4 | 00004 | Mon Jan 05 00:00:00 1970 PST | Mon Jan 05 00:00:00 1970 | 4  | 4          | foo
  5 |  5 | 00005 | Tue Jan 06 00:00:00 1970 PST | Tue Jan 06 00:00:00 1970 | 5  | 5          | foo
  6 |  6 | 00006 | Wed Jan 07 00:00:00 1970 PST | Wed Jan 07 00:00:00 1970 | 6  | 6          | foo
  7 |  7 | 00007 | Thu Jan 08 00:00:00 1970 PST | Thu Jan 08 00:00:00 1970 | 7  | 7          | foo
  8 |  8 | 00008 | Fri Jan 09 00:00:00 1970 PST | Fri Jan 09 00:00:00 1970 | 8  | 8          | foo
  9 |  9 | 00009 | Sat Jan 10 00:00:00 1970 PST | Sat Jan 10 00:00:00 1970 | 9  | 9          | foo
(9 rows)

EXPLAIN (VERBOSE, COSTS OFF) EXECUTE st7;
                                                                                           QUERY PLAN                                                                                            
-------------------------------------------------------------------------------------------------------------------------------------------------------------------------------------------------
 Insert on public.ft1
   Remote SQL: INSERT INTO "S 1"."T 0"("C 1", c2, c3, c4, c5, c6, c7, c8) VALUES ($1, $2, $3, $4, $5, $6, $7, $8)
   ->  Result
         Output: NULL::integer, 1001, 101, 'foo'::text, NULL::timestamp with time zone, NULL::timestamp without time zone, NULL::character varying, 'ft1       '::character(10), NULL::user_enum
(4 rows)

ALTER TABLE "S 1"."T 0" RENAME TO "T 1";
ALTER FOREIGN TABLE ft1 OPTIONS (SET table_name 'T 1');
PREPARE st8 AS SELECT count(c3) FROM ft1 t1 WHERE t1.c1 === t1.c2;
EXPLAIN (VERBOSE, COSTS OFF) EXECUTE st8;
                                       QUERY PLAN                                        
-----------------------------------------------------------------------------------------
 Foreign Scan
   Output: (count(c3))
   Relations: Aggregate on (public.ft1 t1)
   Remote SQL: SELECT count(c3) FROM "S 1"."T 1" WHERE (("C 1" OPERATOR(public.===) c2))
(4 rows)

ALTER SERVER loopback OPTIONS (DROP extensions);
EXPLAIN (VERBOSE, COSTS OFF) EXECUTE st8;
                        QUERY PLAN                         
-----------------------------------------------------------
 Aggregate
   Output: count(c3)
   ->  Foreign Scan on public.ft1 t1
         Output: c3
         Filter: (t1.c1 === t1.c2)
         Remote SQL: SELECT "C 1", c2, c3 FROM "S 1"."T 1"
(6 rows)

EXECUTE st8;
 count 
-------
     9
(1 row)

ALTER SERVER loopback OPTIONS (ADD extensions 'postgres_fdw');
-- cleanup
DEALLOCATE st1;
DEALLOCATE st2;
DEALLOCATE st3;
DEALLOCATE st4;
DEALLOCATE st5;
DEALLOCATE st6;
DEALLOCATE st7;
DEALLOCATE st8;
-- System columns, except ctid and oid, should not be sent to remote
EXPLAIN (VERBOSE, COSTS OFF)
SELECT * FROM ft1 t1 WHERE t1.tableoid = 'pg_class'::regclass LIMIT 1;
                                  QUERY PLAN                                   
-------------------------------------------------------------------------------
 Limit
   Output: c1, c2, c3, c4, c5, c6, c7, c8
   ->  Foreign Scan on public.ft1 t1
         Output: c1, c2, c3, c4, c5, c6, c7, c8
         Filter: (t1.tableoid = '1259'::oid)
         Remote SQL: SELECT "C 1", c2, c3, c4, c5, c6, c7, c8 FROM "S 1"."T 1"
(6 rows)

SELECT * FROM ft1 t1 WHERE t1.tableoid = 'ft1'::regclass LIMIT 1;
 c1 | c2 |  c3   |              c4              |            c5            | c6 |     c7     | c8  
----+----+-------+------------------------------+--------------------------+----+------------+-----
  1 |  1 | 00001 | Fri Jan 02 00:00:00 1970 PST | Fri Jan 02 00:00:00 1970 | 1  | 1          | foo
(1 row)

EXPLAIN (VERBOSE, COSTS OFF)
SELECT tableoid::regclass, * FROM ft1 t1 LIMIT 1;
                                       QUERY PLAN                                        
-----------------------------------------------------------------------------------------
 Foreign Scan on public.ft1 t1
   Output: (tableoid)::regclass, c1, c2, c3, c4, c5, c6, c7, c8
   Remote SQL: SELECT "C 1", c2, c3, c4, c5, c6, c7, c8 FROM "S 1"."T 1" LIMIT 1::bigint
(3 rows)

SELECT tableoid::regclass, * FROM ft1 t1 LIMIT 1;
 tableoid | c1 | c2 |  c3   |              c4              |            c5            | c6 |     c7     | c8  
----------+----+----+-------+------------------------------+--------------------------+----+------------+-----
 ft1      |  1 |  1 | 00001 | Fri Jan 02 00:00:00 1970 PST | Fri Jan 02 00:00:00 1970 | 1  | 1          | foo
(1 row)

EXPLAIN (VERBOSE, COSTS OFF)
SELECT * FROM ft1 t1 WHERE t1.ctid = '(0,2)';
                                              QUERY PLAN                                               
-------------------------------------------------------------------------------------------------------
 Foreign Scan on public.ft1 t1
   Output: c1, c2, c3, c4, c5, c6, c7, c8
   Remote SQL: SELECT "C 1", c2, c3, c4, c5, c6, c7, c8 FROM "S 1"."T 1" WHERE ((ctid = '(0,2)'::tid))
(3 rows)

SELECT * FROM ft1 t1 WHERE t1.ctid = '(0,2)';
 c1 | c2 |  c3   |              c4              |            c5            | c6 |     c7     | c8  
----+----+-------+------------------------------+--------------------------+----+------------+-----
  2 |  2 | 00002 | Sat Jan 03 00:00:00 1970 PST | Sat Jan 03 00:00:00 1970 | 2  | 2          | foo
(1 row)

EXPLAIN (VERBOSE, COSTS OFF)
SELECT ctid, * FROM ft1 t1 LIMIT 1;
                                          QUERY PLAN                                           
-----------------------------------------------------------------------------------------------
 Foreign Scan on public.ft1 t1
   Output: ctid, c1, c2, c3, c4, c5, c6, c7, c8
   Remote SQL: SELECT "C 1", c2, c3, c4, c5, c6, c7, c8, ctid FROM "S 1"."T 1" LIMIT 1::bigint
(3 rows)

SELECT ctid, * FROM ft1 t1 LIMIT 1;
 ctid  | c1 | c2 |  c3   |              c4              |            c5            | c6 |     c7     | c8  
-------+----+----+-------+------------------------------+--------------------------+----+------------+-----
 (0,1) |  1 |  1 | 00001 | Fri Jan 02 00:00:00 1970 PST | Fri Jan 02 00:00:00 1970 | 1  | 1          | foo
(1 row)

-- ===================================================================
-- used in PL/pgSQL function
-- ===================================================================
CREATE OR REPLACE FUNCTION f_test(p_c1 int) RETURNS int AS $$
DECLARE
	v_c1 int;
BEGIN
    SELECT c1 INTO v_c1 FROM ft1 WHERE c1 = p_c1 LIMIT 1;
    PERFORM c1 FROM ft1 WHERE c1 = p_c1 AND p_c1 = v_c1 LIMIT 1;
    RETURN v_c1;
END;
$$ LANGUAGE plpgsql;
SELECT f_test(100);
 f_test 
--------
    100
(1 row)

DROP FUNCTION f_test(int);
-- ===================================================================
-- conversion error
-- ===================================================================
ALTER FOREIGN TABLE ft1 ALTER COLUMN c8 TYPE int;
SELECT * FROM ft1 WHERE c1 = 1;  -- ERROR
ERROR:  invalid input syntax for type integer: "foo"
CONTEXT:  column "c8" of foreign table "ft1"
SELECT  ft1.c1,  ft2.c2, ft1.c8 FROM ft1, ft2 WHERE ft1.c1 = ft2.c1 AND ft1.c1 = 1; -- ERROR
ERROR:  invalid input syntax for type integer: "foo"
CONTEXT:  column "c8" of foreign table "ft1"
SELECT  ft1.c1,  ft2.c2, ft1 FROM ft1, ft2 WHERE ft1.c1 = ft2.c1 AND ft1.c1 = 1; -- ERROR
ERROR:  invalid input syntax for type integer: "foo"
CONTEXT:  whole-row reference to foreign table "ft1"
SELECT sum(c2), array_agg(c8) FROM ft1 GROUP BY c8; -- ERROR
ERROR:  invalid input syntax for type integer: "foo"
CONTEXT:  processing expression at position 2 in select list
ALTER FOREIGN TABLE ft1 ALTER COLUMN c8 TYPE user_enum;
-- ===================================================================
-- subtransaction
--  + local/remote error doesn't break cursor
-- ===================================================================
BEGIN;
DECLARE c CURSOR FOR SELECT * FROM ft1 ORDER BY c1;
FETCH c;
 c1 | c2 |  c3   |              c4              |            c5            | c6 |     c7     | c8  
----+----+-------+------------------------------+--------------------------+----+------------+-----
  1 |  1 | 00001 | Fri Jan 02 00:00:00 1970 PST | Fri Jan 02 00:00:00 1970 | 1  | 1          | foo
(1 row)

SAVEPOINT s;
ERROR OUT;          -- ERROR
ERROR:  syntax error at or near "ERROR"
LINE 1: ERROR OUT;
        ^
ROLLBACK TO s;
FETCH c;
 c1 | c2 |  c3   |              c4              |            c5            | c6 |     c7     | c8  
----+----+-------+------------------------------+--------------------------+----+------------+-----
  2 |  2 | 00002 | Sat Jan 03 00:00:00 1970 PST | Sat Jan 03 00:00:00 1970 | 2  | 2          | foo
(1 row)

SAVEPOINT s;
SELECT * FROM ft1 WHERE 1 / (c1 - 1) > 0;  -- ERROR
ERROR:  division by zero
CONTEXT:  remote SQL command: SELECT "C 1", c2, c3, c4, c5, c6, c7, c8 FROM "S 1"."T 1" WHERE (((1 / ("C 1" - 1)) > 0))
ROLLBACK TO s;
FETCH c;
 c1 | c2 |  c3   |              c4              |            c5            | c6 |     c7     | c8  
----+----+-------+------------------------------+--------------------------+----+------------+-----
  3 |  3 | 00003 | Sun Jan 04 00:00:00 1970 PST | Sun Jan 04 00:00:00 1970 | 3  | 3          | foo
(1 row)

SELECT * FROM ft1 ORDER BY c1 LIMIT 1;
 c1 | c2 |  c3   |              c4              |            c5            | c6 |     c7     | c8  
----+----+-------+------------------------------+--------------------------+----+------------+-----
  1 |  1 | 00001 | Fri Jan 02 00:00:00 1970 PST | Fri Jan 02 00:00:00 1970 | 1  | 1          | foo
(1 row)

COMMIT;
-- ===================================================================
-- test handling of collations
-- ===================================================================
create table loct3 (f1 text collate "C" unique, f2 text, f3 varchar(10) unique);
create foreign table ft3 (f1 text collate "C", f2 text, f3 varchar(10))
  server loopback options (table_name 'loct3', use_remote_estimate 'true');
-- can be sent to remote
explain (verbose, costs off) select * from ft3 where f1 = 'foo';
                                  QUERY PLAN                                  
------------------------------------------------------------------------------
 Foreign Scan on public.ft3
   Output: f1, f2, f3
   Remote SQL: SELECT f1, f2, f3 FROM public.loct3 WHERE ((f1 = 'foo'::text))
(3 rows)

explain (verbose, costs off) select * from ft3 where f1 COLLATE "C" = 'foo';
                                  QUERY PLAN                                  
------------------------------------------------------------------------------
 Foreign Scan on public.ft3
   Output: f1, f2, f3
   Remote SQL: SELECT f1, f2, f3 FROM public.loct3 WHERE ((f1 = 'foo'::text))
(3 rows)

explain (verbose, costs off) select * from ft3 where f2 = 'foo';
                                  QUERY PLAN                                  
------------------------------------------------------------------------------
 Foreign Scan on public.ft3
   Output: f1, f2, f3
   Remote SQL: SELECT f1, f2, f3 FROM public.loct3 WHERE ((f2 = 'foo'::text))
(3 rows)

explain (verbose, costs off) select * from ft3 where f3 = 'foo';
                                  QUERY PLAN                                  
------------------------------------------------------------------------------
 Foreign Scan on public.ft3
   Output: f1, f2, f3
   Remote SQL: SELECT f1, f2, f3 FROM public.loct3 WHERE ((f3 = 'foo'::text))
(3 rows)

explain (verbose, costs off) select * from ft3 f, loct3 l
  where f.f3 = l.f3 and l.f1 = 'foo';
                                            QUERY PLAN                                            
--------------------------------------------------------------------------------------------------
 Nested Loop
   Output: f.f1, f.f2, f.f3, l.f1, l.f2, l.f3
   ->  Index Scan using loct3_f1_key on public.loct3 l
         Output: l.f1, l.f2, l.f3
         Index Cond: (l.f1 = 'foo'::text)
   ->  Foreign Scan on public.ft3 f
         Output: f.f1, f.f2, f.f3
         Remote SQL: SELECT f1, f2, f3 FROM public.loct3 WHERE (($1::character varying(10) = f3))
(8 rows)

-- can't be sent to remote
explain (verbose, costs off) select * from ft3 where f1 COLLATE "POSIX" = 'foo';
                    QUERY PLAN                     
---------------------------------------------------
 Foreign Scan on public.ft3
   Output: f1, f2, f3
   Filter: ((ft3.f1)::text = 'foo'::text)
   Remote SQL: SELECT f1, f2, f3 FROM public.loct3
(4 rows)

explain (verbose, costs off) select * from ft3 where f1 = 'foo' COLLATE "C";
                    QUERY PLAN                     
---------------------------------------------------
 Foreign Scan on public.ft3
   Output: f1, f2, f3
   Filter: (ft3.f1 = 'foo'::text COLLATE "C")
   Remote SQL: SELECT f1, f2, f3 FROM public.loct3
(4 rows)

explain (verbose, costs off) select * from ft3 where f2 COLLATE "C" = 'foo';
                    QUERY PLAN                     
---------------------------------------------------
 Foreign Scan on public.ft3
   Output: f1, f2, f3
   Filter: ((ft3.f2)::text = 'foo'::text)
   Remote SQL: SELECT f1, f2, f3 FROM public.loct3
(4 rows)

explain (verbose, costs off) select * from ft3 where f2 = 'foo' COLLATE "C";
                    QUERY PLAN                     
---------------------------------------------------
 Foreign Scan on public.ft3
   Output: f1, f2, f3
   Filter: (ft3.f2 = 'foo'::text COLLATE "C")
   Remote SQL: SELECT f1, f2, f3 FROM public.loct3
(4 rows)

explain (verbose, costs off) select * from ft3 f, loct3 l
  where f.f3 = l.f3 COLLATE "POSIX" and l.f1 = 'foo';
                         QUERY PLAN                          
-------------------------------------------------------------
 Hash Join
   Output: f.f1, f.f2, f.f3, l.f1, l.f2, l.f3
   Inner Unique: true
   Hash Cond: ((f.f3)::text = (l.f3)::text)
   ->  Foreign Scan on public.ft3 f
         Output: f.f1, f.f2, f.f3
         Remote SQL: SELECT f1, f2, f3 FROM public.loct3
   ->  Hash
         Output: l.f1, l.f2, l.f3
         ->  Index Scan using loct3_f1_key on public.loct3 l
               Output: l.f1, l.f2, l.f3
               Index Cond: (l.f1 = 'foo'::text)
(12 rows)

-- ===================================================================
-- test writable foreign table stuff
-- ===================================================================
EXPLAIN (verbose, costs off)
INSERT INTO ft2 (c1,c2,c3) SELECT c1+1000,c2+100, c3 || c3 FROM ft2 LIMIT 20;
                                                                                                                    QUERY PLAN                                                                                                                    
--------------------------------------------------------------------------------------------------------------------------------------------------------------------------------------------------------------------------------------------------
 Insert on public.ft2
   Remote SQL: INSERT INTO "S 1"."T 1"("C 1", c2, c3, c4, c5, c6, c7, c8) VALUES ($1, $2, $3, $4, $5, $6, $7, $8)
   ->  Subquery Scan on "*SELECT*"
         Output: "*SELECT*"."?column?", "*SELECT*"."?column?_1", NULL::integer, "*SELECT*"."?column?_2", NULL::timestamp with time zone, NULL::timestamp without time zone, NULL::character varying, 'ft2       '::character(10), NULL::user_enum
         ->  Foreign Scan on public.ft2 ft2_1
               Output: (ft2_1.c1 + 1000), (ft2_1.c2 + 100), (ft2_1.c3 || ft2_1.c3)
               Remote SQL: SELECT "C 1", c2, c3 FROM "S 1"."T 1" LIMIT 20::bigint
(7 rows)

INSERT INTO ft2 (c1,c2,c3) SELECT c1+1000,c2+100, c3 || c3 FROM ft2 LIMIT 20;
INSERT INTO ft2 (c1,c2,c3)
  VALUES (1101,201,'aaa'), (1102,202,'bbb'), (1103,203,'ccc') RETURNING *;
  c1  | c2  | c3  | c4 | c5 | c6 |     c7     | c8 
------+-----+-----+----+----+----+------------+----
 1101 | 201 | aaa |    |    |    | ft2        | 
 1102 | 202 | bbb |    |    |    | ft2        | 
 1103 | 203 | ccc |    |    |    | ft2        | 
(3 rows)

INSERT INTO ft2 (c1,c2,c3) VALUES (1104,204,'ddd'), (1105,205,'eee');
EXPLAIN (verbose, costs off)
UPDATE ft2 SET c2 = c2 + 300, c3 = c3 || '_update3' WHERE c1 % 10 = 3;              -- can be pushed down
                                                      QUERY PLAN                                                      
----------------------------------------------------------------------------------------------------------------------
 Update on public.ft2
   ->  Foreign Update on public.ft2
         Remote SQL: UPDATE "S 1"."T 1" SET c2 = (c2 + 300), c3 = (c3 || '_update3'::text) WHERE ((("C 1" % 10) = 3))
(3 rows)

UPDATE ft2 SET c2 = c2 + 300, c3 = c3 || '_update3' WHERE c1 % 10 = 3;
EXPLAIN (verbose, costs off)
UPDATE ft2 SET c2 = c2 + 400, c3 = c3 || '_update7' WHERE c1 % 10 = 7 RETURNING *;  -- can be pushed down
                                                                            QUERY PLAN                                                                            
------------------------------------------------------------------------------------------------------------------------------------------------------------------
 Update on public.ft2
   Output: c1, c2, c3, c4, c5, c6, c7, c8
   ->  Foreign Update on public.ft2
         Remote SQL: UPDATE "S 1"."T 1" SET c2 = (c2 + 400), c3 = (c3 || '_update7'::text) WHERE ((("C 1" % 10) = 7)) RETURNING "C 1", c2, c3, c4, c5, c6, c7, c8
(4 rows)

UPDATE ft2 SET c2 = c2 + 400, c3 = c3 || '_update7' WHERE c1 % 10 = 7 RETURNING *;
  c1  | c2  |         c3         |              c4              |            c5            | c6 |     c7     | c8  
------+-----+--------------------+------------------------------+--------------------------+----+------------+-----
    7 | 407 | 00007_update7      | Thu Jan 08 00:00:00 1970 PST | Thu Jan 08 00:00:00 1970 | 7  | 7          | foo
   17 | 407 | 00017_update7      | Sun Jan 18 00:00:00 1970 PST | Sun Jan 18 00:00:00 1970 | 7  | 7          | foo
   27 | 407 | 00027_update7      | Wed Jan 28 00:00:00 1970 PST | Wed Jan 28 00:00:00 1970 | 7  | 7          | foo
   37 | 407 | 00037_update7      | Sat Feb 07 00:00:00 1970 PST | Sat Feb 07 00:00:00 1970 | 7  | 7          | foo
   47 | 407 | 00047_update7      | Tue Feb 17 00:00:00 1970 PST | Tue Feb 17 00:00:00 1970 | 7  | 7          | foo
   57 | 407 | 00057_update7      | Fri Feb 27 00:00:00 1970 PST | Fri Feb 27 00:00:00 1970 | 7  | 7          | foo
   67 | 407 | 00067_update7      | Mon Mar 09 00:00:00 1970 PST | Mon Mar 09 00:00:00 1970 | 7  | 7          | foo
   77 | 407 | 00077_update7      | Thu Mar 19 00:00:00 1970 PST | Thu Mar 19 00:00:00 1970 | 7  | 7          | foo
   87 | 407 | 00087_update7      | Sun Mar 29 00:00:00 1970 PST | Sun Mar 29 00:00:00 1970 | 7  | 7          | foo
   97 | 407 | 00097_update7      | Wed Apr 08 00:00:00 1970 PST | Wed Apr 08 00:00:00 1970 | 7  | 7          | foo
  107 | 407 | 00107_update7      | Thu Jan 08 00:00:00 1970 PST | Thu Jan 08 00:00:00 1970 | 7  | 7          | foo
  117 | 407 | 00117_update7      | Sun Jan 18 00:00:00 1970 PST | Sun Jan 18 00:00:00 1970 | 7  | 7          | foo
  127 | 407 | 00127_update7      | Wed Jan 28 00:00:00 1970 PST | Wed Jan 28 00:00:00 1970 | 7  | 7          | foo
  137 | 407 | 00137_update7      | Sat Feb 07 00:00:00 1970 PST | Sat Feb 07 00:00:00 1970 | 7  | 7          | foo
  147 | 407 | 00147_update7      | Tue Feb 17 00:00:00 1970 PST | Tue Feb 17 00:00:00 1970 | 7  | 7          | foo
  157 | 407 | 00157_update7      | Fri Feb 27 00:00:00 1970 PST | Fri Feb 27 00:00:00 1970 | 7  | 7          | foo
  167 | 407 | 00167_update7      | Mon Mar 09 00:00:00 1970 PST | Mon Mar 09 00:00:00 1970 | 7  | 7          | foo
  177 | 407 | 00177_update7      | Thu Mar 19 00:00:00 1970 PST | Thu Mar 19 00:00:00 1970 | 7  | 7          | foo
  187 | 407 | 00187_update7      | Sun Mar 29 00:00:00 1970 PST | Sun Mar 29 00:00:00 1970 | 7  | 7          | foo
  197 | 407 | 00197_update7      | Wed Apr 08 00:00:00 1970 PST | Wed Apr 08 00:00:00 1970 | 7  | 7          | foo
  207 | 407 | 00207_update7      | Thu Jan 08 00:00:00 1970 PST | Thu Jan 08 00:00:00 1970 | 7  | 7          | foo
  217 | 407 | 00217_update7      | Sun Jan 18 00:00:00 1970 PST | Sun Jan 18 00:00:00 1970 | 7  | 7          | foo
  227 | 407 | 00227_update7      | Wed Jan 28 00:00:00 1970 PST | Wed Jan 28 00:00:00 1970 | 7  | 7          | foo
  237 | 407 | 00237_update7      | Sat Feb 07 00:00:00 1970 PST | Sat Feb 07 00:00:00 1970 | 7  | 7          | foo
  247 | 407 | 00247_update7      | Tue Feb 17 00:00:00 1970 PST | Tue Feb 17 00:00:00 1970 | 7  | 7          | foo
  257 | 407 | 00257_update7      | Fri Feb 27 00:00:00 1970 PST | Fri Feb 27 00:00:00 1970 | 7  | 7          | foo
  267 | 407 | 00267_update7      | Mon Mar 09 00:00:00 1970 PST | Mon Mar 09 00:00:00 1970 | 7  | 7          | foo
  277 | 407 | 00277_update7      | Thu Mar 19 00:00:00 1970 PST | Thu Mar 19 00:00:00 1970 | 7  | 7          | foo
  287 | 407 | 00287_update7      | Sun Mar 29 00:00:00 1970 PST | Sun Mar 29 00:00:00 1970 | 7  | 7          | foo
  297 | 407 | 00297_update7      | Wed Apr 08 00:00:00 1970 PST | Wed Apr 08 00:00:00 1970 | 7  | 7          | foo
  307 | 407 | 00307_update7      | Thu Jan 08 00:00:00 1970 PST | Thu Jan 08 00:00:00 1970 | 7  | 7          | foo
  317 | 407 | 00317_update7      | Sun Jan 18 00:00:00 1970 PST | Sun Jan 18 00:00:00 1970 | 7  | 7          | foo
  327 | 407 | 00327_update7      | Wed Jan 28 00:00:00 1970 PST | Wed Jan 28 00:00:00 1970 | 7  | 7          | foo
  337 | 407 | 00337_update7      | Sat Feb 07 00:00:00 1970 PST | Sat Feb 07 00:00:00 1970 | 7  | 7          | foo
  347 | 407 | 00347_update7      | Tue Feb 17 00:00:00 1970 PST | Tue Feb 17 00:00:00 1970 | 7  | 7          | foo
  357 | 407 | 00357_update7      | Fri Feb 27 00:00:00 1970 PST | Fri Feb 27 00:00:00 1970 | 7  | 7          | foo
  367 | 407 | 00367_update7      | Mon Mar 09 00:00:00 1970 PST | Mon Mar 09 00:00:00 1970 | 7  | 7          | foo
  377 | 407 | 00377_update7      | Thu Mar 19 00:00:00 1970 PST | Thu Mar 19 00:00:00 1970 | 7  | 7          | foo
  387 | 407 | 00387_update7      | Sun Mar 29 00:00:00 1970 PST | Sun Mar 29 00:00:00 1970 | 7  | 7          | foo
  397 | 407 | 00397_update7      | Wed Apr 08 00:00:00 1970 PST | Wed Apr 08 00:00:00 1970 | 7  | 7          | foo
  407 | 407 | 00407_update7      | Thu Jan 08 00:00:00 1970 PST | Thu Jan 08 00:00:00 1970 | 7  | 7          | foo
  417 | 407 | 00417_update7      | Sun Jan 18 00:00:00 1970 PST | Sun Jan 18 00:00:00 1970 | 7  | 7          | foo
  427 | 407 | 00427_update7      | Wed Jan 28 00:00:00 1970 PST | Wed Jan 28 00:00:00 1970 | 7  | 7          | foo
  437 | 407 | 00437_update7      | Sat Feb 07 00:00:00 1970 PST | Sat Feb 07 00:00:00 1970 | 7  | 7          | foo
  447 | 407 | 00447_update7      | Tue Feb 17 00:00:00 1970 PST | Tue Feb 17 00:00:00 1970 | 7  | 7          | foo
  457 | 407 | 00457_update7      | Fri Feb 27 00:00:00 1970 PST | Fri Feb 27 00:00:00 1970 | 7  | 7          | foo
  467 | 407 | 00467_update7      | Mon Mar 09 00:00:00 1970 PST | Mon Mar 09 00:00:00 1970 | 7  | 7          | foo
  477 | 407 | 00477_update7      | Thu Mar 19 00:00:00 1970 PST | Thu Mar 19 00:00:00 1970 | 7  | 7          | foo
  487 | 407 | 00487_update7      | Sun Mar 29 00:00:00 1970 PST | Sun Mar 29 00:00:00 1970 | 7  | 7          | foo
  497 | 407 | 00497_update7      | Wed Apr 08 00:00:00 1970 PST | Wed Apr 08 00:00:00 1970 | 7  | 7          | foo
  507 | 407 | 00507_update7      | Thu Jan 08 00:00:00 1970 PST | Thu Jan 08 00:00:00 1970 | 7  | 7          | foo
  517 | 407 | 00517_update7      | Sun Jan 18 00:00:00 1970 PST | Sun Jan 18 00:00:00 1970 | 7  | 7          | foo
  527 | 407 | 00527_update7      | Wed Jan 28 00:00:00 1970 PST | Wed Jan 28 00:00:00 1970 | 7  | 7          | foo
  537 | 407 | 00537_update7      | Sat Feb 07 00:00:00 1970 PST | Sat Feb 07 00:00:00 1970 | 7  | 7          | foo
  547 | 407 | 00547_update7      | Tue Feb 17 00:00:00 1970 PST | Tue Feb 17 00:00:00 1970 | 7  | 7          | foo
  557 | 407 | 00557_update7      | Fri Feb 27 00:00:00 1970 PST | Fri Feb 27 00:00:00 1970 | 7  | 7          | foo
  567 | 407 | 00567_update7      | Mon Mar 09 00:00:00 1970 PST | Mon Mar 09 00:00:00 1970 | 7  | 7          | foo
  577 | 407 | 00577_update7      | Thu Mar 19 00:00:00 1970 PST | Thu Mar 19 00:00:00 1970 | 7  | 7          | foo
  587 | 407 | 00587_update7      | Sun Mar 29 00:00:00 1970 PST | Sun Mar 29 00:00:00 1970 | 7  | 7          | foo
  597 | 407 | 00597_update7      | Wed Apr 08 00:00:00 1970 PST | Wed Apr 08 00:00:00 1970 | 7  | 7          | foo
  607 | 407 | 00607_update7      | Thu Jan 08 00:00:00 1970 PST | Thu Jan 08 00:00:00 1970 | 7  | 7          | foo
  617 | 407 | 00617_update7      | Sun Jan 18 00:00:00 1970 PST | Sun Jan 18 00:00:00 1970 | 7  | 7          | foo
  627 | 407 | 00627_update7      | Wed Jan 28 00:00:00 1970 PST | Wed Jan 28 00:00:00 1970 | 7  | 7          | foo
  637 | 407 | 00637_update7      | Sat Feb 07 00:00:00 1970 PST | Sat Feb 07 00:00:00 1970 | 7  | 7          | foo
  647 | 407 | 00647_update7      | Tue Feb 17 00:00:00 1970 PST | Tue Feb 17 00:00:00 1970 | 7  | 7          | foo
  657 | 407 | 00657_update7      | Fri Feb 27 00:00:00 1970 PST | Fri Feb 27 00:00:00 1970 | 7  | 7          | foo
  667 | 407 | 00667_update7      | Mon Mar 09 00:00:00 1970 PST | Mon Mar 09 00:00:00 1970 | 7  | 7          | foo
  677 | 407 | 00677_update7      | Thu Mar 19 00:00:00 1970 PST | Thu Mar 19 00:00:00 1970 | 7  | 7          | foo
  687 | 407 | 00687_update7      | Sun Mar 29 00:00:00 1970 PST | Sun Mar 29 00:00:00 1970 | 7  | 7          | foo
  697 | 407 | 00697_update7      | Wed Apr 08 00:00:00 1970 PST | Wed Apr 08 00:00:00 1970 | 7  | 7          | foo
  707 | 407 | 00707_update7      | Thu Jan 08 00:00:00 1970 PST | Thu Jan 08 00:00:00 1970 | 7  | 7          | foo
  717 | 407 | 00717_update7      | Sun Jan 18 00:00:00 1970 PST | Sun Jan 18 00:00:00 1970 | 7  | 7          | foo
  727 | 407 | 00727_update7      | Wed Jan 28 00:00:00 1970 PST | Wed Jan 28 00:00:00 1970 | 7  | 7          | foo
  737 | 407 | 00737_update7      | Sat Feb 07 00:00:00 1970 PST | Sat Feb 07 00:00:00 1970 | 7  | 7          | foo
  747 | 407 | 00747_update7      | Tue Feb 17 00:00:00 1970 PST | Tue Feb 17 00:00:00 1970 | 7  | 7          | foo
  757 | 407 | 00757_update7      | Fri Feb 27 00:00:00 1970 PST | Fri Feb 27 00:00:00 1970 | 7  | 7          | foo
  767 | 407 | 00767_update7      | Mon Mar 09 00:00:00 1970 PST | Mon Mar 09 00:00:00 1970 | 7  | 7          | foo
  777 | 407 | 00777_update7      | Thu Mar 19 00:00:00 1970 PST | Thu Mar 19 00:00:00 1970 | 7  | 7          | foo
  787 | 407 | 00787_update7      | Sun Mar 29 00:00:00 1970 PST | Sun Mar 29 00:00:00 1970 | 7  | 7          | foo
  797 | 407 | 00797_update7      | Wed Apr 08 00:00:00 1970 PST | Wed Apr 08 00:00:00 1970 | 7  | 7          | foo
  807 | 407 | 00807_update7      | Thu Jan 08 00:00:00 1970 PST | Thu Jan 08 00:00:00 1970 | 7  | 7          | foo
  817 | 407 | 00817_update7      | Sun Jan 18 00:00:00 1970 PST | Sun Jan 18 00:00:00 1970 | 7  | 7          | foo
  827 | 407 | 00827_update7      | Wed Jan 28 00:00:00 1970 PST | Wed Jan 28 00:00:00 1970 | 7  | 7          | foo
  837 | 407 | 00837_update7      | Sat Feb 07 00:00:00 1970 PST | Sat Feb 07 00:00:00 1970 | 7  | 7          | foo
  847 | 407 | 00847_update7      | Tue Feb 17 00:00:00 1970 PST | Tue Feb 17 00:00:00 1970 | 7  | 7          | foo
  857 | 407 | 00857_update7      | Fri Feb 27 00:00:00 1970 PST | Fri Feb 27 00:00:00 1970 | 7  | 7          | foo
  867 | 407 | 00867_update7      | Mon Mar 09 00:00:00 1970 PST | Mon Mar 09 00:00:00 1970 | 7  | 7          | foo
  877 | 407 | 00877_update7      | Thu Mar 19 00:00:00 1970 PST | Thu Mar 19 00:00:00 1970 | 7  | 7          | foo
  887 | 407 | 00887_update7      | Sun Mar 29 00:00:00 1970 PST | Sun Mar 29 00:00:00 1970 | 7  | 7          | foo
  897 | 407 | 00897_update7      | Wed Apr 08 00:00:00 1970 PST | Wed Apr 08 00:00:00 1970 | 7  | 7          | foo
  907 | 407 | 00907_update7      | Thu Jan 08 00:00:00 1970 PST | Thu Jan 08 00:00:00 1970 | 7  | 7          | foo
  917 | 407 | 00917_update7      | Sun Jan 18 00:00:00 1970 PST | Sun Jan 18 00:00:00 1970 | 7  | 7          | foo
  927 | 407 | 00927_update7      | Wed Jan 28 00:00:00 1970 PST | Wed Jan 28 00:00:00 1970 | 7  | 7          | foo
  937 | 407 | 00937_update7      | Sat Feb 07 00:00:00 1970 PST | Sat Feb 07 00:00:00 1970 | 7  | 7          | foo
  947 | 407 | 00947_update7      | Tue Feb 17 00:00:00 1970 PST | Tue Feb 17 00:00:00 1970 | 7  | 7          | foo
  957 | 407 | 00957_update7      | Fri Feb 27 00:00:00 1970 PST | Fri Feb 27 00:00:00 1970 | 7  | 7          | foo
  967 | 407 | 00967_update7      | Mon Mar 09 00:00:00 1970 PST | Mon Mar 09 00:00:00 1970 | 7  | 7          | foo
  977 | 407 | 00977_update7      | Thu Mar 19 00:00:00 1970 PST | Thu Mar 19 00:00:00 1970 | 7  | 7          | foo
  987 | 407 | 00987_update7      | Sun Mar 29 00:00:00 1970 PST | Sun Mar 29 00:00:00 1970 | 7  | 7          | foo
  997 | 407 | 00997_update7      | Wed Apr 08 00:00:00 1970 PST | Wed Apr 08 00:00:00 1970 | 7  | 7          | foo
 1007 | 507 | 0000700007_update7 |                              |                          |    | ft2        | 
 1017 | 507 | 0001700017_update7 |                              |                          |    | ft2        | 
(102 rows)

EXPLAIN (verbose, costs off)
UPDATE ft2 SET c2 = ft2.c2 + 500, c3 = ft2.c3 || '_update9', c7 = DEFAULT
  FROM ft1 WHERE ft1.c1 = ft2.c2 AND ft1.c1 % 10 = 9;                               -- can be pushed down
                                                                                                   QUERY PLAN                                                                                                    
-----------------------------------------------------------------------------------------------------------------------------------------------------------------------------------------------------------------
 Update on public.ft2
   ->  Foreign Update
         Remote SQL: UPDATE "S 1"."T 1" r1 SET c2 = (r1.c2 + 500), c3 = (r1.c3 || '_update9'::text), c7 = 'ft2       '::character(10) FROM "S 1"."T 1" r2 WHERE ((r1.c2 = r2."C 1")) AND (((r2."C 1" % 10) = 9))
(3 rows)

UPDATE ft2 SET c2 = ft2.c2 + 500, c3 = ft2.c3 || '_update9', c7 = DEFAULT
  FROM ft1 WHERE ft1.c1 = ft2.c2 AND ft1.c1 % 10 = 9;
EXPLAIN (verbose, costs off)
  DELETE FROM ft2 WHERE c1 % 10 = 5 RETURNING c1, c4;                               -- can be pushed down
                                         QUERY PLAN                                         
--------------------------------------------------------------------------------------------
 Delete on public.ft2
   Output: c1, c4
   ->  Foreign Delete on public.ft2
         Remote SQL: DELETE FROM "S 1"."T 1" WHERE ((("C 1" % 10) = 5)) RETURNING "C 1", c4
(4 rows)

DELETE FROM ft2 WHERE c1 % 10 = 5 RETURNING c1, c4;
  c1  |              c4              
------+------------------------------
    5 | Tue Jan 06 00:00:00 1970 PST
   15 | Fri Jan 16 00:00:00 1970 PST
   25 | Mon Jan 26 00:00:00 1970 PST
   35 | Thu Feb 05 00:00:00 1970 PST
   45 | Sun Feb 15 00:00:00 1970 PST
   55 | Wed Feb 25 00:00:00 1970 PST
   65 | Sat Mar 07 00:00:00 1970 PST
   75 | Tue Mar 17 00:00:00 1970 PST
   85 | Fri Mar 27 00:00:00 1970 PST
   95 | Mon Apr 06 00:00:00 1970 PST
  105 | Tue Jan 06 00:00:00 1970 PST
  115 | Fri Jan 16 00:00:00 1970 PST
  125 | Mon Jan 26 00:00:00 1970 PST
  135 | Thu Feb 05 00:00:00 1970 PST
  145 | Sun Feb 15 00:00:00 1970 PST
  155 | Wed Feb 25 00:00:00 1970 PST
  165 | Sat Mar 07 00:00:00 1970 PST
  175 | Tue Mar 17 00:00:00 1970 PST
  185 | Fri Mar 27 00:00:00 1970 PST
  195 | Mon Apr 06 00:00:00 1970 PST
  205 | Tue Jan 06 00:00:00 1970 PST
  215 | Fri Jan 16 00:00:00 1970 PST
  225 | Mon Jan 26 00:00:00 1970 PST
  235 | Thu Feb 05 00:00:00 1970 PST
  245 | Sun Feb 15 00:00:00 1970 PST
  255 | Wed Feb 25 00:00:00 1970 PST
  265 | Sat Mar 07 00:00:00 1970 PST
  275 | Tue Mar 17 00:00:00 1970 PST
  285 | Fri Mar 27 00:00:00 1970 PST
  295 | Mon Apr 06 00:00:00 1970 PST
  305 | Tue Jan 06 00:00:00 1970 PST
  315 | Fri Jan 16 00:00:00 1970 PST
  325 | Mon Jan 26 00:00:00 1970 PST
  335 | Thu Feb 05 00:00:00 1970 PST
  345 | Sun Feb 15 00:00:00 1970 PST
  355 | Wed Feb 25 00:00:00 1970 PST
  365 | Sat Mar 07 00:00:00 1970 PST
  375 | Tue Mar 17 00:00:00 1970 PST
  385 | Fri Mar 27 00:00:00 1970 PST
  395 | Mon Apr 06 00:00:00 1970 PST
  405 | Tue Jan 06 00:00:00 1970 PST
  415 | Fri Jan 16 00:00:00 1970 PST
  425 | Mon Jan 26 00:00:00 1970 PST
  435 | Thu Feb 05 00:00:00 1970 PST
  445 | Sun Feb 15 00:00:00 1970 PST
  455 | Wed Feb 25 00:00:00 1970 PST
  465 | Sat Mar 07 00:00:00 1970 PST
  475 | Tue Mar 17 00:00:00 1970 PST
  485 | Fri Mar 27 00:00:00 1970 PST
  495 | Mon Apr 06 00:00:00 1970 PST
  505 | Tue Jan 06 00:00:00 1970 PST
  515 | Fri Jan 16 00:00:00 1970 PST
  525 | Mon Jan 26 00:00:00 1970 PST
  535 | Thu Feb 05 00:00:00 1970 PST
  545 | Sun Feb 15 00:00:00 1970 PST
  555 | Wed Feb 25 00:00:00 1970 PST
  565 | Sat Mar 07 00:00:00 1970 PST
  575 | Tue Mar 17 00:00:00 1970 PST
  585 | Fri Mar 27 00:00:00 1970 PST
  595 | Mon Apr 06 00:00:00 1970 PST
  605 | Tue Jan 06 00:00:00 1970 PST
  615 | Fri Jan 16 00:00:00 1970 PST
  625 | Mon Jan 26 00:00:00 1970 PST
  635 | Thu Feb 05 00:00:00 1970 PST
  645 | Sun Feb 15 00:00:00 1970 PST
  655 | Wed Feb 25 00:00:00 1970 PST
  665 | Sat Mar 07 00:00:00 1970 PST
  675 | Tue Mar 17 00:00:00 1970 PST
  685 | Fri Mar 27 00:00:00 1970 PST
  695 | Mon Apr 06 00:00:00 1970 PST
  705 | Tue Jan 06 00:00:00 1970 PST
  715 | Fri Jan 16 00:00:00 1970 PST
  725 | Mon Jan 26 00:00:00 1970 PST
  735 | Thu Feb 05 00:00:00 1970 PST
  745 | Sun Feb 15 00:00:00 1970 PST
  755 | Wed Feb 25 00:00:00 1970 PST
  765 | Sat Mar 07 00:00:00 1970 PST
  775 | Tue Mar 17 00:00:00 1970 PST
  785 | Fri Mar 27 00:00:00 1970 PST
  795 | Mon Apr 06 00:00:00 1970 PST
  805 | Tue Jan 06 00:00:00 1970 PST
  815 | Fri Jan 16 00:00:00 1970 PST
  825 | Mon Jan 26 00:00:00 1970 PST
  835 | Thu Feb 05 00:00:00 1970 PST
  845 | Sun Feb 15 00:00:00 1970 PST
  855 | Wed Feb 25 00:00:00 1970 PST
  865 | Sat Mar 07 00:00:00 1970 PST
  875 | Tue Mar 17 00:00:00 1970 PST
  885 | Fri Mar 27 00:00:00 1970 PST
  895 | Mon Apr 06 00:00:00 1970 PST
  905 | Tue Jan 06 00:00:00 1970 PST
  915 | Fri Jan 16 00:00:00 1970 PST
  925 | Mon Jan 26 00:00:00 1970 PST
  935 | Thu Feb 05 00:00:00 1970 PST
  945 | Sun Feb 15 00:00:00 1970 PST
  955 | Wed Feb 25 00:00:00 1970 PST
  965 | Sat Mar 07 00:00:00 1970 PST
  975 | Tue Mar 17 00:00:00 1970 PST
  985 | Fri Mar 27 00:00:00 1970 PST
  995 | Mon Apr 06 00:00:00 1970 PST
 1005 | 
 1015 | 
 1105 | 
(103 rows)

EXPLAIN (verbose, costs off)
DELETE FROM ft2 USING ft1 WHERE ft1.c1 = ft2.c2 AND ft1.c1 % 10 = 2;                -- can be pushed down
                                                         QUERY PLAN                                                         
----------------------------------------------------------------------------------------------------------------------------
 Delete on public.ft2
   ->  Foreign Delete
         Remote SQL: DELETE FROM "S 1"."T 1" r1 USING "S 1"."T 1" r2 WHERE ((r1.c2 = r2."C 1")) AND (((r2."C 1" % 10) = 2))
(3 rows)

DELETE FROM ft2 USING ft1 WHERE ft1.c1 = ft2.c2 AND ft1.c1 % 10 = 2;
SELECT c1,c2,c3,c4 FROM ft2 ORDER BY c1;
  c1  | c2  |         c3         |              c4              
------+-----+--------------------+------------------------------
    1 |   1 | 00001              | Fri Jan 02 00:00:00 1970 PST
    3 | 303 | 00003_update3      | Sun Jan 04 00:00:00 1970 PST
    4 |   4 | 00004              | Mon Jan 05 00:00:00 1970 PST
    6 |   6 | 00006              | Wed Jan 07 00:00:00 1970 PST
    7 | 407 | 00007_update7      | Thu Jan 08 00:00:00 1970 PST
    8 |   8 | 00008              | Fri Jan 09 00:00:00 1970 PST
    9 | 509 | 00009_update9      | Sat Jan 10 00:00:00 1970 PST
   10 |   0 | 00010              | Sun Jan 11 00:00:00 1970 PST
   11 |   1 | 00011              | Mon Jan 12 00:00:00 1970 PST
   13 | 303 | 00013_update3      | Wed Jan 14 00:00:00 1970 PST
   14 |   4 | 00014              | Thu Jan 15 00:00:00 1970 PST
   16 |   6 | 00016              | Sat Jan 17 00:00:00 1970 PST
   17 | 407 | 00017_update7      | Sun Jan 18 00:00:00 1970 PST
   18 |   8 | 00018              | Mon Jan 19 00:00:00 1970 PST
   19 | 509 | 00019_update9      | Tue Jan 20 00:00:00 1970 PST
   20 |   0 | 00020              | Wed Jan 21 00:00:00 1970 PST
   21 |   1 | 00021              | Thu Jan 22 00:00:00 1970 PST
   23 | 303 | 00023_update3      | Sat Jan 24 00:00:00 1970 PST
   24 |   4 | 00024              | Sun Jan 25 00:00:00 1970 PST
   26 |   6 | 00026              | Tue Jan 27 00:00:00 1970 PST
   27 | 407 | 00027_update7      | Wed Jan 28 00:00:00 1970 PST
   28 |   8 | 00028              | Thu Jan 29 00:00:00 1970 PST
   29 | 509 | 00029_update9      | Fri Jan 30 00:00:00 1970 PST
   30 |   0 | 00030              | Sat Jan 31 00:00:00 1970 PST
   31 |   1 | 00031              | Sun Feb 01 00:00:00 1970 PST
   33 | 303 | 00033_update3      | Tue Feb 03 00:00:00 1970 PST
   34 |   4 | 00034              | Wed Feb 04 00:00:00 1970 PST
   36 |   6 | 00036              | Fri Feb 06 00:00:00 1970 PST
   37 | 407 | 00037_update7      | Sat Feb 07 00:00:00 1970 PST
   38 |   8 | 00038              | Sun Feb 08 00:00:00 1970 PST
   39 | 509 | 00039_update9      | Mon Feb 09 00:00:00 1970 PST
   40 |   0 | 00040              | Tue Feb 10 00:00:00 1970 PST
   41 |   1 | 00041              | Wed Feb 11 00:00:00 1970 PST
   43 | 303 | 00043_update3      | Fri Feb 13 00:00:00 1970 PST
   44 |   4 | 00044              | Sat Feb 14 00:00:00 1970 PST
   46 |   6 | 00046              | Mon Feb 16 00:00:00 1970 PST
   47 | 407 | 00047_update7      | Tue Feb 17 00:00:00 1970 PST
   48 |   8 | 00048              | Wed Feb 18 00:00:00 1970 PST
   49 | 509 | 00049_update9      | Thu Feb 19 00:00:00 1970 PST
   50 |   0 | 00050              | Fri Feb 20 00:00:00 1970 PST
   51 |   1 | 00051              | Sat Feb 21 00:00:00 1970 PST
   53 | 303 | 00053_update3      | Mon Feb 23 00:00:00 1970 PST
   54 |   4 | 00054              | Tue Feb 24 00:00:00 1970 PST
   56 |   6 | 00056              | Thu Feb 26 00:00:00 1970 PST
   57 | 407 | 00057_update7      | Fri Feb 27 00:00:00 1970 PST
   58 |   8 | 00058              | Sat Feb 28 00:00:00 1970 PST
   59 | 509 | 00059_update9      | Sun Mar 01 00:00:00 1970 PST
   60 |   0 | 00060              | Mon Mar 02 00:00:00 1970 PST
   61 |   1 | 00061              | Tue Mar 03 00:00:00 1970 PST
   63 | 303 | 00063_update3      | Thu Mar 05 00:00:00 1970 PST
   64 |   4 | 00064              | Fri Mar 06 00:00:00 1970 PST
   66 |   6 | 00066              | Sun Mar 08 00:00:00 1970 PST
   67 | 407 | 00067_update7      | Mon Mar 09 00:00:00 1970 PST
   68 |   8 | 00068              | Tue Mar 10 00:00:00 1970 PST
   69 | 509 | 00069_update9      | Wed Mar 11 00:00:00 1970 PST
   70 |   0 | 00070              | Thu Mar 12 00:00:00 1970 PST
   71 |   1 | 00071              | Fri Mar 13 00:00:00 1970 PST
   73 | 303 | 00073_update3      | Sun Mar 15 00:00:00 1970 PST
   74 |   4 | 00074              | Mon Mar 16 00:00:00 1970 PST
   76 |   6 | 00076              | Wed Mar 18 00:00:00 1970 PST
   77 | 407 | 00077_update7      | Thu Mar 19 00:00:00 1970 PST
   78 |   8 | 00078              | Fri Mar 20 00:00:00 1970 PST
   79 | 509 | 00079_update9      | Sat Mar 21 00:00:00 1970 PST
   80 |   0 | 00080              | Sun Mar 22 00:00:00 1970 PST
   81 |   1 | 00081              | Mon Mar 23 00:00:00 1970 PST
   83 | 303 | 00083_update3      | Wed Mar 25 00:00:00 1970 PST
   84 |   4 | 00084              | Thu Mar 26 00:00:00 1970 PST
   86 |   6 | 00086              | Sat Mar 28 00:00:00 1970 PST
   87 | 407 | 00087_update7      | Sun Mar 29 00:00:00 1970 PST
   88 |   8 | 00088              | Mon Mar 30 00:00:00 1970 PST
   89 | 509 | 00089_update9      | Tue Mar 31 00:00:00 1970 PST
   90 |   0 | 00090              | Wed Apr 01 00:00:00 1970 PST
   91 |   1 | 00091              | Thu Apr 02 00:00:00 1970 PST
   93 | 303 | 00093_update3      | Sat Apr 04 00:00:00 1970 PST
   94 |   4 | 00094              | Sun Apr 05 00:00:00 1970 PST
   96 |   6 | 00096              | Tue Apr 07 00:00:00 1970 PST
   97 | 407 | 00097_update7      | Wed Apr 08 00:00:00 1970 PST
   98 |   8 | 00098              | Thu Apr 09 00:00:00 1970 PST
   99 | 509 | 00099_update9      | Fri Apr 10 00:00:00 1970 PST
  100 |   0 | 00100              | Thu Jan 01 00:00:00 1970 PST
  101 |   1 | 00101              | Fri Jan 02 00:00:00 1970 PST
  103 | 303 | 00103_update3      | Sun Jan 04 00:00:00 1970 PST
  104 |   4 | 00104              | Mon Jan 05 00:00:00 1970 PST
  106 |   6 | 00106              | Wed Jan 07 00:00:00 1970 PST
  107 | 407 | 00107_update7      | Thu Jan 08 00:00:00 1970 PST
  108 |   8 | 00108              | Fri Jan 09 00:00:00 1970 PST
  109 | 509 | 00109_update9      | Sat Jan 10 00:00:00 1970 PST
  110 |   0 | 00110              | Sun Jan 11 00:00:00 1970 PST
  111 |   1 | 00111              | Mon Jan 12 00:00:00 1970 PST
  113 | 303 | 00113_update3      | Wed Jan 14 00:00:00 1970 PST
  114 |   4 | 00114              | Thu Jan 15 00:00:00 1970 PST
  116 |   6 | 00116              | Sat Jan 17 00:00:00 1970 PST
  117 | 407 | 00117_update7      | Sun Jan 18 00:00:00 1970 PST
  118 |   8 | 00118              | Mon Jan 19 00:00:00 1970 PST
  119 | 509 | 00119_update9      | Tue Jan 20 00:00:00 1970 PST
  120 |   0 | 00120              | Wed Jan 21 00:00:00 1970 PST
  121 |   1 | 00121              | Thu Jan 22 00:00:00 1970 PST
  123 | 303 | 00123_update3      | Sat Jan 24 00:00:00 1970 PST
  124 |   4 | 00124              | Sun Jan 25 00:00:00 1970 PST
  126 |   6 | 00126              | Tue Jan 27 00:00:00 1970 PST
  127 | 407 | 00127_update7      | Wed Jan 28 00:00:00 1970 PST
  128 |   8 | 00128              | Thu Jan 29 00:00:00 1970 PST
  129 | 509 | 00129_update9      | Fri Jan 30 00:00:00 1970 PST
  130 |   0 | 00130              | Sat Jan 31 00:00:00 1970 PST
  131 |   1 | 00131              | Sun Feb 01 00:00:00 1970 PST
  133 | 303 | 00133_update3      | Tue Feb 03 00:00:00 1970 PST
  134 |   4 | 00134              | Wed Feb 04 00:00:00 1970 PST
  136 |   6 | 00136              | Fri Feb 06 00:00:00 1970 PST
  137 | 407 | 00137_update7      | Sat Feb 07 00:00:00 1970 PST
  138 |   8 | 00138              | Sun Feb 08 00:00:00 1970 PST
  139 | 509 | 00139_update9      | Mon Feb 09 00:00:00 1970 PST
  140 |   0 | 00140              | Tue Feb 10 00:00:00 1970 PST
  141 |   1 | 00141              | Wed Feb 11 00:00:00 1970 PST
  143 | 303 | 00143_update3      | Fri Feb 13 00:00:00 1970 PST
  144 |   4 | 00144              | Sat Feb 14 00:00:00 1970 PST
  146 |   6 | 00146              | Mon Feb 16 00:00:00 1970 PST
  147 | 407 | 00147_update7      | Tue Feb 17 00:00:00 1970 PST
  148 |   8 | 00148              | Wed Feb 18 00:00:00 1970 PST
  149 | 509 | 00149_update9      | Thu Feb 19 00:00:00 1970 PST
  150 |   0 | 00150              | Fri Feb 20 00:00:00 1970 PST
  151 |   1 | 00151              | Sat Feb 21 00:00:00 1970 PST
  153 | 303 | 00153_update3      | Mon Feb 23 00:00:00 1970 PST
  154 |   4 | 00154              | Tue Feb 24 00:00:00 1970 PST
  156 |   6 | 00156              | Thu Feb 26 00:00:00 1970 PST
  157 | 407 | 00157_update7      | Fri Feb 27 00:00:00 1970 PST
  158 |   8 | 00158              | Sat Feb 28 00:00:00 1970 PST
  159 | 509 | 00159_update9      | Sun Mar 01 00:00:00 1970 PST
  160 |   0 | 00160              | Mon Mar 02 00:00:00 1970 PST
  161 |   1 | 00161              | Tue Mar 03 00:00:00 1970 PST
  163 | 303 | 00163_update3      | Thu Mar 05 00:00:00 1970 PST
  164 |   4 | 00164              | Fri Mar 06 00:00:00 1970 PST
  166 |   6 | 00166              | Sun Mar 08 00:00:00 1970 PST
  167 | 407 | 00167_update7      | Mon Mar 09 00:00:00 1970 PST
  168 |   8 | 00168              | Tue Mar 10 00:00:00 1970 PST
  169 | 509 | 00169_update9      | Wed Mar 11 00:00:00 1970 PST
  170 |   0 | 00170              | Thu Mar 12 00:00:00 1970 PST
  171 |   1 | 00171              | Fri Mar 13 00:00:00 1970 PST
  173 | 303 | 00173_update3      | Sun Mar 15 00:00:00 1970 PST
  174 |   4 | 00174              | Mon Mar 16 00:00:00 1970 PST
  176 |   6 | 00176              | Wed Mar 18 00:00:00 1970 PST
  177 | 407 | 00177_update7      | Thu Mar 19 00:00:00 1970 PST
  178 |   8 | 00178              | Fri Mar 20 00:00:00 1970 PST
  179 | 509 | 00179_update9      | Sat Mar 21 00:00:00 1970 PST
  180 |   0 | 00180              | Sun Mar 22 00:00:00 1970 PST
  181 |   1 | 00181              | Mon Mar 23 00:00:00 1970 PST
  183 | 303 | 00183_update3      | Wed Mar 25 00:00:00 1970 PST
  184 |   4 | 00184              | Thu Mar 26 00:00:00 1970 PST
  186 |   6 | 00186              | Sat Mar 28 00:00:00 1970 PST
  187 | 407 | 00187_update7      | Sun Mar 29 00:00:00 1970 PST
  188 |   8 | 00188              | Mon Mar 30 00:00:00 1970 PST
  189 | 509 | 00189_update9      | Tue Mar 31 00:00:00 1970 PST
  190 |   0 | 00190              | Wed Apr 01 00:00:00 1970 PST
  191 |   1 | 00191              | Thu Apr 02 00:00:00 1970 PST
  193 | 303 | 00193_update3      | Sat Apr 04 00:00:00 1970 PST
  194 |   4 | 00194              | Sun Apr 05 00:00:00 1970 PST
  196 |   6 | 00196              | Tue Apr 07 00:00:00 1970 PST
  197 | 407 | 00197_update7      | Wed Apr 08 00:00:00 1970 PST
  198 |   8 | 00198              | Thu Apr 09 00:00:00 1970 PST
  199 | 509 | 00199_update9      | Fri Apr 10 00:00:00 1970 PST
  200 |   0 | 00200              | Thu Jan 01 00:00:00 1970 PST
  201 |   1 | 00201              | Fri Jan 02 00:00:00 1970 PST
  203 | 303 | 00203_update3      | Sun Jan 04 00:00:00 1970 PST
  204 |   4 | 00204              | Mon Jan 05 00:00:00 1970 PST
  206 |   6 | 00206              | Wed Jan 07 00:00:00 1970 PST
  207 | 407 | 00207_update7      | Thu Jan 08 00:00:00 1970 PST
  208 |   8 | 00208              | Fri Jan 09 00:00:00 1970 PST
  209 | 509 | 00209_update9      | Sat Jan 10 00:00:00 1970 PST
  210 |   0 | 00210              | Sun Jan 11 00:00:00 1970 PST
  211 |   1 | 00211              | Mon Jan 12 00:00:00 1970 PST
  213 | 303 | 00213_update3      | Wed Jan 14 00:00:00 1970 PST
  214 |   4 | 00214              | Thu Jan 15 00:00:00 1970 PST
  216 |   6 | 00216              | Sat Jan 17 00:00:00 1970 PST
  217 | 407 | 00217_update7      | Sun Jan 18 00:00:00 1970 PST
  218 |   8 | 00218              | Mon Jan 19 00:00:00 1970 PST
  219 | 509 | 00219_update9      | Tue Jan 20 00:00:00 1970 PST
  220 |   0 | 00220              | Wed Jan 21 00:00:00 1970 PST
  221 |   1 | 00221              | Thu Jan 22 00:00:00 1970 PST
  223 | 303 | 00223_update3      | Sat Jan 24 00:00:00 1970 PST
  224 |   4 | 00224              | Sun Jan 25 00:00:00 1970 PST
  226 |   6 | 00226              | Tue Jan 27 00:00:00 1970 PST
  227 | 407 | 00227_update7      | Wed Jan 28 00:00:00 1970 PST
  228 |   8 | 00228              | Thu Jan 29 00:00:00 1970 PST
  229 | 509 | 00229_update9      | Fri Jan 30 00:00:00 1970 PST
  230 |   0 | 00230              | Sat Jan 31 00:00:00 1970 PST
  231 |   1 | 00231              | Sun Feb 01 00:00:00 1970 PST
  233 | 303 | 00233_update3      | Tue Feb 03 00:00:00 1970 PST
  234 |   4 | 00234              | Wed Feb 04 00:00:00 1970 PST
  236 |   6 | 00236              | Fri Feb 06 00:00:00 1970 PST
  237 | 407 | 00237_update7      | Sat Feb 07 00:00:00 1970 PST
  238 |   8 | 00238              | Sun Feb 08 00:00:00 1970 PST
  239 | 509 | 00239_update9      | Mon Feb 09 00:00:00 1970 PST
  240 |   0 | 00240              | Tue Feb 10 00:00:00 1970 PST
  241 |   1 | 00241              | Wed Feb 11 00:00:00 1970 PST
  243 | 303 | 00243_update3      | Fri Feb 13 00:00:00 1970 PST
  244 |   4 | 00244              | Sat Feb 14 00:00:00 1970 PST
  246 |   6 | 00246              | Mon Feb 16 00:00:00 1970 PST
  247 | 407 | 00247_update7      | Tue Feb 17 00:00:00 1970 PST
  248 |   8 | 00248              | Wed Feb 18 00:00:00 1970 PST
  249 | 509 | 00249_update9      | Thu Feb 19 00:00:00 1970 PST
  250 |   0 | 00250              | Fri Feb 20 00:00:00 1970 PST
  251 |   1 | 00251              | Sat Feb 21 00:00:00 1970 PST
  253 | 303 | 00253_update3      | Mon Feb 23 00:00:00 1970 PST
  254 |   4 | 00254              | Tue Feb 24 00:00:00 1970 PST
  256 |   6 | 00256              | Thu Feb 26 00:00:00 1970 PST
  257 | 407 | 00257_update7      | Fri Feb 27 00:00:00 1970 PST
  258 |   8 | 00258              | Sat Feb 28 00:00:00 1970 PST
  259 | 509 | 00259_update9      | Sun Mar 01 00:00:00 1970 PST
  260 |   0 | 00260              | Mon Mar 02 00:00:00 1970 PST
  261 |   1 | 00261              | Tue Mar 03 00:00:00 1970 PST
  263 | 303 | 00263_update3      | Thu Mar 05 00:00:00 1970 PST
  264 |   4 | 00264              | Fri Mar 06 00:00:00 1970 PST
  266 |   6 | 00266              | Sun Mar 08 00:00:00 1970 PST
  267 | 407 | 00267_update7      | Mon Mar 09 00:00:00 1970 PST
  268 |   8 | 00268              | Tue Mar 10 00:00:00 1970 PST
  269 | 509 | 00269_update9      | Wed Mar 11 00:00:00 1970 PST
  270 |   0 | 00270              | Thu Mar 12 00:00:00 1970 PST
  271 |   1 | 00271              | Fri Mar 13 00:00:00 1970 PST
  273 | 303 | 00273_update3      | Sun Mar 15 00:00:00 1970 PST
  274 |   4 | 00274              | Mon Mar 16 00:00:00 1970 PST
  276 |   6 | 00276              | Wed Mar 18 00:00:00 1970 PST
  277 | 407 | 00277_update7      | Thu Mar 19 00:00:00 1970 PST
  278 |   8 | 00278              | Fri Mar 20 00:00:00 1970 PST
  279 | 509 | 00279_update9      | Sat Mar 21 00:00:00 1970 PST
  280 |   0 | 00280              | Sun Mar 22 00:00:00 1970 PST
  281 |   1 | 00281              | Mon Mar 23 00:00:00 1970 PST
  283 | 303 | 00283_update3      | Wed Mar 25 00:00:00 1970 PST
  284 |   4 | 00284              | Thu Mar 26 00:00:00 1970 PST
  286 |   6 | 00286              | Sat Mar 28 00:00:00 1970 PST
  287 | 407 | 00287_update7      | Sun Mar 29 00:00:00 1970 PST
  288 |   8 | 00288              | Mon Mar 30 00:00:00 1970 PST
  289 | 509 | 00289_update9      | Tue Mar 31 00:00:00 1970 PST
  290 |   0 | 00290              | Wed Apr 01 00:00:00 1970 PST
  291 |   1 | 00291              | Thu Apr 02 00:00:00 1970 PST
  293 | 303 | 00293_update3      | Sat Apr 04 00:00:00 1970 PST
  294 |   4 | 00294              | Sun Apr 05 00:00:00 1970 PST
  296 |   6 | 00296              | Tue Apr 07 00:00:00 1970 PST
  297 | 407 | 00297_update7      | Wed Apr 08 00:00:00 1970 PST
  298 |   8 | 00298              | Thu Apr 09 00:00:00 1970 PST
  299 | 509 | 00299_update9      | Fri Apr 10 00:00:00 1970 PST
  300 |   0 | 00300              | Thu Jan 01 00:00:00 1970 PST
  301 |   1 | 00301              | Fri Jan 02 00:00:00 1970 PST
  303 | 303 | 00303_update3      | Sun Jan 04 00:00:00 1970 PST
  304 |   4 | 00304              | Mon Jan 05 00:00:00 1970 PST
  306 |   6 | 00306              | Wed Jan 07 00:00:00 1970 PST
  307 | 407 | 00307_update7      | Thu Jan 08 00:00:00 1970 PST
  308 |   8 | 00308              | Fri Jan 09 00:00:00 1970 PST
  309 | 509 | 00309_update9      | Sat Jan 10 00:00:00 1970 PST
  310 |   0 | 00310              | Sun Jan 11 00:00:00 1970 PST
  311 |   1 | 00311              | Mon Jan 12 00:00:00 1970 PST
  313 | 303 | 00313_update3      | Wed Jan 14 00:00:00 1970 PST
  314 |   4 | 00314              | Thu Jan 15 00:00:00 1970 PST
  316 |   6 | 00316              | Sat Jan 17 00:00:00 1970 PST
  317 | 407 | 00317_update7      | Sun Jan 18 00:00:00 1970 PST
  318 |   8 | 00318              | Mon Jan 19 00:00:00 1970 PST
  319 | 509 | 00319_update9      | Tue Jan 20 00:00:00 1970 PST
  320 |   0 | 00320              | Wed Jan 21 00:00:00 1970 PST
  321 |   1 | 00321              | Thu Jan 22 00:00:00 1970 PST
  323 | 303 | 00323_update3      | Sat Jan 24 00:00:00 1970 PST
  324 |   4 | 00324              | Sun Jan 25 00:00:00 1970 PST
  326 |   6 | 00326              | Tue Jan 27 00:00:00 1970 PST
  327 | 407 | 00327_update7      | Wed Jan 28 00:00:00 1970 PST
  328 |   8 | 00328              | Thu Jan 29 00:00:00 1970 PST
  329 | 509 | 00329_update9      | Fri Jan 30 00:00:00 1970 PST
  330 |   0 | 00330              | Sat Jan 31 00:00:00 1970 PST
  331 |   1 | 00331              | Sun Feb 01 00:00:00 1970 PST
  333 | 303 | 00333_update3      | Tue Feb 03 00:00:00 1970 PST
  334 |   4 | 00334              | Wed Feb 04 00:00:00 1970 PST
  336 |   6 | 00336              | Fri Feb 06 00:00:00 1970 PST
  337 | 407 | 00337_update7      | Sat Feb 07 00:00:00 1970 PST
  338 |   8 | 00338              | Sun Feb 08 00:00:00 1970 PST
  339 | 509 | 00339_update9      | Mon Feb 09 00:00:00 1970 PST
  340 |   0 | 00340              | Tue Feb 10 00:00:00 1970 PST
  341 |   1 | 00341              | Wed Feb 11 00:00:00 1970 PST
  343 | 303 | 00343_update3      | Fri Feb 13 00:00:00 1970 PST
  344 |   4 | 00344              | Sat Feb 14 00:00:00 1970 PST
  346 |   6 | 00346              | Mon Feb 16 00:00:00 1970 PST
  347 | 407 | 00347_update7      | Tue Feb 17 00:00:00 1970 PST
  348 |   8 | 00348              | Wed Feb 18 00:00:00 1970 PST
  349 | 509 | 00349_update9      | Thu Feb 19 00:00:00 1970 PST
  350 |   0 | 00350              | Fri Feb 20 00:00:00 1970 PST
  351 |   1 | 00351              | Sat Feb 21 00:00:00 1970 PST
  353 | 303 | 00353_update3      | Mon Feb 23 00:00:00 1970 PST
  354 |   4 | 00354              | Tue Feb 24 00:00:00 1970 PST
  356 |   6 | 00356              | Thu Feb 26 00:00:00 1970 PST
  357 | 407 | 00357_update7      | Fri Feb 27 00:00:00 1970 PST
  358 |   8 | 00358              | Sat Feb 28 00:00:00 1970 PST
  359 | 509 | 00359_update9      | Sun Mar 01 00:00:00 1970 PST
  360 |   0 | 00360              | Mon Mar 02 00:00:00 1970 PST
  361 |   1 | 00361              | Tue Mar 03 00:00:00 1970 PST
  363 | 303 | 00363_update3      | Thu Mar 05 00:00:00 1970 PST
  364 |   4 | 00364              | Fri Mar 06 00:00:00 1970 PST
  366 |   6 | 00366              | Sun Mar 08 00:00:00 1970 PST
  367 | 407 | 00367_update7      | Mon Mar 09 00:00:00 1970 PST
  368 |   8 | 00368              | Tue Mar 10 00:00:00 1970 PST
  369 | 509 | 00369_update9      | Wed Mar 11 00:00:00 1970 PST
  370 |   0 | 00370              | Thu Mar 12 00:00:00 1970 PST
  371 |   1 | 00371              | Fri Mar 13 00:00:00 1970 PST
  373 | 303 | 00373_update3      | Sun Mar 15 00:00:00 1970 PST
  374 |   4 | 00374              | Mon Mar 16 00:00:00 1970 PST
  376 |   6 | 00376              | Wed Mar 18 00:00:00 1970 PST
  377 | 407 | 00377_update7      | Thu Mar 19 00:00:00 1970 PST
  378 |   8 | 00378              | Fri Mar 20 00:00:00 1970 PST
  379 | 509 | 00379_update9      | Sat Mar 21 00:00:00 1970 PST
  380 |   0 | 00380              | Sun Mar 22 00:00:00 1970 PST
  381 |   1 | 00381              | Mon Mar 23 00:00:00 1970 PST
  383 | 303 | 00383_update3      | Wed Mar 25 00:00:00 1970 PST
  384 |   4 | 00384              | Thu Mar 26 00:00:00 1970 PST
  386 |   6 | 00386              | Sat Mar 28 00:00:00 1970 PST
  387 | 407 | 00387_update7      | Sun Mar 29 00:00:00 1970 PST
  388 |   8 | 00388              | Mon Mar 30 00:00:00 1970 PST
  389 | 509 | 00389_update9      | Tue Mar 31 00:00:00 1970 PST
  390 |   0 | 00390              | Wed Apr 01 00:00:00 1970 PST
  391 |   1 | 00391              | Thu Apr 02 00:00:00 1970 PST
  393 | 303 | 00393_update3      | Sat Apr 04 00:00:00 1970 PST
  394 |   4 | 00394              | Sun Apr 05 00:00:00 1970 PST
  396 |   6 | 00396              | Tue Apr 07 00:00:00 1970 PST
  397 | 407 | 00397_update7      | Wed Apr 08 00:00:00 1970 PST
  398 |   8 | 00398              | Thu Apr 09 00:00:00 1970 PST
  399 | 509 | 00399_update9      | Fri Apr 10 00:00:00 1970 PST
  400 |   0 | 00400              | Thu Jan 01 00:00:00 1970 PST
  401 |   1 | 00401              | Fri Jan 02 00:00:00 1970 PST
  403 | 303 | 00403_update3      | Sun Jan 04 00:00:00 1970 PST
  404 |   4 | 00404              | Mon Jan 05 00:00:00 1970 PST
  406 |   6 | 00406              | Wed Jan 07 00:00:00 1970 PST
  407 | 407 | 00407_update7      | Thu Jan 08 00:00:00 1970 PST
  408 |   8 | 00408              | Fri Jan 09 00:00:00 1970 PST
  409 | 509 | 00409_update9      | Sat Jan 10 00:00:00 1970 PST
  410 |   0 | 00410              | Sun Jan 11 00:00:00 1970 PST
  411 |   1 | 00411              | Mon Jan 12 00:00:00 1970 PST
  413 | 303 | 00413_update3      | Wed Jan 14 00:00:00 1970 PST
  414 |   4 | 00414              | Thu Jan 15 00:00:00 1970 PST
  416 |   6 | 00416              | Sat Jan 17 00:00:00 1970 PST
  417 | 407 | 00417_update7      | Sun Jan 18 00:00:00 1970 PST
  418 |   8 | 00418              | Mon Jan 19 00:00:00 1970 PST
  419 | 509 | 00419_update9      | Tue Jan 20 00:00:00 1970 PST
  420 |   0 | 00420              | Wed Jan 21 00:00:00 1970 PST
  421 |   1 | 00421              | Thu Jan 22 00:00:00 1970 PST
  423 | 303 | 00423_update3      | Sat Jan 24 00:00:00 1970 PST
  424 |   4 | 00424              | Sun Jan 25 00:00:00 1970 PST
  426 |   6 | 00426              | Tue Jan 27 00:00:00 1970 PST
  427 | 407 | 00427_update7      | Wed Jan 28 00:00:00 1970 PST
  428 |   8 | 00428              | Thu Jan 29 00:00:00 1970 PST
  429 | 509 | 00429_update9      | Fri Jan 30 00:00:00 1970 PST
  430 |   0 | 00430              | Sat Jan 31 00:00:00 1970 PST
  431 |   1 | 00431              | Sun Feb 01 00:00:00 1970 PST
  433 | 303 | 00433_update3      | Tue Feb 03 00:00:00 1970 PST
  434 |   4 | 00434              | Wed Feb 04 00:00:00 1970 PST
  436 |   6 | 00436              | Fri Feb 06 00:00:00 1970 PST
  437 | 407 | 00437_update7      | Sat Feb 07 00:00:00 1970 PST
  438 |   8 | 00438              | Sun Feb 08 00:00:00 1970 PST
  439 | 509 | 00439_update9      | Mon Feb 09 00:00:00 1970 PST
  440 |   0 | 00440              | Tue Feb 10 00:00:00 1970 PST
  441 |   1 | 00441              | Wed Feb 11 00:00:00 1970 PST
  443 | 303 | 00443_update3      | Fri Feb 13 00:00:00 1970 PST
  444 |   4 | 00444              | Sat Feb 14 00:00:00 1970 PST
  446 |   6 | 00446              | Mon Feb 16 00:00:00 1970 PST
  447 | 407 | 00447_update7      | Tue Feb 17 00:00:00 1970 PST
  448 |   8 | 00448              | Wed Feb 18 00:00:00 1970 PST
  449 | 509 | 00449_update9      | Thu Feb 19 00:00:00 1970 PST
  450 |   0 | 00450              | Fri Feb 20 00:00:00 1970 PST
  451 |   1 | 00451              | Sat Feb 21 00:00:00 1970 PST
  453 | 303 | 00453_update3      | Mon Feb 23 00:00:00 1970 PST
  454 |   4 | 00454              | Tue Feb 24 00:00:00 1970 PST
  456 |   6 | 00456              | Thu Feb 26 00:00:00 1970 PST
  457 | 407 | 00457_update7      | Fri Feb 27 00:00:00 1970 PST
  458 |   8 | 00458              | Sat Feb 28 00:00:00 1970 PST
  459 | 509 | 00459_update9      | Sun Mar 01 00:00:00 1970 PST
  460 |   0 | 00460              | Mon Mar 02 00:00:00 1970 PST
  461 |   1 | 00461              | Tue Mar 03 00:00:00 1970 PST
  463 | 303 | 00463_update3      | Thu Mar 05 00:00:00 1970 PST
  464 |   4 | 00464              | Fri Mar 06 00:00:00 1970 PST
  466 |   6 | 00466              | Sun Mar 08 00:00:00 1970 PST
  467 | 407 | 00467_update7      | Mon Mar 09 00:00:00 1970 PST
  468 |   8 | 00468              | Tue Mar 10 00:00:00 1970 PST
  469 | 509 | 00469_update9      | Wed Mar 11 00:00:00 1970 PST
  470 |   0 | 00470              | Thu Mar 12 00:00:00 1970 PST
  471 |   1 | 00471              | Fri Mar 13 00:00:00 1970 PST
  473 | 303 | 00473_update3      | Sun Mar 15 00:00:00 1970 PST
  474 |   4 | 00474              | Mon Mar 16 00:00:00 1970 PST
  476 |   6 | 00476              | Wed Mar 18 00:00:00 1970 PST
  477 | 407 | 00477_update7      | Thu Mar 19 00:00:00 1970 PST
  478 |   8 | 00478              | Fri Mar 20 00:00:00 1970 PST
  479 | 509 | 00479_update9      | Sat Mar 21 00:00:00 1970 PST
  480 |   0 | 00480              | Sun Mar 22 00:00:00 1970 PST
  481 |   1 | 00481              | Mon Mar 23 00:00:00 1970 PST
  483 | 303 | 00483_update3      | Wed Mar 25 00:00:00 1970 PST
  484 |   4 | 00484              | Thu Mar 26 00:00:00 1970 PST
  486 |   6 | 00486              | Sat Mar 28 00:00:00 1970 PST
  487 | 407 | 00487_update7      | Sun Mar 29 00:00:00 1970 PST
  488 |   8 | 00488              | Mon Mar 30 00:00:00 1970 PST
  489 | 509 | 00489_update9      | Tue Mar 31 00:00:00 1970 PST
  490 |   0 | 00490              | Wed Apr 01 00:00:00 1970 PST
  491 |   1 | 00491              | Thu Apr 02 00:00:00 1970 PST
  493 | 303 | 00493_update3      | Sat Apr 04 00:00:00 1970 PST
  494 |   4 | 00494              | Sun Apr 05 00:00:00 1970 PST
  496 |   6 | 00496              | Tue Apr 07 00:00:00 1970 PST
  497 | 407 | 00497_update7      | Wed Apr 08 00:00:00 1970 PST
  498 |   8 | 00498              | Thu Apr 09 00:00:00 1970 PST
  499 | 509 | 00499_update9      | Fri Apr 10 00:00:00 1970 PST
  500 |   0 | 00500              | Thu Jan 01 00:00:00 1970 PST
  501 |   1 | 00501              | Fri Jan 02 00:00:00 1970 PST
  503 | 303 | 00503_update3      | Sun Jan 04 00:00:00 1970 PST
  504 |   4 | 00504              | Mon Jan 05 00:00:00 1970 PST
  506 |   6 | 00506              | Wed Jan 07 00:00:00 1970 PST
  507 | 407 | 00507_update7      | Thu Jan 08 00:00:00 1970 PST
  508 |   8 | 00508              | Fri Jan 09 00:00:00 1970 PST
  509 | 509 | 00509_update9      | Sat Jan 10 00:00:00 1970 PST
  510 |   0 | 00510              | Sun Jan 11 00:00:00 1970 PST
  511 |   1 | 00511              | Mon Jan 12 00:00:00 1970 PST
  513 | 303 | 00513_update3      | Wed Jan 14 00:00:00 1970 PST
  514 |   4 | 00514              | Thu Jan 15 00:00:00 1970 PST
  516 |   6 | 00516              | Sat Jan 17 00:00:00 1970 PST
  517 | 407 | 00517_update7      | Sun Jan 18 00:00:00 1970 PST
  518 |   8 | 00518              | Mon Jan 19 00:00:00 1970 PST
  519 | 509 | 00519_update9      | Tue Jan 20 00:00:00 1970 PST
  520 |   0 | 00520              | Wed Jan 21 00:00:00 1970 PST
  521 |   1 | 00521              | Thu Jan 22 00:00:00 1970 PST
  523 | 303 | 00523_update3      | Sat Jan 24 00:00:00 1970 PST
  524 |   4 | 00524              | Sun Jan 25 00:00:00 1970 PST
  526 |   6 | 00526              | Tue Jan 27 00:00:00 1970 PST
  527 | 407 | 00527_update7      | Wed Jan 28 00:00:00 1970 PST
  528 |   8 | 00528              | Thu Jan 29 00:00:00 1970 PST
  529 | 509 | 00529_update9      | Fri Jan 30 00:00:00 1970 PST
  530 |   0 | 00530              | Sat Jan 31 00:00:00 1970 PST
  531 |   1 | 00531              | Sun Feb 01 00:00:00 1970 PST
  533 | 303 | 00533_update3      | Tue Feb 03 00:00:00 1970 PST
  534 |   4 | 00534              | Wed Feb 04 00:00:00 1970 PST
  536 |   6 | 00536              | Fri Feb 06 00:00:00 1970 PST
  537 | 407 | 00537_update7      | Sat Feb 07 00:00:00 1970 PST
  538 |   8 | 00538              | Sun Feb 08 00:00:00 1970 PST
  539 | 509 | 00539_update9      | Mon Feb 09 00:00:00 1970 PST
  540 |   0 | 00540              | Tue Feb 10 00:00:00 1970 PST
  541 |   1 | 00541              | Wed Feb 11 00:00:00 1970 PST
  543 | 303 | 00543_update3      | Fri Feb 13 00:00:00 1970 PST
  544 |   4 | 00544              | Sat Feb 14 00:00:00 1970 PST
  546 |   6 | 00546              | Mon Feb 16 00:00:00 1970 PST
  547 | 407 | 00547_update7      | Tue Feb 17 00:00:00 1970 PST
  548 |   8 | 00548              | Wed Feb 18 00:00:00 1970 PST
  549 | 509 | 00549_update9      | Thu Feb 19 00:00:00 1970 PST
  550 |   0 | 00550              | Fri Feb 20 00:00:00 1970 PST
  551 |   1 | 00551              | Sat Feb 21 00:00:00 1970 PST
  553 | 303 | 00553_update3      | Mon Feb 23 00:00:00 1970 PST
  554 |   4 | 00554              | Tue Feb 24 00:00:00 1970 PST
  556 |   6 | 00556              | Thu Feb 26 00:00:00 1970 PST
  557 | 407 | 00557_update7      | Fri Feb 27 00:00:00 1970 PST
  558 |   8 | 00558              | Sat Feb 28 00:00:00 1970 PST
  559 | 509 | 00559_update9      | Sun Mar 01 00:00:00 1970 PST
  560 |   0 | 00560              | Mon Mar 02 00:00:00 1970 PST
  561 |   1 | 00561              | Tue Mar 03 00:00:00 1970 PST
  563 | 303 | 00563_update3      | Thu Mar 05 00:00:00 1970 PST
  564 |   4 | 00564              | Fri Mar 06 00:00:00 1970 PST
  566 |   6 | 00566              | Sun Mar 08 00:00:00 1970 PST
  567 | 407 | 00567_update7      | Mon Mar 09 00:00:00 1970 PST
  568 |   8 | 00568              | Tue Mar 10 00:00:00 1970 PST
  569 | 509 | 00569_update9      | Wed Mar 11 00:00:00 1970 PST
  570 |   0 | 00570              | Thu Mar 12 00:00:00 1970 PST
  571 |   1 | 00571              | Fri Mar 13 00:00:00 1970 PST
  573 | 303 | 00573_update3      | Sun Mar 15 00:00:00 1970 PST
  574 |   4 | 00574              | Mon Mar 16 00:00:00 1970 PST
  576 |   6 | 00576              | Wed Mar 18 00:00:00 1970 PST
  577 | 407 | 00577_update7      | Thu Mar 19 00:00:00 1970 PST
  578 |   8 | 00578              | Fri Mar 20 00:00:00 1970 PST
  579 | 509 | 00579_update9      | Sat Mar 21 00:00:00 1970 PST
  580 |   0 | 00580              | Sun Mar 22 00:00:00 1970 PST
  581 |   1 | 00581              | Mon Mar 23 00:00:00 1970 PST
  583 | 303 | 00583_update3      | Wed Mar 25 00:00:00 1970 PST
  584 |   4 | 00584              | Thu Mar 26 00:00:00 1970 PST
  586 |   6 | 00586              | Sat Mar 28 00:00:00 1970 PST
  587 | 407 | 00587_update7      | Sun Mar 29 00:00:00 1970 PST
  588 |   8 | 00588              | Mon Mar 30 00:00:00 1970 PST
  589 | 509 | 00589_update9      | Tue Mar 31 00:00:00 1970 PST
  590 |   0 | 00590              | Wed Apr 01 00:00:00 1970 PST
  591 |   1 | 00591              | Thu Apr 02 00:00:00 1970 PST
  593 | 303 | 00593_update3      | Sat Apr 04 00:00:00 1970 PST
  594 |   4 | 00594              | Sun Apr 05 00:00:00 1970 PST
  596 |   6 | 00596              | Tue Apr 07 00:00:00 1970 PST
  597 | 407 | 00597_update7      | Wed Apr 08 00:00:00 1970 PST
  598 |   8 | 00598              | Thu Apr 09 00:00:00 1970 PST
  599 | 509 | 00599_update9      | Fri Apr 10 00:00:00 1970 PST
  600 |   0 | 00600              | Thu Jan 01 00:00:00 1970 PST
  601 |   1 | 00601              | Fri Jan 02 00:00:00 1970 PST
  603 | 303 | 00603_update3      | Sun Jan 04 00:00:00 1970 PST
  604 |   4 | 00604              | Mon Jan 05 00:00:00 1970 PST
  606 |   6 | 00606              | Wed Jan 07 00:00:00 1970 PST
  607 | 407 | 00607_update7      | Thu Jan 08 00:00:00 1970 PST
  608 |   8 | 00608              | Fri Jan 09 00:00:00 1970 PST
  609 | 509 | 00609_update9      | Sat Jan 10 00:00:00 1970 PST
  610 |   0 | 00610              | Sun Jan 11 00:00:00 1970 PST
  611 |   1 | 00611              | Mon Jan 12 00:00:00 1970 PST
  613 | 303 | 00613_update3      | Wed Jan 14 00:00:00 1970 PST
  614 |   4 | 00614              | Thu Jan 15 00:00:00 1970 PST
  616 |   6 | 00616              | Sat Jan 17 00:00:00 1970 PST
  617 | 407 | 00617_update7      | Sun Jan 18 00:00:00 1970 PST
  618 |   8 | 00618              | Mon Jan 19 00:00:00 1970 PST
  619 | 509 | 00619_update9      | Tue Jan 20 00:00:00 1970 PST
  620 |   0 | 00620              | Wed Jan 21 00:00:00 1970 PST
  621 |   1 | 00621              | Thu Jan 22 00:00:00 1970 PST
  623 | 303 | 00623_update3      | Sat Jan 24 00:00:00 1970 PST
  624 |   4 | 00624              | Sun Jan 25 00:00:00 1970 PST
  626 |   6 | 00626              | Tue Jan 27 00:00:00 1970 PST
  627 | 407 | 00627_update7      | Wed Jan 28 00:00:00 1970 PST
  628 |   8 | 00628              | Thu Jan 29 00:00:00 1970 PST
  629 | 509 | 00629_update9      | Fri Jan 30 00:00:00 1970 PST
  630 |   0 | 00630              | Sat Jan 31 00:00:00 1970 PST
  631 |   1 | 00631              | Sun Feb 01 00:00:00 1970 PST
  633 | 303 | 00633_update3      | Tue Feb 03 00:00:00 1970 PST
  634 |   4 | 00634              | Wed Feb 04 00:00:00 1970 PST
  636 |   6 | 00636              | Fri Feb 06 00:00:00 1970 PST
  637 | 407 | 00637_update7      | Sat Feb 07 00:00:00 1970 PST
  638 |   8 | 00638              | Sun Feb 08 00:00:00 1970 PST
  639 | 509 | 00639_update9      | Mon Feb 09 00:00:00 1970 PST
  640 |   0 | 00640              | Tue Feb 10 00:00:00 1970 PST
  641 |   1 | 00641              | Wed Feb 11 00:00:00 1970 PST
  643 | 303 | 00643_update3      | Fri Feb 13 00:00:00 1970 PST
  644 |   4 | 00644              | Sat Feb 14 00:00:00 1970 PST
  646 |   6 | 00646              | Mon Feb 16 00:00:00 1970 PST
  647 | 407 | 00647_update7      | Tue Feb 17 00:00:00 1970 PST
  648 |   8 | 00648              | Wed Feb 18 00:00:00 1970 PST
  649 | 509 | 00649_update9      | Thu Feb 19 00:00:00 1970 PST
  650 |   0 | 00650              | Fri Feb 20 00:00:00 1970 PST
  651 |   1 | 00651              | Sat Feb 21 00:00:00 1970 PST
  653 | 303 | 00653_update3      | Mon Feb 23 00:00:00 1970 PST
  654 |   4 | 00654              | Tue Feb 24 00:00:00 1970 PST
  656 |   6 | 00656              | Thu Feb 26 00:00:00 1970 PST
  657 | 407 | 00657_update7      | Fri Feb 27 00:00:00 1970 PST
  658 |   8 | 00658              | Sat Feb 28 00:00:00 1970 PST
  659 | 509 | 00659_update9      | Sun Mar 01 00:00:00 1970 PST
  660 |   0 | 00660              | Mon Mar 02 00:00:00 1970 PST
  661 |   1 | 00661              | Tue Mar 03 00:00:00 1970 PST
  663 | 303 | 00663_update3      | Thu Mar 05 00:00:00 1970 PST
  664 |   4 | 00664              | Fri Mar 06 00:00:00 1970 PST
  666 |   6 | 00666              | Sun Mar 08 00:00:00 1970 PST
  667 | 407 | 00667_update7      | Mon Mar 09 00:00:00 1970 PST
  668 |   8 | 00668              | Tue Mar 10 00:00:00 1970 PST
  669 | 509 | 00669_update9      | Wed Mar 11 00:00:00 1970 PST
  670 |   0 | 00670              | Thu Mar 12 00:00:00 1970 PST
  671 |   1 | 00671              | Fri Mar 13 00:00:00 1970 PST
  673 | 303 | 00673_update3      | Sun Mar 15 00:00:00 1970 PST
  674 |   4 | 00674              | Mon Mar 16 00:00:00 1970 PST
  676 |   6 | 00676              | Wed Mar 18 00:00:00 1970 PST
  677 | 407 | 00677_update7      | Thu Mar 19 00:00:00 1970 PST
  678 |   8 | 00678              | Fri Mar 20 00:00:00 1970 PST
  679 | 509 | 00679_update9      | Sat Mar 21 00:00:00 1970 PST
  680 |   0 | 00680              | Sun Mar 22 00:00:00 1970 PST
  681 |   1 | 00681              | Mon Mar 23 00:00:00 1970 PST
  683 | 303 | 00683_update3      | Wed Mar 25 00:00:00 1970 PST
  684 |   4 | 00684              | Thu Mar 26 00:00:00 1970 PST
  686 |   6 | 00686              | Sat Mar 28 00:00:00 1970 PST
  687 | 407 | 00687_update7      | Sun Mar 29 00:00:00 1970 PST
  688 |   8 | 00688              | Mon Mar 30 00:00:00 1970 PST
  689 | 509 | 00689_update9      | Tue Mar 31 00:00:00 1970 PST
  690 |   0 | 00690              | Wed Apr 01 00:00:00 1970 PST
  691 |   1 | 00691              | Thu Apr 02 00:00:00 1970 PST
  693 | 303 | 00693_update3      | Sat Apr 04 00:00:00 1970 PST
  694 |   4 | 00694              | Sun Apr 05 00:00:00 1970 PST
  696 |   6 | 00696              | Tue Apr 07 00:00:00 1970 PST
  697 | 407 | 00697_update7      | Wed Apr 08 00:00:00 1970 PST
  698 |   8 | 00698              | Thu Apr 09 00:00:00 1970 PST
  699 | 509 | 00699_update9      | Fri Apr 10 00:00:00 1970 PST
  700 |   0 | 00700              | Thu Jan 01 00:00:00 1970 PST
  701 |   1 | 00701              | Fri Jan 02 00:00:00 1970 PST
  703 | 303 | 00703_update3      | Sun Jan 04 00:00:00 1970 PST
  704 |   4 | 00704              | Mon Jan 05 00:00:00 1970 PST
  706 |   6 | 00706              | Wed Jan 07 00:00:00 1970 PST
  707 | 407 | 00707_update7      | Thu Jan 08 00:00:00 1970 PST
  708 |   8 | 00708              | Fri Jan 09 00:00:00 1970 PST
  709 | 509 | 00709_update9      | Sat Jan 10 00:00:00 1970 PST
  710 |   0 | 00710              | Sun Jan 11 00:00:00 1970 PST
  711 |   1 | 00711              | Mon Jan 12 00:00:00 1970 PST
  713 | 303 | 00713_update3      | Wed Jan 14 00:00:00 1970 PST
  714 |   4 | 00714              | Thu Jan 15 00:00:00 1970 PST
  716 |   6 | 00716              | Sat Jan 17 00:00:00 1970 PST
  717 | 407 | 00717_update7      | Sun Jan 18 00:00:00 1970 PST
  718 |   8 | 00718              | Mon Jan 19 00:00:00 1970 PST
  719 | 509 | 00719_update9      | Tue Jan 20 00:00:00 1970 PST
  720 |   0 | 00720              | Wed Jan 21 00:00:00 1970 PST
  721 |   1 | 00721              | Thu Jan 22 00:00:00 1970 PST
  723 | 303 | 00723_update3      | Sat Jan 24 00:00:00 1970 PST
  724 |   4 | 00724              | Sun Jan 25 00:00:00 1970 PST
  726 |   6 | 00726              | Tue Jan 27 00:00:00 1970 PST
  727 | 407 | 00727_update7      | Wed Jan 28 00:00:00 1970 PST
  728 |   8 | 00728              | Thu Jan 29 00:00:00 1970 PST
  729 | 509 | 00729_update9      | Fri Jan 30 00:00:00 1970 PST
  730 |   0 | 00730              | Sat Jan 31 00:00:00 1970 PST
  731 |   1 | 00731              | Sun Feb 01 00:00:00 1970 PST
  733 | 303 | 00733_update3      | Tue Feb 03 00:00:00 1970 PST
  734 |   4 | 00734              | Wed Feb 04 00:00:00 1970 PST
  736 |   6 | 00736              | Fri Feb 06 00:00:00 1970 PST
  737 | 407 | 00737_update7      | Sat Feb 07 00:00:00 1970 PST
  738 |   8 | 00738              | Sun Feb 08 00:00:00 1970 PST
  739 | 509 | 00739_update9      | Mon Feb 09 00:00:00 1970 PST
  740 |   0 | 00740              | Tue Feb 10 00:00:00 1970 PST
  741 |   1 | 00741              | Wed Feb 11 00:00:00 1970 PST
  743 | 303 | 00743_update3      | Fri Feb 13 00:00:00 1970 PST
  744 |   4 | 00744              | Sat Feb 14 00:00:00 1970 PST
  746 |   6 | 00746              | Mon Feb 16 00:00:00 1970 PST
  747 | 407 | 00747_update7      | Tue Feb 17 00:00:00 1970 PST
  748 |   8 | 00748              | Wed Feb 18 00:00:00 1970 PST
  749 | 509 | 00749_update9      | Thu Feb 19 00:00:00 1970 PST
  750 |   0 | 00750              | Fri Feb 20 00:00:00 1970 PST
  751 |   1 | 00751              | Sat Feb 21 00:00:00 1970 PST
  753 | 303 | 00753_update3      | Mon Feb 23 00:00:00 1970 PST
  754 |   4 | 00754              | Tue Feb 24 00:00:00 1970 PST
  756 |   6 | 00756              | Thu Feb 26 00:00:00 1970 PST
  757 | 407 | 00757_update7      | Fri Feb 27 00:00:00 1970 PST
  758 |   8 | 00758              | Sat Feb 28 00:00:00 1970 PST
  759 | 509 | 00759_update9      | Sun Mar 01 00:00:00 1970 PST
  760 |   0 | 00760              | Mon Mar 02 00:00:00 1970 PST
  761 |   1 | 00761              | Tue Mar 03 00:00:00 1970 PST
  763 | 303 | 00763_update3      | Thu Mar 05 00:00:00 1970 PST
  764 |   4 | 00764              | Fri Mar 06 00:00:00 1970 PST
  766 |   6 | 00766              | Sun Mar 08 00:00:00 1970 PST
  767 | 407 | 00767_update7      | Mon Mar 09 00:00:00 1970 PST
  768 |   8 | 00768              | Tue Mar 10 00:00:00 1970 PST
  769 | 509 | 00769_update9      | Wed Mar 11 00:00:00 1970 PST
  770 |   0 | 00770              | Thu Mar 12 00:00:00 1970 PST
  771 |   1 | 00771              | Fri Mar 13 00:00:00 1970 PST
  773 | 303 | 00773_update3      | Sun Mar 15 00:00:00 1970 PST
  774 |   4 | 00774              | Mon Mar 16 00:00:00 1970 PST
  776 |   6 | 00776              | Wed Mar 18 00:00:00 1970 PST
  777 | 407 | 00777_update7      | Thu Mar 19 00:00:00 1970 PST
  778 |   8 | 00778              | Fri Mar 20 00:00:00 1970 PST
  779 | 509 | 00779_update9      | Sat Mar 21 00:00:00 1970 PST
  780 |   0 | 00780              | Sun Mar 22 00:00:00 1970 PST
  781 |   1 | 00781              | Mon Mar 23 00:00:00 1970 PST
  783 | 303 | 00783_update3      | Wed Mar 25 00:00:00 1970 PST
  784 |   4 | 00784              | Thu Mar 26 00:00:00 1970 PST
  786 |   6 | 00786              | Sat Mar 28 00:00:00 1970 PST
  787 | 407 | 00787_update7      | Sun Mar 29 00:00:00 1970 PST
  788 |   8 | 00788              | Mon Mar 30 00:00:00 1970 PST
  789 | 509 | 00789_update9      | Tue Mar 31 00:00:00 1970 PST
  790 |   0 | 00790              | Wed Apr 01 00:00:00 1970 PST
  791 |   1 | 00791              | Thu Apr 02 00:00:00 1970 PST
  793 | 303 | 00793_update3      | Sat Apr 04 00:00:00 1970 PST
  794 |   4 | 00794              | Sun Apr 05 00:00:00 1970 PST
  796 |   6 | 00796              | Tue Apr 07 00:00:00 1970 PST
  797 | 407 | 00797_update7      | Wed Apr 08 00:00:00 1970 PST
  798 |   8 | 00798              | Thu Apr 09 00:00:00 1970 PST
  799 | 509 | 00799_update9      | Fri Apr 10 00:00:00 1970 PST
  800 |   0 | 00800              | Thu Jan 01 00:00:00 1970 PST
  801 |   1 | 00801              | Fri Jan 02 00:00:00 1970 PST
  803 | 303 | 00803_update3      | Sun Jan 04 00:00:00 1970 PST
  804 |   4 | 00804              | Mon Jan 05 00:00:00 1970 PST
  806 |   6 | 00806              | Wed Jan 07 00:00:00 1970 PST
  807 | 407 | 00807_update7      | Thu Jan 08 00:00:00 1970 PST
  808 |   8 | 00808              | Fri Jan 09 00:00:00 1970 PST
  809 | 509 | 00809_update9      | Sat Jan 10 00:00:00 1970 PST
  810 |   0 | 00810              | Sun Jan 11 00:00:00 1970 PST
  811 |   1 | 00811              | Mon Jan 12 00:00:00 1970 PST
  813 | 303 | 00813_update3      | Wed Jan 14 00:00:00 1970 PST
  814 |   4 | 00814              | Thu Jan 15 00:00:00 1970 PST
  816 |   6 | 00816              | Sat Jan 17 00:00:00 1970 PST
  817 | 407 | 00817_update7      | Sun Jan 18 00:00:00 1970 PST
  818 |   8 | 00818              | Mon Jan 19 00:00:00 1970 PST
  819 | 509 | 00819_update9      | Tue Jan 20 00:00:00 1970 PST
  820 |   0 | 00820              | Wed Jan 21 00:00:00 1970 PST
  821 |   1 | 00821              | Thu Jan 22 00:00:00 1970 PST
  823 | 303 | 00823_update3      | Sat Jan 24 00:00:00 1970 PST
  824 |   4 | 00824              | Sun Jan 25 00:00:00 1970 PST
  826 |   6 | 00826              | Tue Jan 27 00:00:00 1970 PST
  827 | 407 | 00827_update7      | Wed Jan 28 00:00:00 1970 PST
  828 |   8 | 00828              | Thu Jan 29 00:00:00 1970 PST
  829 | 509 | 00829_update9      | Fri Jan 30 00:00:00 1970 PST
  830 |   0 | 00830              | Sat Jan 31 00:00:00 1970 PST
  831 |   1 | 00831              | Sun Feb 01 00:00:00 1970 PST
  833 | 303 | 00833_update3      | Tue Feb 03 00:00:00 1970 PST
  834 |   4 | 00834              | Wed Feb 04 00:00:00 1970 PST
  836 |   6 | 00836              | Fri Feb 06 00:00:00 1970 PST
  837 | 407 | 00837_update7      | Sat Feb 07 00:00:00 1970 PST
  838 |   8 | 00838              | Sun Feb 08 00:00:00 1970 PST
  839 | 509 | 00839_update9      | Mon Feb 09 00:00:00 1970 PST
  840 |   0 | 00840              | Tue Feb 10 00:00:00 1970 PST
  841 |   1 | 00841              | Wed Feb 11 00:00:00 1970 PST
  843 | 303 | 00843_update3      | Fri Feb 13 00:00:00 1970 PST
  844 |   4 | 00844              | Sat Feb 14 00:00:00 1970 PST
  846 |   6 | 00846              | Mon Feb 16 00:00:00 1970 PST
  847 | 407 | 00847_update7      | Tue Feb 17 00:00:00 1970 PST
  848 |   8 | 00848              | Wed Feb 18 00:00:00 1970 PST
  849 | 509 | 00849_update9      | Thu Feb 19 00:00:00 1970 PST
  850 |   0 | 00850              | Fri Feb 20 00:00:00 1970 PST
  851 |   1 | 00851              | Sat Feb 21 00:00:00 1970 PST
  853 | 303 | 00853_update3      | Mon Feb 23 00:00:00 1970 PST
  854 |   4 | 00854              | Tue Feb 24 00:00:00 1970 PST
  856 |   6 | 00856              | Thu Feb 26 00:00:00 1970 PST
  857 | 407 | 00857_update7      | Fri Feb 27 00:00:00 1970 PST
  858 |   8 | 00858              | Sat Feb 28 00:00:00 1970 PST
  859 | 509 | 00859_update9      | Sun Mar 01 00:00:00 1970 PST
  860 |   0 | 00860              | Mon Mar 02 00:00:00 1970 PST
  861 |   1 | 00861              | Tue Mar 03 00:00:00 1970 PST
  863 | 303 | 00863_update3      | Thu Mar 05 00:00:00 1970 PST
  864 |   4 | 00864              | Fri Mar 06 00:00:00 1970 PST
  866 |   6 | 00866              | Sun Mar 08 00:00:00 1970 PST
  867 | 407 | 00867_update7      | Mon Mar 09 00:00:00 1970 PST
  868 |   8 | 00868              | Tue Mar 10 00:00:00 1970 PST
  869 | 509 | 00869_update9      | Wed Mar 11 00:00:00 1970 PST
  870 |   0 | 00870              | Thu Mar 12 00:00:00 1970 PST
  871 |   1 | 00871              | Fri Mar 13 00:00:00 1970 PST
  873 | 303 | 00873_update3      | Sun Mar 15 00:00:00 1970 PST
  874 |   4 | 00874              | Mon Mar 16 00:00:00 1970 PST
  876 |   6 | 00876              | Wed Mar 18 00:00:00 1970 PST
  877 | 407 | 00877_update7      | Thu Mar 19 00:00:00 1970 PST
  878 |   8 | 00878              | Fri Mar 20 00:00:00 1970 PST
  879 | 509 | 00879_update9      | Sat Mar 21 00:00:00 1970 PST
  880 |   0 | 00880              | Sun Mar 22 00:00:00 1970 PST
  881 |   1 | 00881              | Mon Mar 23 00:00:00 1970 PST
  883 | 303 | 00883_update3      | Wed Mar 25 00:00:00 1970 PST
  884 |   4 | 00884              | Thu Mar 26 00:00:00 1970 PST
  886 |   6 | 00886              | Sat Mar 28 00:00:00 1970 PST
  887 | 407 | 00887_update7      | Sun Mar 29 00:00:00 1970 PST
  888 |   8 | 00888              | Mon Mar 30 00:00:00 1970 PST
  889 | 509 | 00889_update9      | Tue Mar 31 00:00:00 1970 PST
  890 |   0 | 00890              | Wed Apr 01 00:00:00 1970 PST
  891 |   1 | 00891              | Thu Apr 02 00:00:00 1970 PST
  893 | 303 | 00893_update3      | Sat Apr 04 00:00:00 1970 PST
  894 |   4 | 00894              | Sun Apr 05 00:00:00 1970 PST
  896 |   6 | 00896              | Tue Apr 07 00:00:00 1970 PST
  897 | 407 | 00897_update7      | Wed Apr 08 00:00:00 1970 PST
  898 |   8 | 00898              | Thu Apr 09 00:00:00 1970 PST
  899 | 509 | 00899_update9      | Fri Apr 10 00:00:00 1970 PST
  900 |   0 | 00900              | Thu Jan 01 00:00:00 1970 PST
  901 |   1 | 00901              | Fri Jan 02 00:00:00 1970 PST
  903 | 303 | 00903_update3      | Sun Jan 04 00:00:00 1970 PST
  904 |   4 | 00904              | Mon Jan 05 00:00:00 1970 PST
  906 |   6 | 00906              | Wed Jan 07 00:00:00 1970 PST
  907 | 407 | 00907_update7      | Thu Jan 08 00:00:00 1970 PST
  908 |   8 | 00908              | Fri Jan 09 00:00:00 1970 PST
  909 | 509 | 00909_update9      | Sat Jan 10 00:00:00 1970 PST
  910 |   0 | 00910              | Sun Jan 11 00:00:00 1970 PST
  911 |   1 | 00911              | Mon Jan 12 00:00:00 1970 PST
  913 | 303 | 00913_update3      | Wed Jan 14 00:00:00 1970 PST
  914 |   4 | 00914              | Thu Jan 15 00:00:00 1970 PST
  916 |   6 | 00916              | Sat Jan 17 00:00:00 1970 PST
  917 | 407 | 00917_update7      | Sun Jan 18 00:00:00 1970 PST
  918 |   8 | 00918              | Mon Jan 19 00:00:00 1970 PST
  919 | 509 | 00919_update9      | Tue Jan 20 00:00:00 1970 PST
  920 |   0 | 00920              | Wed Jan 21 00:00:00 1970 PST
  921 |   1 | 00921              | Thu Jan 22 00:00:00 1970 PST
  923 | 303 | 00923_update3      | Sat Jan 24 00:00:00 1970 PST
  924 |   4 | 00924              | Sun Jan 25 00:00:00 1970 PST
  926 |   6 | 00926              | Tue Jan 27 00:00:00 1970 PST
  927 | 407 | 00927_update7      | Wed Jan 28 00:00:00 1970 PST
  928 |   8 | 00928              | Thu Jan 29 00:00:00 1970 PST
  929 | 509 | 00929_update9      | Fri Jan 30 00:00:00 1970 PST
  930 |   0 | 00930              | Sat Jan 31 00:00:00 1970 PST
  931 |   1 | 00931              | Sun Feb 01 00:00:00 1970 PST
  933 | 303 | 00933_update3      | Tue Feb 03 00:00:00 1970 PST
  934 |   4 | 00934              | Wed Feb 04 00:00:00 1970 PST
  936 |   6 | 00936              | Fri Feb 06 00:00:00 1970 PST
  937 | 407 | 00937_update7      | Sat Feb 07 00:00:00 1970 PST
  938 |   8 | 00938              | Sun Feb 08 00:00:00 1970 PST
  939 | 509 | 00939_update9      | Mon Feb 09 00:00:00 1970 PST
  940 |   0 | 00940              | Tue Feb 10 00:00:00 1970 PST
  941 |   1 | 00941              | Wed Feb 11 00:00:00 1970 PST
  943 | 303 | 00943_update3      | Fri Feb 13 00:00:00 1970 PST
  944 |   4 | 00944              | Sat Feb 14 00:00:00 1970 PST
  946 |   6 | 00946              | Mon Feb 16 00:00:00 1970 PST
  947 | 407 | 00947_update7      | Tue Feb 17 00:00:00 1970 PST
  948 |   8 | 00948              | Wed Feb 18 00:00:00 1970 PST
  949 | 509 | 00949_update9      | Thu Feb 19 00:00:00 1970 PST
  950 |   0 | 00950              | Fri Feb 20 00:00:00 1970 PST
  951 |   1 | 00951              | Sat Feb 21 00:00:00 1970 PST
  953 | 303 | 00953_update3      | Mon Feb 23 00:00:00 1970 PST
  954 |   4 | 00954              | Tue Feb 24 00:00:00 1970 PST
  956 |   6 | 00956              | Thu Feb 26 00:00:00 1970 PST
  957 | 407 | 00957_update7      | Fri Feb 27 00:00:00 1970 PST
  958 |   8 | 00958              | Sat Feb 28 00:00:00 1970 PST
  959 | 509 | 00959_update9      | Sun Mar 01 00:00:00 1970 PST
  960 |   0 | 00960              | Mon Mar 02 00:00:00 1970 PST
  961 |   1 | 00961              | Tue Mar 03 00:00:00 1970 PST
  963 | 303 | 00963_update3      | Thu Mar 05 00:00:00 1970 PST
  964 |   4 | 00964              | Fri Mar 06 00:00:00 1970 PST
  966 |   6 | 00966              | Sun Mar 08 00:00:00 1970 PST
  967 | 407 | 00967_update7      | Mon Mar 09 00:00:00 1970 PST
  968 |   8 | 00968              | Tue Mar 10 00:00:00 1970 PST
  969 | 509 | 00969_update9      | Wed Mar 11 00:00:00 1970 PST
  970 |   0 | 00970              | Thu Mar 12 00:00:00 1970 PST
  971 |   1 | 00971              | Fri Mar 13 00:00:00 1970 PST
  973 | 303 | 00973_update3      | Sun Mar 15 00:00:00 1970 PST
  974 |   4 | 00974              | Mon Mar 16 00:00:00 1970 PST
  976 |   6 | 00976              | Wed Mar 18 00:00:00 1970 PST
  977 | 407 | 00977_update7      | Thu Mar 19 00:00:00 1970 PST
  978 |   8 | 00978              | Fri Mar 20 00:00:00 1970 PST
  979 | 509 | 00979_update9      | Sat Mar 21 00:00:00 1970 PST
  980 |   0 | 00980              | Sun Mar 22 00:00:00 1970 PST
  981 |   1 | 00981              | Mon Mar 23 00:00:00 1970 PST
  983 | 303 | 00983_update3      | Wed Mar 25 00:00:00 1970 PST
  984 |   4 | 00984              | Thu Mar 26 00:00:00 1970 PST
  986 |   6 | 00986              | Sat Mar 28 00:00:00 1970 PST
  987 | 407 | 00987_update7      | Sun Mar 29 00:00:00 1970 PST
  988 |   8 | 00988              | Mon Mar 30 00:00:00 1970 PST
  989 | 509 | 00989_update9      | Tue Mar 31 00:00:00 1970 PST
  990 |   0 | 00990              | Wed Apr 01 00:00:00 1970 PST
  991 |   1 | 00991              | Thu Apr 02 00:00:00 1970 PST
  993 | 303 | 00993_update3      | Sat Apr 04 00:00:00 1970 PST
  994 |   4 | 00994              | Sun Apr 05 00:00:00 1970 PST
  996 |   6 | 00996              | Tue Apr 07 00:00:00 1970 PST
  997 | 407 | 00997_update7      | Wed Apr 08 00:00:00 1970 PST
  998 |   8 | 00998              | Thu Apr 09 00:00:00 1970 PST
  999 | 509 | 00999_update9      | Fri Apr 10 00:00:00 1970 PST
 1000 |   0 | 01000              | Thu Jan 01 00:00:00 1970 PST
 1001 | 101 | 0000100001         | 
 1003 | 403 | 0000300003_update3 | 
 1004 | 104 | 0000400004         | 
 1006 | 106 | 0000600006         | 
 1007 | 507 | 0000700007_update7 | 
 1008 | 108 | 0000800008         | 
 1009 | 609 | 0000900009_update9 | 
 1010 | 100 | 0001000010         | 
 1011 | 101 | 0001100011         | 
 1013 | 403 | 0001300013_update3 | 
 1014 | 104 | 0001400014         | 
 1016 | 106 | 0001600016         | 
 1017 | 507 | 0001700017_update7 | 
 1018 | 108 | 0001800018         | 
 1019 | 609 | 0001900019_update9 | 
 1020 | 100 | 0002000020         | 
 1101 | 201 | aaa                | 
 1103 | 503 | ccc_update3        | 
 1104 | 204 | ddd                | 
(819 rows)

EXPLAIN (verbose, costs off)
INSERT INTO ft2 (c1,c2,c3) VALUES (1200,999,'foo') RETURNING tableoid::regclass;
                                                                                           QUERY PLAN                                                                                            
-------------------------------------------------------------------------------------------------------------------------------------------------------------------------------------------------
 Insert on public.ft2
   Output: (ft2.tableoid)::regclass
   Remote SQL: INSERT INTO "S 1"."T 1"("C 1", c2, c3, c4, c5, c6, c7, c8) VALUES ($1, $2, $3, $4, $5, $6, $7, $8)
   ->  Result
         Output: 1200, 999, NULL::integer, 'foo'::text, NULL::timestamp with time zone, NULL::timestamp without time zone, NULL::character varying, 'ft2       '::character(10), NULL::user_enum
(5 rows)

INSERT INTO ft2 (c1,c2,c3) VALUES (1200,999,'foo') RETURNING tableoid::regclass;
 tableoid 
----------
 ft2
(1 row)

EXPLAIN (verbose, costs off)
UPDATE ft2 SET c3 = 'bar' WHERE c1 = 1200 RETURNING tableoid::regclass;             -- can be pushed down
                                     QUERY PLAN                                     
------------------------------------------------------------------------------------
 Update on public.ft2
   Output: (tableoid)::regclass
   ->  Foreign Update on public.ft2
         Remote SQL: UPDATE "S 1"."T 1" SET c3 = 'bar'::text WHERE (("C 1" = 1200))
(4 rows)

UPDATE ft2 SET c3 = 'bar' WHERE c1 = 1200 RETURNING tableoid::regclass;
 tableoid 
----------
 ft2
(1 row)

EXPLAIN (verbose, costs off)
DELETE FROM ft2 WHERE c1 = 1200 RETURNING tableoid::regclass;                       -- can be pushed down
                             QUERY PLAN                             
--------------------------------------------------------------------
 Delete on public.ft2
   Output: (tableoid)::regclass
   ->  Foreign Delete on public.ft2
         Remote SQL: DELETE FROM "S 1"."T 1" WHERE (("C 1" = 1200))
(4 rows)

DELETE FROM ft2 WHERE c1 = 1200 RETURNING tableoid::regclass;
 tableoid 
----------
 ft2
(1 row)

-- Test UPDATE/DELETE with RETURNING on a three-table join
INSERT INTO ft2 (c1,c2,c3)
  SELECT id, id - 1200, to_char(id, 'FM00000') FROM generate_series(1201, 1300) id;
EXPLAIN (verbose, costs off)
UPDATE ft2 SET c3 = 'foo'
  FROM ft4 INNER JOIN ft5 ON (ft4.c1 = ft5.c1)
  WHERE ft2.c1 > 1200 AND ft2.c2 = ft4.c1
  RETURNING ft2, ft2.*, ft4, ft4.*;       -- can be pushed down
                                                                                                                                                                          QUERY PLAN                                                                                                                                                                           
---------------------------------------------------------------------------------------------------------------------------------------------------------------------------------------------------------------------------------------------------------------------------------------------------------------------------------------------------------------
 Update on public.ft2
   Output: ft2.*, ft2.c1, ft2.c2, ft2.c3, ft2.c4, ft2.c5, ft2.c6, ft2.c7, ft2.c8, ft4.*, ft4.c1, ft4.c2, ft4.c3
   ->  Foreign Update
         Remote SQL: UPDATE "S 1"."T 1" r1 SET c3 = 'foo'::text FROM ("S 1"."T 3" r2 INNER JOIN "S 1"."T 4" r3 ON (TRUE)) WHERE ((r2.c1 = r3.c1)) AND ((r1.c2 = r2.c1)) AND ((r1."C 1" > 1200)) RETURNING r1."C 1", r1.c2, r1.c3, r1.c4, r1.c5, r1.c6, r1.c7, r1.c8, CASE WHEN (r2.*)::text IS NOT NULL THEN ROW(r2.c1, r2.c2, r2.c3) END, r2.c1, r2.c2, r2.c3
(4 rows)

UPDATE ft2 SET c3 = 'foo'
  FROM ft4 INNER JOIN ft5 ON (ft4.c1 = ft5.c1)
  WHERE ft2.c1 > 1200 AND ft2.c2 = ft4.c1
  RETURNING ft2, ft2.*, ft4, ft4.*;
              ft2               |  c1  | c2 | c3  | c4 | c5 | c6 |     c7     | c8 |      ft4       | c1 | c2 |   c3   
--------------------------------+------+----+-----+----+----+----+------------+----+----------------+----+----+--------
 (1206,6,foo,,,,"ft2       ",)  | 1206 |  6 | foo |    |    |    | ft2        |    | (6,7,AAA006)   |  6 |  7 | AAA006
 (1212,12,foo,,,,"ft2       ",) | 1212 | 12 | foo |    |    |    | ft2        |    | (12,13,AAA012) | 12 | 13 | AAA012
 (1218,18,foo,,,,"ft2       ",) | 1218 | 18 | foo |    |    |    | ft2        |    | (18,19,AAA018) | 18 | 19 | AAA018
 (1224,24,foo,,,,"ft2       ",) | 1224 | 24 | foo |    |    |    | ft2        |    | (24,25,AAA024) | 24 | 25 | AAA024
 (1230,30,foo,,,,"ft2       ",) | 1230 | 30 | foo |    |    |    | ft2        |    | (30,31,AAA030) | 30 | 31 | AAA030
 (1236,36,foo,,,,"ft2       ",) | 1236 | 36 | foo |    |    |    | ft2        |    | (36,37,AAA036) | 36 | 37 | AAA036
 (1242,42,foo,,,,"ft2       ",) | 1242 | 42 | foo |    |    |    | ft2        |    | (42,43,AAA042) | 42 | 43 | AAA042
 (1248,48,foo,,,,"ft2       ",) | 1248 | 48 | foo |    |    |    | ft2        |    | (48,49,AAA048) | 48 | 49 | AAA048
 (1254,54,foo,,,,"ft2       ",) | 1254 | 54 | foo |    |    |    | ft2        |    | (54,55,AAA054) | 54 | 55 | AAA054
 (1260,60,foo,,,,"ft2       ",) | 1260 | 60 | foo |    |    |    | ft2        |    | (60,61,AAA060) | 60 | 61 | AAA060
 (1266,66,foo,,,,"ft2       ",) | 1266 | 66 | foo |    |    |    | ft2        |    | (66,67,AAA066) | 66 | 67 | AAA066
 (1272,72,foo,,,,"ft2       ",) | 1272 | 72 | foo |    |    |    | ft2        |    | (72,73,AAA072) | 72 | 73 | AAA072
 (1278,78,foo,,,,"ft2       ",) | 1278 | 78 | foo |    |    |    | ft2        |    | (78,79,AAA078) | 78 | 79 | AAA078
 (1284,84,foo,,,,"ft2       ",) | 1284 | 84 | foo |    |    |    | ft2        |    | (84,85,AAA084) | 84 | 85 | AAA084
 (1290,90,foo,,,,"ft2       ",) | 1290 | 90 | foo |    |    |    | ft2        |    | (90,91,AAA090) | 90 | 91 | AAA090
 (1296,96,foo,,,,"ft2       ",) | 1296 | 96 | foo |    |    |    | ft2        |    | (96,97,AAA096) | 96 | 97 | AAA096
(16 rows)

EXPLAIN (verbose, costs off)
DELETE FROM ft2
  USING ft4 LEFT JOIN ft5 ON (ft4.c1 = ft5.c1)
  WHERE ft2.c1 > 1200 AND ft2.c1 % 10 = 0 AND ft2.c2 = ft4.c1
  RETURNING 100;                          -- can be pushed down
                                                                                            QUERY PLAN                                                                                             
---------------------------------------------------------------------------------------------------------------------------------------------------------------------------------------------------
 Delete on public.ft2
   Output: 100
   ->  Foreign Delete
         Remote SQL: DELETE FROM "S 1"."T 1" r1 USING ("S 1"."T 3" r2 LEFT JOIN "S 1"."T 4" r3 ON (((r2.c1 = r3.c1)))) WHERE ((r1.c2 = r2.c1)) AND ((r1."C 1" > 1200)) AND (((r1."C 1" % 10) = 0))
(4 rows)

DELETE FROM ft2
  USING ft4 LEFT JOIN ft5 ON (ft4.c1 = ft5.c1)
  WHERE ft2.c1 > 1200 AND ft2.c1 % 10 = 0 AND ft2.c2 = ft4.c1
  RETURNING 100;
 ?column? 
----------
      100
      100
      100
      100
      100
      100
      100
      100
      100
      100
(10 rows)

DELETE FROM ft2 WHERE ft2.c1 > 1200;
-- Test UPDATE with a MULTIEXPR sub-select
-- (maybe someday this'll be remotely executable, but not today)
EXPLAIN (verbose, costs off)
UPDATE ft2 AS target SET (c2, c7) = (
    SELECT c2 * 10, c7
        FROM ft2 AS src
        WHERE target.c1 = src.c1
) WHERE c1 > 1100;
                                                                    QUERY PLAN                                                                     
---------------------------------------------------------------------------------------------------------------------------------------------------
 Update on public.ft2 target
   Remote SQL: UPDATE "S 1"."T 1" SET c2 = $2, c7 = $3 WHERE ctid = $1
   ->  Foreign Scan on public.ft2 target
         Output: target.c1, $1, NULL::integer, target.c3, target.c4, target.c5, target.c6, $2, target.c8, (SubPlan 1 (returns $1,$2)), target.ctid
         Remote SQL: SELECT "C 1", c3, c4, c5, c6, c8, ctid FROM "S 1"."T 1" WHERE (("C 1" > 1100)) FOR UPDATE
         SubPlan 1 (returns $1,$2)
           ->  Foreign Scan on public.ft2 src
                 Output: (src.c2 * 10), src.c7
                 Remote SQL: SELECT c2, c7 FROM "S 1"."T 1" WHERE (($1::integer = "C 1"))
(9 rows)

UPDATE ft2 AS target SET (c2, c7) = (
    SELECT c2 * 10, c7
        FROM ft2 AS src
        WHERE target.c1 = src.c1
) WHERE c1 > 1100;
UPDATE ft2 AS target SET (c2) = (
    SELECT c2 / 10
        FROM ft2 AS src
        WHERE target.c1 = src.c1
) WHERE c1 > 1100;
-- Test UPDATE/DELETE with WHERE or JOIN/ON conditions containing
-- user-defined operators/functions
ALTER SERVER loopback OPTIONS (DROP extensions);
INSERT INTO ft2 (c1,c2,c3)
  SELECT id, id % 10, to_char(id, 'FM00000') FROM generate_series(2001, 2010) id;
EXPLAIN (verbose, costs off)
UPDATE ft2 SET c3 = 'bar' WHERE postgres_fdw_abs(c1) > 2000 RETURNING *;            -- can't be pushed down
                                                QUERY PLAN                                                
----------------------------------------------------------------------------------------------------------
 Update on public.ft2
   Output: c1, c2, c3, c4, c5, c6, c7, c8
   Remote SQL: UPDATE "S 1"."T 1" SET c3 = $2 WHERE ctid = $1 RETURNING "C 1", c2, c3, c4, c5, c6, c7, c8
   ->  Foreign Scan on public.ft2
         Output: c1, c2, NULL::integer, 'bar'::text, c4, c5, c6, c7, c8, ctid
         Filter: (postgres_fdw_abs(ft2.c1) > 2000)
         Remote SQL: SELECT "C 1", c2, c4, c5, c6, c7, c8, ctid FROM "S 1"."T 1" FOR UPDATE
(7 rows)

UPDATE ft2 SET c3 = 'bar' WHERE postgres_fdw_abs(c1) > 2000 RETURNING *;
  c1  | c2 | c3  | c4 | c5 | c6 |     c7     | c8 
------+----+-----+----+----+----+------------+----
 2001 |  1 | bar |    |    |    | ft2        | 
 2002 |  2 | bar |    |    |    | ft2        | 
 2003 |  3 | bar |    |    |    | ft2        | 
 2004 |  4 | bar |    |    |    | ft2        | 
 2005 |  5 | bar |    |    |    | ft2        | 
 2006 |  6 | bar |    |    |    | ft2        | 
 2007 |  7 | bar |    |    |    | ft2        | 
 2008 |  8 | bar |    |    |    | ft2        | 
 2009 |  9 | bar |    |    |    | ft2        | 
 2010 |  0 | bar |    |    |    | ft2        | 
(10 rows)

EXPLAIN (verbose, costs off)
UPDATE ft2 SET c3 = 'baz'
  FROM ft4 INNER JOIN ft5 ON (ft4.c1 = ft5.c1)
  WHERE ft2.c1 > 2000 AND ft2.c2 === ft4.c1
  RETURNING ft2.*, ft4.*, ft5.*;                                                    -- can't be pushed down
                                                                                                                                          QUERY PLAN                                                                                                                                          
----------------------------------------------------------------------------------------------------------------------------------------------------------------------------------------------------------------------------------------------------------------------------------------------
 Update on public.ft2
   Output: ft2.c1, ft2.c2, ft2.c3, ft2.c4, ft2.c5, ft2.c6, ft2.c7, ft2.c8, ft4.c1, ft4.c2, ft4.c3, ft5.c1, ft5.c2, ft5.c3
   Remote SQL: UPDATE "S 1"."T 1" SET c3 = $2 WHERE ctid = $1 RETURNING "C 1", c2, c3, c4, c5, c6, c7, c8
   ->  Nested Loop
         Output: ft2.c1, ft2.c2, NULL::integer, 'baz'::text, ft2.c4, ft2.c5, ft2.c6, ft2.c7, ft2.c8, ft2.ctid, ft4.*, ft5.*, ft4.c1, ft4.c2, ft4.c3, ft5.c1, ft5.c2, ft5.c3
         Join Filter: (ft2.c2 === ft4.c1)
         ->  Foreign Scan on public.ft2
               Output: ft2.c1, ft2.c2, ft2.c4, ft2.c5, ft2.c6, ft2.c7, ft2.c8, ft2.ctid
               Remote SQL: SELECT "C 1", c2, c4, c5, c6, c7, c8, ctid FROM "S 1"."T 1" WHERE (("C 1" > 2000)) FOR UPDATE
         ->  Foreign Scan
               Output: ft4.*, ft4.c1, ft4.c2, ft4.c3, ft5.*, ft5.c1, ft5.c2, ft5.c3
               Relations: (public.ft4) INNER JOIN (public.ft5)
               Remote SQL: SELECT CASE WHEN (r2.*)::text IS NOT NULL THEN ROW(r2.c1, r2.c2, r2.c3) END, r2.c1, r2.c2, r2.c3, CASE WHEN (r3.*)::text IS NOT NULL THEN ROW(r3.c1, r3.c2, r3.c3) END, r3.c1, r3.c2, r3.c3 FROM ("S 1"."T 3" r2 INNER JOIN "S 1"."T 4" r3 ON (((r2.c1 = r3.c1))))
               ->  Hash Join
                     Output: ft4.*, ft4.c1, ft4.c2, ft4.c3, ft5.*, ft5.c1, ft5.c2, ft5.c3
                     Hash Cond: (ft4.c1 = ft5.c1)
                     ->  Foreign Scan on public.ft4
                           Output: ft4.*, ft4.c1, ft4.c2, ft4.c3
                           Remote SQL: SELECT c1, c2, c3 FROM "S 1"."T 3"
                     ->  Hash
                           Output: ft5.*, ft5.c1, ft5.c2, ft5.c3
                           ->  Foreign Scan on public.ft5
                                 Output: ft5.*, ft5.c1, ft5.c2, ft5.c3
                                 Remote SQL: SELECT c1, c2, c3 FROM "S 1"."T 4"
(24 rows)

UPDATE ft2 SET c3 = 'baz'
  FROM ft4 INNER JOIN ft5 ON (ft4.c1 = ft5.c1)
  WHERE ft2.c1 > 2000 AND ft2.c2 === ft4.c1
  RETURNING ft2.*, ft4.*, ft5.*;
  c1  | c2 | c3  | c4 | c5 | c6 |     c7     | c8 | c1 | c2 |   c3   | c1 | c2 |   c3   
------+----+-----+----+----+----+------------+----+----+----+--------+----+----+--------
 2006 |  6 | baz |    |    |    | ft2        |    |  6 |  7 | AAA006 |  6 |  7 | AAA006
(1 row)

EXPLAIN (verbose, costs off)
DELETE FROM ft2
  USING ft4 INNER JOIN ft5 ON (ft4.c1 === ft5.c1)
  WHERE ft2.c1 > 2000 AND ft2.c2 = ft4.c1
  RETURNING ft2.c1, ft2.c2, ft2.c3;       -- can't be pushed down
                                                                                                                                                                     QUERY PLAN                                                                                                                                                                     
----------------------------------------------------------------------------------------------------------------------------------------------------------------------------------------------------------------------------------------------------------------------------------------------------------------------------------------------------
 Delete on public.ft2
   Output: ft2.c1, ft2.c2, ft2.c3
   Remote SQL: DELETE FROM "S 1"."T 1" WHERE ctid = $1 RETURNING "C 1", c2, c3
   ->  Foreign Scan
         Output: ft2.ctid, ft4.*, ft5.*
         Filter: (ft4.c1 === ft5.c1)
         Relations: ((public.ft2) INNER JOIN (public.ft4)) INNER JOIN (public.ft5)
         Remote SQL: SELECT r1.ctid, CASE WHEN (r2.*)::text IS NOT NULL THEN ROW(r2.c1, r2.c2, r2.c3) END, CASE WHEN (r3.*)::text IS NOT NULL THEN ROW(r3.c1, r3.c2, r3.c3) END, r2.c1, r3.c1 FROM (("S 1"."T 1" r1 INNER JOIN "S 1"."T 3" r2 ON (((r1.c2 = r2.c1)) AND ((r1."C 1" > 2000)))) INNER JOIN "S 1"."T 4" r3 ON (TRUE)) FOR UPDATE OF r1
         ->  Nested Loop
               Output: ft2.ctid, ft4.*, ft5.*, ft4.c1, ft5.c1
               ->  Nested Loop
                     Output: ft2.ctid, ft4.*, ft4.c1
                     Join Filter: (ft2.c2 = ft4.c1)
                     ->  Foreign Scan on public.ft2
                           Output: ft2.ctid, ft2.c2
                           Remote SQL: SELECT c2, ctid FROM "S 1"."T 1" WHERE (("C 1" > 2000)) FOR UPDATE
                     ->  Foreign Scan on public.ft4
                           Output: ft4.*, ft4.c1
                           Remote SQL: SELECT c1, c2, c3 FROM "S 1"."T 3"
               ->  Foreign Scan on public.ft5
                     Output: ft5.*, ft5.c1
                     Remote SQL: SELECT c1, c2, c3 FROM "S 1"."T 4"
(22 rows)

DELETE FROM ft2
  USING ft4 INNER JOIN ft5 ON (ft4.c1 === ft5.c1)
  WHERE ft2.c1 > 2000 AND ft2.c2 = ft4.c1
  RETURNING ft2.c1, ft2.c2, ft2.c3;
  c1  | c2 | c3  
------+----+-----
 2006 |  6 | baz
(1 row)

DELETE FROM ft2 WHERE ft2.c1 > 2000;
ALTER SERVER loopback OPTIONS (ADD extensions 'postgres_fdw');
-- Test that trigger on remote table works as expected
CREATE OR REPLACE FUNCTION "S 1".F_BRTRIG() RETURNS trigger AS $$
BEGIN
    NEW.c3 = NEW.c3 || '_trig_update';
    RETURN NEW;
END;
$$ LANGUAGE plpgsql;
CREATE TRIGGER t1_br_insert BEFORE INSERT OR UPDATE
    ON "S 1"."T 1" FOR EACH ROW EXECUTE PROCEDURE "S 1".F_BRTRIG();
INSERT INTO ft2 (c1,c2,c3) VALUES (1208, 818, 'fff') RETURNING *;
  c1  | c2  |       c3        | c4 | c5 | c6 |     c7     | c8 
------+-----+-----------------+----+----+----+------------+----
 1208 | 818 | fff_trig_update |    |    |    | ft2        | 
(1 row)

INSERT INTO ft2 (c1,c2,c3,c6) VALUES (1218, 818, 'ggg', '(--;') RETURNING *;
  c1  | c2  |       c3        | c4 | c5 |  c6  |     c7     | c8 
------+-----+-----------------+----+----+------+------------+----
 1218 | 818 | ggg_trig_update |    |    | (--; | ft2        | 
(1 row)

UPDATE ft2 SET c2 = c2 + 600 WHERE c1 % 10 = 8 AND c1 < 1200 RETURNING *;
  c1  | c2  |           c3           |              c4              |            c5            | c6 |     c7     | c8  
------+-----+------------------------+------------------------------+--------------------------+----+------------+-----
    8 | 608 | 00008_trig_update      | Fri Jan 09 00:00:00 1970 PST | Fri Jan 09 00:00:00 1970 | 8  | 8          | foo
   18 | 608 | 00018_trig_update      | Mon Jan 19 00:00:00 1970 PST | Mon Jan 19 00:00:00 1970 | 8  | 8          | foo
   28 | 608 | 00028_trig_update      | Thu Jan 29 00:00:00 1970 PST | Thu Jan 29 00:00:00 1970 | 8  | 8          | foo
   38 | 608 | 00038_trig_update      | Sun Feb 08 00:00:00 1970 PST | Sun Feb 08 00:00:00 1970 | 8  | 8          | foo
   48 | 608 | 00048_trig_update      | Wed Feb 18 00:00:00 1970 PST | Wed Feb 18 00:00:00 1970 | 8  | 8          | foo
   58 | 608 | 00058_trig_update      | Sat Feb 28 00:00:00 1970 PST | Sat Feb 28 00:00:00 1970 | 8  | 8          | foo
   68 | 608 | 00068_trig_update      | Tue Mar 10 00:00:00 1970 PST | Tue Mar 10 00:00:00 1970 | 8  | 8          | foo
   78 | 608 | 00078_trig_update      | Fri Mar 20 00:00:00 1970 PST | Fri Mar 20 00:00:00 1970 | 8  | 8          | foo
   88 | 608 | 00088_trig_update      | Mon Mar 30 00:00:00 1970 PST | Mon Mar 30 00:00:00 1970 | 8  | 8          | foo
   98 | 608 | 00098_trig_update      | Thu Apr 09 00:00:00 1970 PST | Thu Apr 09 00:00:00 1970 | 8  | 8          | foo
  108 | 608 | 00108_trig_update      | Fri Jan 09 00:00:00 1970 PST | Fri Jan 09 00:00:00 1970 | 8  | 8          | foo
  118 | 608 | 00118_trig_update      | Mon Jan 19 00:00:00 1970 PST | Mon Jan 19 00:00:00 1970 | 8  | 8          | foo
  128 | 608 | 00128_trig_update      | Thu Jan 29 00:00:00 1970 PST | Thu Jan 29 00:00:00 1970 | 8  | 8          | foo
  138 | 608 | 00138_trig_update      | Sun Feb 08 00:00:00 1970 PST | Sun Feb 08 00:00:00 1970 | 8  | 8          | foo
  148 | 608 | 00148_trig_update      | Wed Feb 18 00:00:00 1970 PST | Wed Feb 18 00:00:00 1970 | 8  | 8          | foo
  158 | 608 | 00158_trig_update      | Sat Feb 28 00:00:00 1970 PST | Sat Feb 28 00:00:00 1970 | 8  | 8          | foo
  168 | 608 | 00168_trig_update      | Tue Mar 10 00:00:00 1970 PST | Tue Mar 10 00:00:00 1970 | 8  | 8          | foo
  178 | 608 | 00178_trig_update      | Fri Mar 20 00:00:00 1970 PST | Fri Mar 20 00:00:00 1970 | 8  | 8          | foo
  188 | 608 | 00188_trig_update      | Mon Mar 30 00:00:00 1970 PST | Mon Mar 30 00:00:00 1970 | 8  | 8          | foo
  198 | 608 | 00198_trig_update      | Thu Apr 09 00:00:00 1970 PST | Thu Apr 09 00:00:00 1970 | 8  | 8          | foo
  208 | 608 | 00208_trig_update      | Fri Jan 09 00:00:00 1970 PST | Fri Jan 09 00:00:00 1970 | 8  | 8          | foo
  218 | 608 | 00218_trig_update      | Mon Jan 19 00:00:00 1970 PST | Mon Jan 19 00:00:00 1970 | 8  | 8          | foo
  228 | 608 | 00228_trig_update      | Thu Jan 29 00:00:00 1970 PST | Thu Jan 29 00:00:00 1970 | 8  | 8          | foo
  238 | 608 | 00238_trig_update      | Sun Feb 08 00:00:00 1970 PST | Sun Feb 08 00:00:00 1970 | 8  | 8          | foo
  248 | 608 | 00248_trig_update      | Wed Feb 18 00:00:00 1970 PST | Wed Feb 18 00:00:00 1970 | 8  | 8          | foo
  258 | 608 | 00258_trig_update      | Sat Feb 28 00:00:00 1970 PST | Sat Feb 28 00:00:00 1970 | 8  | 8          | foo
  268 | 608 | 00268_trig_update      | Tue Mar 10 00:00:00 1970 PST | Tue Mar 10 00:00:00 1970 | 8  | 8          | foo
  278 | 608 | 00278_trig_update      | Fri Mar 20 00:00:00 1970 PST | Fri Mar 20 00:00:00 1970 | 8  | 8          | foo
  288 | 608 | 00288_trig_update      | Mon Mar 30 00:00:00 1970 PST | Mon Mar 30 00:00:00 1970 | 8  | 8          | foo
  298 | 608 | 00298_trig_update      | Thu Apr 09 00:00:00 1970 PST | Thu Apr 09 00:00:00 1970 | 8  | 8          | foo
  308 | 608 | 00308_trig_update      | Fri Jan 09 00:00:00 1970 PST | Fri Jan 09 00:00:00 1970 | 8  | 8          | foo
  318 | 608 | 00318_trig_update      | Mon Jan 19 00:00:00 1970 PST | Mon Jan 19 00:00:00 1970 | 8  | 8          | foo
  328 | 608 | 00328_trig_update      | Thu Jan 29 00:00:00 1970 PST | Thu Jan 29 00:00:00 1970 | 8  | 8          | foo
  338 | 608 | 00338_trig_update      | Sun Feb 08 00:00:00 1970 PST | Sun Feb 08 00:00:00 1970 | 8  | 8          | foo
  348 | 608 | 00348_trig_update      | Wed Feb 18 00:00:00 1970 PST | Wed Feb 18 00:00:00 1970 | 8  | 8          | foo
  358 | 608 | 00358_trig_update      | Sat Feb 28 00:00:00 1970 PST | Sat Feb 28 00:00:00 1970 | 8  | 8          | foo
  368 | 608 | 00368_trig_update      | Tue Mar 10 00:00:00 1970 PST | Tue Mar 10 00:00:00 1970 | 8  | 8          | foo
  378 | 608 | 00378_trig_update      | Fri Mar 20 00:00:00 1970 PST | Fri Mar 20 00:00:00 1970 | 8  | 8          | foo
  388 | 608 | 00388_trig_update      | Mon Mar 30 00:00:00 1970 PST | Mon Mar 30 00:00:00 1970 | 8  | 8          | foo
  398 | 608 | 00398_trig_update      | Thu Apr 09 00:00:00 1970 PST | Thu Apr 09 00:00:00 1970 | 8  | 8          | foo
  408 | 608 | 00408_trig_update      | Fri Jan 09 00:00:00 1970 PST | Fri Jan 09 00:00:00 1970 | 8  | 8          | foo
  418 | 608 | 00418_trig_update      | Mon Jan 19 00:00:00 1970 PST | Mon Jan 19 00:00:00 1970 | 8  | 8          | foo
  428 | 608 | 00428_trig_update      | Thu Jan 29 00:00:00 1970 PST | Thu Jan 29 00:00:00 1970 | 8  | 8          | foo
  438 | 608 | 00438_trig_update      | Sun Feb 08 00:00:00 1970 PST | Sun Feb 08 00:00:00 1970 | 8  | 8          | foo
  448 | 608 | 00448_trig_update      | Wed Feb 18 00:00:00 1970 PST | Wed Feb 18 00:00:00 1970 | 8  | 8          | foo
  458 | 608 | 00458_trig_update      | Sat Feb 28 00:00:00 1970 PST | Sat Feb 28 00:00:00 1970 | 8  | 8          | foo
  468 | 608 | 00468_trig_update      | Tue Mar 10 00:00:00 1970 PST | Tue Mar 10 00:00:00 1970 | 8  | 8          | foo
  478 | 608 | 00478_trig_update      | Fri Mar 20 00:00:00 1970 PST | Fri Mar 20 00:00:00 1970 | 8  | 8          | foo
  488 | 608 | 00488_trig_update      | Mon Mar 30 00:00:00 1970 PST | Mon Mar 30 00:00:00 1970 | 8  | 8          | foo
  498 | 608 | 00498_trig_update      | Thu Apr 09 00:00:00 1970 PST | Thu Apr 09 00:00:00 1970 | 8  | 8          | foo
  508 | 608 | 00508_trig_update      | Fri Jan 09 00:00:00 1970 PST | Fri Jan 09 00:00:00 1970 | 8  | 8          | foo
  518 | 608 | 00518_trig_update      | Mon Jan 19 00:00:00 1970 PST | Mon Jan 19 00:00:00 1970 | 8  | 8          | foo
  528 | 608 | 00528_trig_update      | Thu Jan 29 00:00:00 1970 PST | Thu Jan 29 00:00:00 1970 | 8  | 8          | foo
  538 | 608 | 00538_trig_update      | Sun Feb 08 00:00:00 1970 PST | Sun Feb 08 00:00:00 1970 | 8  | 8          | foo
  548 | 608 | 00548_trig_update      | Wed Feb 18 00:00:00 1970 PST | Wed Feb 18 00:00:00 1970 | 8  | 8          | foo
  558 | 608 | 00558_trig_update      | Sat Feb 28 00:00:00 1970 PST | Sat Feb 28 00:00:00 1970 | 8  | 8          | foo
  568 | 608 | 00568_trig_update      | Tue Mar 10 00:00:00 1970 PST | Tue Mar 10 00:00:00 1970 | 8  | 8          | foo
  578 | 608 | 00578_trig_update      | Fri Mar 20 00:00:00 1970 PST | Fri Mar 20 00:00:00 1970 | 8  | 8          | foo
  588 | 608 | 00588_trig_update      | Mon Mar 30 00:00:00 1970 PST | Mon Mar 30 00:00:00 1970 | 8  | 8          | foo
  598 | 608 | 00598_trig_update      | Thu Apr 09 00:00:00 1970 PST | Thu Apr 09 00:00:00 1970 | 8  | 8          | foo
  608 | 608 | 00608_trig_update      | Fri Jan 09 00:00:00 1970 PST | Fri Jan 09 00:00:00 1970 | 8  | 8          | foo
  618 | 608 | 00618_trig_update      | Mon Jan 19 00:00:00 1970 PST | Mon Jan 19 00:00:00 1970 | 8  | 8          | foo
  628 | 608 | 00628_trig_update      | Thu Jan 29 00:00:00 1970 PST | Thu Jan 29 00:00:00 1970 | 8  | 8          | foo
  638 | 608 | 00638_trig_update      | Sun Feb 08 00:00:00 1970 PST | Sun Feb 08 00:00:00 1970 | 8  | 8          | foo
  648 | 608 | 00648_trig_update      | Wed Feb 18 00:00:00 1970 PST | Wed Feb 18 00:00:00 1970 | 8  | 8          | foo
  658 | 608 | 00658_trig_update      | Sat Feb 28 00:00:00 1970 PST | Sat Feb 28 00:00:00 1970 | 8  | 8          | foo
  668 | 608 | 00668_trig_update      | Tue Mar 10 00:00:00 1970 PST | Tue Mar 10 00:00:00 1970 | 8  | 8          | foo
  678 | 608 | 00678_trig_update      | Fri Mar 20 00:00:00 1970 PST | Fri Mar 20 00:00:00 1970 | 8  | 8          | foo
  688 | 608 | 00688_trig_update      | Mon Mar 30 00:00:00 1970 PST | Mon Mar 30 00:00:00 1970 | 8  | 8          | foo
  698 | 608 | 00698_trig_update      | Thu Apr 09 00:00:00 1970 PST | Thu Apr 09 00:00:00 1970 | 8  | 8          | foo
  708 | 608 | 00708_trig_update      | Fri Jan 09 00:00:00 1970 PST | Fri Jan 09 00:00:00 1970 | 8  | 8          | foo
  718 | 608 | 00718_trig_update      | Mon Jan 19 00:00:00 1970 PST | Mon Jan 19 00:00:00 1970 | 8  | 8          | foo
  728 | 608 | 00728_trig_update      | Thu Jan 29 00:00:00 1970 PST | Thu Jan 29 00:00:00 1970 | 8  | 8          | foo
  738 | 608 | 00738_trig_update      | Sun Feb 08 00:00:00 1970 PST | Sun Feb 08 00:00:00 1970 | 8  | 8          | foo
  748 | 608 | 00748_trig_update      | Wed Feb 18 00:00:00 1970 PST | Wed Feb 18 00:00:00 1970 | 8  | 8          | foo
  758 | 608 | 00758_trig_update      | Sat Feb 28 00:00:00 1970 PST | Sat Feb 28 00:00:00 1970 | 8  | 8          | foo
  768 | 608 | 00768_trig_update      | Tue Mar 10 00:00:00 1970 PST | Tue Mar 10 00:00:00 1970 | 8  | 8          | foo
  778 | 608 | 00778_trig_update      | Fri Mar 20 00:00:00 1970 PST | Fri Mar 20 00:00:00 1970 | 8  | 8          | foo
  788 | 608 | 00788_trig_update      | Mon Mar 30 00:00:00 1970 PST | Mon Mar 30 00:00:00 1970 | 8  | 8          | foo
  798 | 608 | 00798_trig_update      | Thu Apr 09 00:00:00 1970 PST | Thu Apr 09 00:00:00 1970 | 8  | 8          | foo
  808 | 608 | 00808_trig_update      | Fri Jan 09 00:00:00 1970 PST | Fri Jan 09 00:00:00 1970 | 8  | 8          | foo
  818 | 608 | 00818_trig_update      | Mon Jan 19 00:00:00 1970 PST | Mon Jan 19 00:00:00 1970 | 8  | 8          | foo
  828 | 608 | 00828_trig_update      | Thu Jan 29 00:00:00 1970 PST | Thu Jan 29 00:00:00 1970 | 8  | 8          | foo
  838 | 608 | 00838_trig_update      | Sun Feb 08 00:00:00 1970 PST | Sun Feb 08 00:00:00 1970 | 8  | 8          | foo
  848 | 608 | 00848_trig_update      | Wed Feb 18 00:00:00 1970 PST | Wed Feb 18 00:00:00 1970 | 8  | 8          | foo
  858 | 608 | 00858_trig_update      | Sat Feb 28 00:00:00 1970 PST | Sat Feb 28 00:00:00 1970 | 8  | 8          | foo
  868 | 608 | 00868_trig_update      | Tue Mar 10 00:00:00 1970 PST | Tue Mar 10 00:00:00 1970 | 8  | 8          | foo
  878 | 608 | 00878_trig_update      | Fri Mar 20 00:00:00 1970 PST | Fri Mar 20 00:00:00 1970 | 8  | 8          | foo
  888 | 608 | 00888_trig_update      | Mon Mar 30 00:00:00 1970 PST | Mon Mar 30 00:00:00 1970 | 8  | 8          | foo
  898 | 608 | 00898_trig_update      | Thu Apr 09 00:00:00 1970 PST | Thu Apr 09 00:00:00 1970 | 8  | 8          | foo
  908 | 608 | 00908_trig_update      | Fri Jan 09 00:00:00 1970 PST | Fri Jan 09 00:00:00 1970 | 8  | 8          | foo
  918 | 608 | 00918_trig_update      | Mon Jan 19 00:00:00 1970 PST | Mon Jan 19 00:00:00 1970 | 8  | 8          | foo
  928 | 608 | 00928_trig_update      | Thu Jan 29 00:00:00 1970 PST | Thu Jan 29 00:00:00 1970 | 8  | 8          | foo
  938 | 608 | 00938_trig_update      | Sun Feb 08 00:00:00 1970 PST | Sun Feb 08 00:00:00 1970 | 8  | 8          | foo
  948 | 608 | 00948_trig_update      | Wed Feb 18 00:00:00 1970 PST | Wed Feb 18 00:00:00 1970 | 8  | 8          | foo
  958 | 608 | 00958_trig_update      | Sat Feb 28 00:00:00 1970 PST | Sat Feb 28 00:00:00 1970 | 8  | 8          | foo
  968 | 608 | 00968_trig_update      | Tue Mar 10 00:00:00 1970 PST | Tue Mar 10 00:00:00 1970 | 8  | 8          | foo
  978 | 608 | 00978_trig_update      | Fri Mar 20 00:00:00 1970 PST | Fri Mar 20 00:00:00 1970 | 8  | 8          | foo
  988 | 608 | 00988_trig_update      | Mon Mar 30 00:00:00 1970 PST | Mon Mar 30 00:00:00 1970 | 8  | 8          | foo
  998 | 608 | 00998_trig_update      | Thu Apr 09 00:00:00 1970 PST | Thu Apr 09 00:00:00 1970 | 8  | 8          | foo
 1008 | 708 | 0000800008_trig_update |                              |                          |    | ft2        | 
 1018 | 708 | 0001800018_trig_update |                              |                          |    | ft2        | 
(102 rows)

-- Test errors thrown on remote side during update
ALTER TABLE "S 1"."T 1" ADD CONSTRAINT c2positive CHECK (c2 >= 0);
INSERT INTO ft1(c1, c2) VALUES(11, 12);  -- duplicate key
ERROR:  duplicate key value violates unique constraint "t1_pkey"
DETAIL:  Key ("C 1")=(11) already exists.
CONTEXT:  remote SQL command: INSERT INTO "S 1"."T 1"("C 1", c2, c3, c4, c5, c6, c7, c8) VALUES ($1, $2, $3, $4, $5, $6, $7, $8)
INSERT INTO ft1(c1, c2) VALUES(11, 12) ON CONFLICT DO NOTHING; -- works
INSERT INTO ft1(c1, c2) VALUES(11, 12) ON CONFLICT (c1, c2) DO NOTHING; -- unsupported
ERROR:  there is no unique or exclusion constraint matching the ON CONFLICT specification
INSERT INTO ft1(c1, c2) VALUES(11, 12) ON CONFLICT (c1, c2) DO UPDATE SET c3 = 'ffg'; -- unsupported
ERROR:  there is no unique or exclusion constraint matching the ON CONFLICT specification
INSERT INTO ft1(c1, c2) VALUES(1111, -2);  -- c2positive
ERROR:  new row for relation "T 1" violates check constraint "c2positive"
DETAIL:  Failing row contains (1111, -2, null, null, null, null, ft1       , null).
CONTEXT:  remote SQL command: INSERT INTO "S 1"."T 1"("C 1", c2, c3, c4, c5, c6, c7, c8) VALUES ($1, $2, $3, $4, $5, $6, $7, $8)
UPDATE ft1 SET c2 = -c2 WHERE c1 = 1;  -- c2positive
ERROR:  new row for relation "T 1" violates check constraint "c2positive"
DETAIL:  Failing row contains (1, -1, 00001_trig_update, 1970-01-02 08:00:00+00, 1970-01-02 00:00:00, 1, 1         , foo).
CONTEXT:  remote SQL command: UPDATE "S 1"."T 1" SET c2 = (- c2) WHERE (("C 1" = 1))
-- Test savepoint/rollback behavior
select c2, count(*) from ft2 where c2 < 500 group by 1 order by 1;
 c2  | count 
-----+-------
   0 |   100
   1 |   100
   4 |   100
   6 |   100
 100 |     2
 101 |     2
 104 |     2
 106 |     2
 201 |     1
 204 |     1
 303 |   100
 403 |     2
 407 |   100
(13 rows)

select c2, count(*) from "S 1"."T 1" where c2 < 500 group by 1 order by 1;
 c2  | count 
-----+-------
   0 |   100
   1 |   100
   4 |   100
   6 |   100
 100 |     2
 101 |     2
 104 |     2
 106 |     2
 201 |     1
 204 |     1
 303 |   100
 403 |     2
 407 |   100
(13 rows)

begin;
update ft2 set c2 = 42 where c2 = 0;
select c2, count(*) from ft2 where c2 < 500 group by 1 order by 1;
 c2  | count 
-----+-------
   1 |   100
   4 |   100
   6 |   100
  42 |   100
 100 |     2
 101 |     2
 104 |     2
 106 |     2
 201 |     1
 204 |     1
 303 |   100
 403 |     2
 407 |   100
(13 rows)

savepoint s1;
update ft2 set c2 = 44 where c2 = 4;
select c2, count(*) from ft2 where c2 < 500 group by 1 order by 1;
 c2  | count 
-----+-------
   1 |   100
   6 |   100
  42 |   100
  44 |   100
 100 |     2
 101 |     2
 104 |     2
 106 |     2
 201 |     1
 204 |     1
 303 |   100
 403 |     2
 407 |   100
(13 rows)

release savepoint s1;
select c2, count(*) from ft2 where c2 < 500 group by 1 order by 1;
 c2  | count 
-----+-------
   1 |   100
   6 |   100
  42 |   100
  44 |   100
 100 |     2
 101 |     2
 104 |     2
 106 |     2
 201 |     1
 204 |     1
 303 |   100
 403 |     2
 407 |   100
(13 rows)

savepoint s2;
update ft2 set c2 = 46 where c2 = 6;
select c2, count(*) from ft2 where c2 < 500 group by 1 order by 1;
 c2  | count 
-----+-------
   1 |   100
  42 |   100
  44 |   100
  46 |   100
 100 |     2
 101 |     2
 104 |     2
 106 |     2
 201 |     1
 204 |     1
 303 |   100
 403 |     2
 407 |   100
(13 rows)

rollback to savepoint s2;
select c2, count(*) from ft2 where c2 < 500 group by 1 order by 1;
 c2  | count 
-----+-------
   1 |   100
   6 |   100
  42 |   100
  44 |   100
 100 |     2
 101 |     2
 104 |     2
 106 |     2
 201 |     1
 204 |     1
 303 |   100
 403 |     2
 407 |   100
(13 rows)

release savepoint s2;
select c2, count(*) from ft2 where c2 < 500 group by 1 order by 1;
 c2  | count 
-----+-------
   1 |   100
   6 |   100
  42 |   100
  44 |   100
 100 |     2
 101 |     2
 104 |     2
 106 |     2
 201 |     1
 204 |     1
 303 |   100
 403 |     2
 407 |   100
(13 rows)

savepoint s3;
update ft2 set c2 = -2 where c2 = 42 and c1 = 10; -- fail on remote side
ERROR:  new row for relation "T 1" violates check constraint "c2positive"
DETAIL:  Failing row contains (10, -2, 00010_trig_update_trig_update, 1970-01-11 08:00:00+00, 1970-01-11 00:00:00, 0, 0         , foo).
CONTEXT:  remote SQL command: UPDATE "S 1"."T 1" SET c2 = (-2) WHERE ((c2 = 42)) AND (("C 1" = 10))
rollback to savepoint s3;
select c2, count(*) from ft2 where c2 < 500 group by 1 order by 1;
 c2  | count 
-----+-------
   1 |   100
   6 |   100
  42 |   100
  44 |   100
 100 |     2
 101 |     2
 104 |     2
 106 |     2
 201 |     1
 204 |     1
 303 |   100
 403 |     2
 407 |   100
(13 rows)

release savepoint s3;
select c2, count(*) from ft2 where c2 < 500 group by 1 order by 1;
 c2  | count 
-----+-------
   1 |   100
   6 |   100
  42 |   100
  44 |   100
 100 |     2
 101 |     2
 104 |     2
 106 |     2
 201 |     1
 204 |     1
 303 |   100
 403 |     2
 407 |   100
(13 rows)

-- none of the above is committed yet remotely
select c2, count(*) from "S 1"."T 1" where c2 < 500 group by 1 order by 1;
 c2  | count 
-----+-------
   0 |   100
   1 |   100
   4 |   100
   6 |   100
 100 |     2
 101 |     2
 104 |     2
 106 |     2
 201 |     1
 204 |     1
 303 |   100
 403 |     2
 407 |   100
(13 rows)

commit;
select c2, count(*) from ft2 where c2 < 500 group by 1 order by 1;
 c2  | count 
-----+-------
   1 |   100
   6 |   100
  42 |   100
  44 |   100
 100 |     2
 101 |     2
 104 |     2
 106 |     2
 201 |     1
 204 |     1
 303 |   100
 403 |     2
 407 |   100
(13 rows)

select c2, count(*) from "S 1"."T 1" where c2 < 500 group by 1 order by 1;
 c2  | count 
-----+-------
   1 |   100
   6 |   100
  42 |   100
  44 |   100
 100 |     2
 101 |     2
 104 |     2
 106 |     2
 201 |     1
 204 |     1
 303 |   100
 403 |     2
 407 |   100
(13 rows)

VACUUM ANALYZE "S 1"."T 1";
-- Above DMLs add data with c6 as NULL in ft1, so test ORDER BY NULLS LAST and NULLs
-- FIRST behavior here.
-- ORDER BY DESC NULLS LAST options
EXPLAIN (VERBOSE, COSTS OFF) SELECT * FROM ft1 ORDER BY c6 DESC NULLS LAST, c1 OFFSET 795 LIMIT 10;
                                                                          QUERY PLAN                                                                           
---------------------------------------------------------------------------------------------------------------------------------------------------------------
 Foreign Scan on public.ft1
   Output: c1, c2, c3, c4, c5, c6, c7, c8
   Remote SQL: SELECT "C 1", c2, c3, c4, c5, c6, c7, c8 FROM "S 1"."T 1" ORDER BY c6 DESC NULLS LAST, "C 1" ASC NULLS LAST LIMIT 10::bigint OFFSET 795::bigint
(3 rows)

SELECT * FROM ft1 ORDER BY c6 DESC NULLS LAST, c1 OFFSET 795  LIMIT 10;
  c1  | c2  |         c3         |              c4              |            c5            |  c6  |     c7     | c8  
------+-----+--------------------+------------------------------+--------------------------+------+------------+-----
  960 |  42 | 00960_trig_update  | Mon Mar 02 00:00:00 1970 PST | Mon Mar 02 00:00:00 1970 | 0    | 0          | foo
  970 |  42 | 00970_trig_update  | Thu Mar 12 00:00:00 1970 PST | Thu Mar 12 00:00:00 1970 | 0    | 0          | foo
  980 |  42 | 00980_trig_update  | Sun Mar 22 00:00:00 1970 PST | Sun Mar 22 00:00:00 1970 | 0    | 0          | foo
  990 |  42 | 00990_trig_update  | Wed Apr 01 00:00:00 1970 PST | Wed Apr 01 00:00:00 1970 | 0    | 0          | foo
 1000 |  42 | 01000_trig_update  | Thu Jan 01 00:00:00 1970 PST | Thu Jan 01 00:00:00 1970 | 0    | 0          | foo
 1218 | 818 | ggg_trig_update    |                              |                          | (--; | ft2        | 
 1001 | 101 | 0000100001         |                              |                          |      | ft2        | 
 1003 | 403 | 0000300003_update3 |                              |                          |      | ft2        | 
 1004 | 104 | 0000400004         |                              |                          |      | ft2        | 
 1006 | 106 | 0000600006         |                              |                          |      | ft2        | 
(10 rows)

-- ORDER BY DESC NULLS FIRST options
EXPLAIN (VERBOSE, COSTS OFF) SELECT * FROM ft1 ORDER BY c6 DESC NULLS FIRST, c1 OFFSET 15 LIMIT 10;
                                                                          QUERY PLAN                                                                           
---------------------------------------------------------------------------------------------------------------------------------------------------------------
 Foreign Scan on public.ft1
   Output: c1, c2, c3, c4, c5, c6, c7, c8
   Remote SQL: SELECT "C 1", c2, c3, c4, c5, c6, c7, c8 FROM "S 1"."T 1" ORDER BY c6 DESC NULLS FIRST, "C 1" ASC NULLS LAST LIMIT 10::bigint OFFSET 15::bigint
(3 rows)

SELECT * FROM ft1 ORDER BY c6 DESC NULLS FIRST, c1 OFFSET 15 LIMIT 10;
  c1  | c2  |       c3        |              c4              |            c5            | c6 |     c7     | c8  
------+-----+-----------------+------------------------------+--------------------------+----+------------+-----
 1020 | 100 | 0002000020      |                              |                          |    | ft2        | 
 1101 | 201 | aaa             |                              |                          |    | ft2        | 
 1103 | 503 | ccc_update3     |                              |                          |    | ft2        | 
 1104 | 204 | ddd             |                              |                          |    | ft2        | 
 1208 | 818 | fff_trig_update |                              |                          |    | ft2        | 
    9 | 509 | 00009_update9   | Sat Jan 10 00:00:00 1970 PST | Sat Jan 10 00:00:00 1970 | 9  | ft2        | foo
   19 | 509 | 00019_update9   | Tue Jan 20 00:00:00 1970 PST | Tue Jan 20 00:00:00 1970 | 9  | ft2        | foo
   29 | 509 | 00029_update9   | Fri Jan 30 00:00:00 1970 PST | Fri Jan 30 00:00:00 1970 | 9  | ft2        | foo
   39 | 509 | 00039_update9   | Mon Feb 09 00:00:00 1970 PST | Mon Feb 09 00:00:00 1970 | 9  | ft2        | foo
   49 | 509 | 00049_update9   | Thu Feb 19 00:00:00 1970 PST | Thu Feb 19 00:00:00 1970 | 9  | ft2        | foo
(10 rows)

-- ORDER BY ASC NULLS FIRST options
EXPLAIN (VERBOSE, COSTS OFF) SELECT * FROM ft1 ORDER BY c6 ASC NULLS FIRST, c1 OFFSET 15 LIMIT 10;
                                                                          QUERY PLAN                                                                          
--------------------------------------------------------------------------------------------------------------------------------------------------------------
 Foreign Scan on public.ft1
   Output: c1, c2, c3, c4, c5, c6, c7, c8
   Remote SQL: SELECT "C 1", c2, c3, c4, c5, c6, c7, c8 FROM "S 1"."T 1" ORDER BY c6 ASC NULLS FIRST, "C 1" ASC NULLS LAST LIMIT 10::bigint OFFSET 15::bigint
(3 rows)

SELECT * FROM ft1 ORDER BY c6 ASC NULLS FIRST, c1 OFFSET 15 LIMIT 10;
  c1  | c2  |        c3         |              c4              |            c5            |  c6  |     c7     | c8  
------+-----+-------------------+------------------------------+--------------------------+------+------------+-----
 1020 | 100 | 0002000020        |                              |                          |      | ft2        | 
 1101 | 201 | aaa               |                              |                          |      | ft2        | 
 1103 | 503 | ccc_update3       |                              |                          |      | ft2        | 
 1104 | 204 | ddd               |                              |                          |      | ft2        | 
 1208 | 818 | fff_trig_update   |                              |                          |      | ft2        | 
 1218 | 818 | ggg_trig_update   |                              |                          | (--; | ft2        | 
   10 |  42 | 00010_trig_update | Sun Jan 11 00:00:00 1970 PST | Sun Jan 11 00:00:00 1970 | 0    | 0          | foo
   20 |  42 | 00020_trig_update | Wed Jan 21 00:00:00 1970 PST | Wed Jan 21 00:00:00 1970 | 0    | 0          | foo
   30 |  42 | 00030_trig_update | Sat Jan 31 00:00:00 1970 PST | Sat Jan 31 00:00:00 1970 | 0    | 0          | foo
   40 |  42 | 00040_trig_update | Tue Feb 10 00:00:00 1970 PST | Tue Feb 10 00:00:00 1970 | 0    | 0          | foo
(10 rows)

-- ===================================================================
-- test check constraints
-- ===================================================================
-- Consistent check constraints provide consistent results
ALTER FOREIGN TABLE ft1 ADD CONSTRAINT ft1_c2positive CHECK (c2 >= 0);
EXPLAIN (VERBOSE, COSTS OFF) SELECT count(*) FROM ft1 WHERE c2 < 0;
                           QUERY PLAN                            
-----------------------------------------------------------------
 Foreign Scan
   Output: (count(*))
   Relations: Aggregate on (public.ft1)
   Remote SQL: SELECT count(*) FROM "S 1"."T 1" WHERE ((c2 < 0))
(4 rows)

SELECT count(*) FROM ft1 WHERE c2 < 0;
 count 
-------
     0
(1 row)

SET constraint_exclusion = 'on';
EXPLAIN (VERBOSE, COSTS OFF) SELECT count(*) FROM ft1 WHERE c2 < 0;
           QUERY PLAN           
--------------------------------
 Aggregate
   Output: count(*)
   ->  Result
         One-Time Filter: false
(4 rows)

SELECT count(*) FROM ft1 WHERE c2 < 0;
 count 
-------
     0
(1 row)

RESET constraint_exclusion;
-- check constraint is enforced on the remote side, not locally
INSERT INTO ft1(c1, c2) VALUES(1111, -2);  -- c2positive
ERROR:  new row for relation "T 1" violates check constraint "c2positive"
DETAIL:  Failing row contains (1111, -2, null, null, null, null, ft1       , null).
CONTEXT:  remote SQL command: INSERT INTO "S 1"."T 1"("C 1", c2, c3, c4, c5, c6, c7, c8) VALUES ($1, $2, $3, $4, $5, $6, $7, $8)
UPDATE ft1 SET c2 = -c2 WHERE c1 = 1;  -- c2positive
ERROR:  new row for relation "T 1" violates check constraint "c2positive"
DETAIL:  Failing row contains (1, -1, 00001_trig_update, 1970-01-02 08:00:00+00, 1970-01-02 00:00:00, 1, 1         , foo).
CONTEXT:  remote SQL command: UPDATE "S 1"."T 1" SET c2 = (- c2) WHERE (("C 1" = 1))
ALTER FOREIGN TABLE ft1 DROP CONSTRAINT ft1_c2positive;
-- But inconsistent check constraints provide inconsistent results
ALTER FOREIGN TABLE ft1 ADD CONSTRAINT ft1_c2negative CHECK (c2 < 0);
EXPLAIN (VERBOSE, COSTS OFF) SELECT count(*) FROM ft1 WHERE c2 >= 0;
                            QUERY PLAN                            
------------------------------------------------------------------
 Foreign Scan
   Output: (count(*))
   Relations: Aggregate on (public.ft1)
   Remote SQL: SELECT count(*) FROM "S 1"."T 1" WHERE ((c2 >= 0))
(4 rows)

SELECT count(*) FROM ft1 WHERE c2 >= 0;
 count 
-------
   821
(1 row)

SET constraint_exclusion = 'on';
EXPLAIN (VERBOSE, COSTS OFF) SELECT count(*) FROM ft1 WHERE c2 >= 0;
           QUERY PLAN           
--------------------------------
 Aggregate
   Output: count(*)
   ->  Result
         One-Time Filter: false
(4 rows)

SELECT count(*) FROM ft1 WHERE c2 >= 0;
 count 
-------
     0
(1 row)

RESET constraint_exclusion;
-- local check constraint is not actually enforced
INSERT INTO ft1(c1, c2) VALUES(1111, 2);
UPDATE ft1 SET c2 = c2 + 1 WHERE c1 = 1;
ALTER FOREIGN TABLE ft1 DROP CONSTRAINT ft1_c2negative;
-- ===================================================================
-- test WITH CHECK OPTION constraints
-- ===================================================================
CREATE FUNCTION row_before_insupd_trigfunc() RETURNS trigger AS $$BEGIN NEW.a := NEW.a + 10; RETURN NEW; END$$ LANGUAGE plpgsql;
CREATE TABLE base_tbl (a int, b int);
ALTER TABLE base_tbl SET (autovacuum_enabled = 'false');
CREATE TRIGGER row_before_insupd_trigger BEFORE INSERT OR UPDATE ON base_tbl FOR EACH ROW EXECUTE PROCEDURE row_before_insupd_trigfunc();
CREATE FOREIGN TABLE foreign_tbl (a int, b int)
  SERVER loopback OPTIONS (table_name 'base_tbl');
CREATE VIEW rw_view AS SELECT * FROM foreign_tbl
  WHERE a < b WITH CHECK OPTION;
\d+ rw_view
                           View "public.rw_view"
 Column |  Type   | Collation | Nullable | Default | Storage | Description 
--------+---------+-----------+----------+---------+---------+-------------
 a      | integer |           |          |         | plain   | 
 b      | integer |           |          |         | plain   | 
View definition:
 SELECT foreign_tbl.a,
    foreign_tbl.b
   FROM foreign_tbl
  WHERE foreign_tbl.a < foreign_tbl.b;
Options: check_option=cascaded

EXPLAIN (VERBOSE, COSTS OFF)
INSERT INTO rw_view VALUES (0, 5);
                                   QUERY PLAN                                   
--------------------------------------------------------------------------------
 Insert on public.foreign_tbl
   Remote SQL: INSERT INTO public.base_tbl(a, b) VALUES ($1, $2) RETURNING a, b
   ->  Result
         Output: 0, 5
(4 rows)

INSERT INTO rw_view VALUES (0, 5); -- should fail
ERROR:  new row violates check option for view "rw_view"
DETAIL:  Failing row contains (10, 5).
EXPLAIN (VERBOSE, COSTS OFF)
INSERT INTO rw_view VALUES (0, 15);
                                   QUERY PLAN                                   
--------------------------------------------------------------------------------
 Insert on public.foreign_tbl
   Remote SQL: INSERT INTO public.base_tbl(a, b) VALUES ($1, $2) RETURNING a, b
   ->  Result
         Output: 0, 15
(4 rows)

INSERT INTO rw_view VALUES (0, 15); -- ok
SELECT * FROM foreign_tbl;
 a  | b  
----+----
 10 | 15
(1 row)

EXPLAIN (VERBOSE, COSTS OFF)
UPDATE rw_view SET b = b + 5;
                                      QUERY PLAN                                       
---------------------------------------------------------------------------------------
 Update on public.foreign_tbl
   Remote SQL: UPDATE public.base_tbl SET b = $2 WHERE ctid = $1 RETURNING a, b
   ->  Foreign Scan on public.foreign_tbl
         Output: foreign_tbl.a, (foreign_tbl.b + 5), foreign_tbl.ctid
         Remote SQL: SELECT a, b, ctid FROM public.base_tbl WHERE ((a < b)) FOR UPDATE
(5 rows)

UPDATE rw_view SET b = b + 5; -- should fail
ERROR:  new row violates check option for view "rw_view"
DETAIL:  Failing row contains (20, 20).
EXPLAIN (VERBOSE, COSTS OFF)
UPDATE rw_view SET b = b + 15;
                                      QUERY PLAN                                       
---------------------------------------------------------------------------------------
 Update on public.foreign_tbl
   Remote SQL: UPDATE public.base_tbl SET b = $2 WHERE ctid = $1 RETURNING a, b
   ->  Foreign Scan on public.foreign_tbl
         Output: foreign_tbl.a, (foreign_tbl.b + 15), foreign_tbl.ctid
         Remote SQL: SELECT a, b, ctid FROM public.base_tbl WHERE ((a < b)) FOR UPDATE
(5 rows)

UPDATE rw_view SET b = b + 15; -- ok
SELECT * FROM foreign_tbl;
 a  | b  
----+----
 20 | 30
(1 row)

DROP FOREIGN TABLE foreign_tbl CASCADE;
NOTICE:  drop cascades to view rw_view
DROP TRIGGER row_before_insupd_trigger ON base_tbl;
DROP TABLE base_tbl;
-- test WCO for partitions
CREATE TABLE child_tbl (a int, b int);
ALTER TABLE child_tbl SET (autovacuum_enabled = 'false');
CREATE TRIGGER row_before_insupd_trigger BEFORE INSERT OR UPDATE ON child_tbl FOR EACH ROW EXECUTE PROCEDURE row_before_insupd_trigfunc();
CREATE FOREIGN TABLE foreign_tbl (a int, b int)
  SERVER loopback OPTIONS (table_name 'child_tbl');
CREATE TABLE parent_tbl (a int, b int) PARTITION BY RANGE(a);
ALTER TABLE parent_tbl ATTACH PARTITION foreign_tbl FOR VALUES FROM (0) TO (100);
CREATE VIEW rw_view AS SELECT * FROM parent_tbl
  WHERE a < b WITH CHECK OPTION;
\d+ rw_view
                           View "public.rw_view"
 Column |  Type   | Collation | Nullable | Default | Storage | Description 
--------+---------+-----------+----------+---------+---------+-------------
 a      | integer |           |          |         | plain   | 
 b      | integer |           |          |         | plain   | 
View definition:
 SELECT parent_tbl.a,
    parent_tbl.b
   FROM parent_tbl
  WHERE parent_tbl.a < parent_tbl.b;
Options: check_option=cascaded

EXPLAIN (VERBOSE, COSTS OFF)
INSERT INTO rw_view VALUES (0, 5);
         QUERY PLAN          
-----------------------------
 Insert on public.parent_tbl
   ->  Result
         Output: 0, 5
(3 rows)

INSERT INTO rw_view VALUES (0, 5); -- should fail
ERROR:  new row violates check option for view "rw_view"
DETAIL:  Failing row contains (10, 5).
EXPLAIN (VERBOSE, COSTS OFF)
INSERT INTO rw_view VALUES (0, 15);
         QUERY PLAN          
-----------------------------
 Insert on public.parent_tbl
   ->  Result
         Output: 0, 15
(3 rows)

INSERT INTO rw_view VALUES (0, 15); -- ok
SELECT * FROM foreign_tbl;
 a  | b  
----+----
 10 | 15
(1 row)

EXPLAIN (VERBOSE, COSTS OFF)
UPDATE rw_view SET b = b + 5;
                                       QUERY PLAN                                       
----------------------------------------------------------------------------------------
 Update on public.parent_tbl
   Foreign Update on public.foreign_tbl parent_tbl_1
     Remote SQL: UPDATE public.child_tbl SET b = $2 WHERE ctid = $1 RETURNING a, b
   ->  Foreign Scan on public.foreign_tbl parent_tbl_1
         Output: parent_tbl_1.a, (parent_tbl_1.b + 5), parent_tbl_1.ctid
         Remote SQL: SELECT a, b, ctid FROM public.child_tbl WHERE ((a < b)) FOR UPDATE
(6 rows)

UPDATE rw_view SET b = b + 5; -- should fail
ERROR:  new row violates check option for view "rw_view"
DETAIL:  Failing row contains (20, 20).
EXPLAIN (VERBOSE, COSTS OFF)
UPDATE rw_view SET b = b + 15;
                                       QUERY PLAN                                       
----------------------------------------------------------------------------------------
 Update on public.parent_tbl
   Foreign Update on public.foreign_tbl parent_tbl_1
     Remote SQL: UPDATE public.child_tbl SET b = $2 WHERE ctid = $1 RETURNING a, b
   ->  Foreign Scan on public.foreign_tbl parent_tbl_1
         Output: parent_tbl_1.a, (parent_tbl_1.b + 15), parent_tbl_1.ctid
         Remote SQL: SELECT a, b, ctid FROM public.child_tbl WHERE ((a < b)) FOR UPDATE
(6 rows)

UPDATE rw_view SET b = b + 15; -- ok
SELECT * FROM foreign_tbl;
 a  | b  
----+----
 20 | 30
(1 row)

DROP FOREIGN TABLE foreign_tbl CASCADE;
DROP TRIGGER row_before_insupd_trigger ON child_tbl;
DROP TABLE parent_tbl CASCADE;
NOTICE:  drop cascades to view rw_view
DROP FUNCTION row_before_insupd_trigfunc;
-- ===================================================================
-- test serial columns (ie, sequence-based defaults)
-- ===================================================================
create table loc1 (f1 serial, f2 text);
alter table loc1 set (autovacuum_enabled = 'false');
create foreign table rem1 (f1 serial, f2 text)
  server loopback options(table_name 'loc1');
select pg_catalog.setval('rem1_f1_seq', 10, false);
 setval 
--------
     10
(1 row)

insert into loc1(f2) values('hi');
insert into rem1(f2) values('hi remote');
insert into loc1(f2) values('bye');
insert into rem1(f2) values('bye remote');
select * from loc1;
 f1 |     f2     
----+------------
  1 | hi
 10 | hi remote
  2 | bye
 11 | bye remote
(4 rows)

select * from rem1;
 f1 |     f2     
----+------------
  1 | hi
 10 | hi remote
  2 | bye
 11 | bye remote
(4 rows)

-- ===================================================================
-- test generated columns
-- ===================================================================
create table gloc1 (a int, b int);
alter table gloc1 set (autovacuum_enabled = 'false');
create foreign table grem1 (
  a int,
  b int generated always as (a * 2) stored)
  server loopback options(table_name 'gloc1');
insert into grem1 (a) values (1), (2);
update grem1 set a = 22 where a = 2;
select * from gloc1;
 a  | b  
----+----
  1 |  2
 22 | 44
(2 rows)

select * from grem1;
 a  | b  
----+----
  1 |  2
 22 | 44
(2 rows)

-- ===================================================================
-- test local triggers
-- ===================================================================
-- Trigger functions "borrowed" from triggers regress test.
CREATE FUNCTION trigger_func() RETURNS trigger LANGUAGE plpgsql AS $$
BEGIN
	RAISE NOTICE 'trigger_func(%) called: action = %, when = %, level = %',
		TG_ARGV[0], TG_OP, TG_WHEN, TG_LEVEL;
	RETURN NULL;
END;$$;
CREATE TRIGGER trig_stmt_before BEFORE DELETE OR INSERT OR UPDATE ON rem1
	FOR EACH STATEMENT EXECUTE PROCEDURE trigger_func();
CREATE TRIGGER trig_stmt_after AFTER DELETE OR INSERT OR UPDATE ON rem1
	FOR EACH STATEMENT EXECUTE PROCEDURE trigger_func();
CREATE OR REPLACE FUNCTION trigger_data()  RETURNS trigger
LANGUAGE plpgsql AS $$

declare
	oldnew text[];
	relid text;
    argstr text;
begin

	relid := TG_relid::regclass;
	argstr := '';
	for i in 0 .. TG_nargs - 1 loop
		if i > 0 then
			argstr := argstr || ', ';
		end if;
		argstr := argstr || TG_argv[i];
	end loop;

    RAISE NOTICE '%(%) % % % ON %',
		tg_name, argstr, TG_when, TG_level, TG_OP, relid;
    oldnew := '{}'::text[];
	if TG_OP != 'INSERT' then
		oldnew := array_append(oldnew, format('OLD: %s', OLD));
	end if;

	if TG_OP != 'DELETE' then
		oldnew := array_append(oldnew, format('NEW: %s', NEW));
	end if;

    RAISE NOTICE '%', array_to_string(oldnew, ',');

	if TG_OP = 'DELETE' then
		return OLD;
	else
		return NEW;
	end if;
end;
$$;
-- Test basic functionality
CREATE TRIGGER trig_row_before
BEFORE INSERT OR UPDATE OR DELETE ON rem1
FOR EACH ROW EXECUTE PROCEDURE trigger_data(23,'skidoo');
CREATE TRIGGER trig_row_after
AFTER INSERT OR UPDATE OR DELETE ON rem1
FOR EACH ROW EXECUTE PROCEDURE trigger_data(23,'skidoo');
delete from rem1;
NOTICE:  trigger_func(<NULL>) called: action = DELETE, when = BEFORE, level = STATEMENT
NOTICE:  trig_row_before(23, skidoo) BEFORE ROW DELETE ON rem1
NOTICE:  OLD: (1,hi)
NOTICE:  trig_row_before(23, skidoo) BEFORE ROW DELETE ON rem1
NOTICE:  OLD: (10,"hi remote")
NOTICE:  trig_row_before(23, skidoo) BEFORE ROW DELETE ON rem1
NOTICE:  OLD: (2,bye)
NOTICE:  trig_row_before(23, skidoo) BEFORE ROW DELETE ON rem1
NOTICE:  OLD: (11,"bye remote")
NOTICE:  trig_row_after(23, skidoo) AFTER ROW DELETE ON rem1
NOTICE:  OLD: (1,hi)
NOTICE:  trig_row_after(23, skidoo) AFTER ROW DELETE ON rem1
NOTICE:  OLD: (10,"hi remote")
NOTICE:  trig_row_after(23, skidoo) AFTER ROW DELETE ON rem1
NOTICE:  OLD: (2,bye)
NOTICE:  trig_row_after(23, skidoo) AFTER ROW DELETE ON rem1
NOTICE:  OLD: (11,"bye remote")
NOTICE:  trigger_func(<NULL>) called: action = DELETE, when = AFTER, level = STATEMENT
insert into rem1 values(1,'insert');
NOTICE:  trigger_func(<NULL>) called: action = INSERT, when = BEFORE, level = STATEMENT
NOTICE:  trig_row_before(23, skidoo) BEFORE ROW INSERT ON rem1
NOTICE:  NEW: (1,insert)
NOTICE:  trig_row_after(23, skidoo) AFTER ROW INSERT ON rem1
NOTICE:  NEW: (1,insert)
NOTICE:  trigger_func(<NULL>) called: action = INSERT, when = AFTER, level = STATEMENT
update rem1 set f2  = 'update' where f1 = 1;
NOTICE:  trigger_func(<NULL>) called: action = UPDATE, when = BEFORE, level = STATEMENT
NOTICE:  trig_row_before(23, skidoo) BEFORE ROW UPDATE ON rem1
NOTICE:  OLD: (1,insert),NEW: (1,update)
NOTICE:  trig_row_after(23, skidoo) AFTER ROW UPDATE ON rem1
NOTICE:  OLD: (1,insert),NEW: (1,update)
NOTICE:  trigger_func(<NULL>) called: action = UPDATE, when = AFTER, level = STATEMENT
update rem1 set f2 = f2 || f2;
NOTICE:  trigger_func(<NULL>) called: action = UPDATE, when = BEFORE, level = STATEMENT
NOTICE:  trig_row_before(23, skidoo) BEFORE ROW UPDATE ON rem1
NOTICE:  OLD: (1,update),NEW: (1,updateupdate)
NOTICE:  trig_row_after(23, skidoo) AFTER ROW UPDATE ON rem1
NOTICE:  OLD: (1,update),NEW: (1,updateupdate)
NOTICE:  trigger_func(<NULL>) called: action = UPDATE, when = AFTER, level = STATEMENT
-- cleanup
DROP TRIGGER trig_row_before ON rem1;
DROP TRIGGER trig_row_after ON rem1;
DROP TRIGGER trig_stmt_before ON rem1;
DROP TRIGGER trig_stmt_after ON rem1;
DELETE from rem1;
-- Test multiple AFTER ROW triggers on a foreign table
CREATE TRIGGER trig_row_after1
AFTER INSERT OR UPDATE OR DELETE ON rem1
FOR EACH ROW EXECUTE PROCEDURE trigger_data(23,'skidoo');
CREATE TRIGGER trig_row_after2
AFTER INSERT OR UPDATE OR DELETE ON rem1
FOR EACH ROW EXECUTE PROCEDURE trigger_data(23,'skidoo');
insert into rem1 values(1,'insert');
NOTICE:  trig_row_after1(23, skidoo) AFTER ROW INSERT ON rem1
NOTICE:  NEW: (1,insert)
NOTICE:  trig_row_after2(23, skidoo) AFTER ROW INSERT ON rem1
NOTICE:  NEW: (1,insert)
update rem1 set f2  = 'update' where f1 = 1;
NOTICE:  trig_row_after1(23, skidoo) AFTER ROW UPDATE ON rem1
NOTICE:  OLD: (1,insert),NEW: (1,update)
NOTICE:  trig_row_after2(23, skidoo) AFTER ROW UPDATE ON rem1
NOTICE:  OLD: (1,insert),NEW: (1,update)
update rem1 set f2 = f2 || f2;
NOTICE:  trig_row_after1(23, skidoo) AFTER ROW UPDATE ON rem1
NOTICE:  OLD: (1,update),NEW: (1,updateupdate)
NOTICE:  trig_row_after2(23, skidoo) AFTER ROW UPDATE ON rem1
NOTICE:  OLD: (1,update),NEW: (1,updateupdate)
delete from rem1;
NOTICE:  trig_row_after1(23, skidoo) AFTER ROW DELETE ON rem1
NOTICE:  OLD: (1,updateupdate)
NOTICE:  trig_row_after2(23, skidoo) AFTER ROW DELETE ON rem1
NOTICE:  OLD: (1,updateupdate)
-- cleanup
DROP TRIGGER trig_row_after1 ON rem1;
DROP TRIGGER trig_row_after2 ON rem1;
-- Test WHEN conditions
CREATE TRIGGER trig_row_before_insupd
BEFORE INSERT OR UPDATE ON rem1
FOR EACH ROW
WHEN (NEW.f2 like '%update%')
EXECUTE PROCEDURE trigger_data(23,'skidoo');
CREATE TRIGGER trig_row_after_insupd
AFTER INSERT OR UPDATE ON rem1
FOR EACH ROW
WHEN (NEW.f2 like '%update%')
EXECUTE PROCEDURE trigger_data(23,'skidoo');
-- Insert or update not matching: nothing happens
INSERT INTO rem1 values(1, 'insert');
UPDATE rem1 set f2 = 'test';
-- Insert or update matching: triggers are fired
INSERT INTO rem1 values(2, 'update');
NOTICE:  trig_row_before_insupd(23, skidoo) BEFORE ROW INSERT ON rem1
NOTICE:  NEW: (2,update)
NOTICE:  trig_row_after_insupd(23, skidoo) AFTER ROW INSERT ON rem1
NOTICE:  NEW: (2,update)
UPDATE rem1 set f2 = 'update update' where f1 = '2';
NOTICE:  trig_row_before_insupd(23, skidoo) BEFORE ROW UPDATE ON rem1
NOTICE:  OLD: (2,update),NEW: (2,"update update")
NOTICE:  trig_row_after_insupd(23, skidoo) AFTER ROW UPDATE ON rem1
NOTICE:  OLD: (2,update),NEW: (2,"update update")
CREATE TRIGGER trig_row_before_delete
BEFORE DELETE ON rem1
FOR EACH ROW
WHEN (OLD.f2 like '%update%')
EXECUTE PROCEDURE trigger_data(23,'skidoo');
CREATE TRIGGER trig_row_after_delete
AFTER DELETE ON rem1
FOR EACH ROW
WHEN (OLD.f2 like '%update%')
EXECUTE PROCEDURE trigger_data(23,'skidoo');
-- Trigger is fired for f1=2, not for f1=1
DELETE FROM rem1;
NOTICE:  trig_row_before_delete(23, skidoo) BEFORE ROW DELETE ON rem1
NOTICE:  OLD: (2,"update update")
NOTICE:  trig_row_after_delete(23, skidoo) AFTER ROW DELETE ON rem1
NOTICE:  OLD: (2,"update update")
-- cleanup
DROP TRIGGER trig_row_before_insupd ON rem1;
DROP TRIGGER trig_row_after_insupd ON rem1;
DROP TRIGGER trig_row_before_delete ON rem1;
DROP TRIGGER trig_row_after_delete ON rem1;
-- Test various RETURN statements in BEFORE triggers.
CREATE FUNCTION trig_row_before_insupdate() RETURNS TRIGGER AS $$
  BEGIN
    NEW.f2 := NEW.f2 || ' triggered !';
    RETURN NEW;
  END
$$ language plpgsql;
CREATE TRIGGER trig_row_before_insupd
BEFORE INSERT OR UPDATE ON rem1
FOR EACH ROW EXECUTE PROCEDURE trig_row_before_insupdate();
-- The new values should have 'triggered' appended
INSERT INTO rem1 values(1, 'insert');
SELECT * from loc1;
 f1 |         f2         
----+--------------------
  1 | insert triggered !
(1 row)

INSERT INTO rem1 values(2, 'insert') RETURNING f2;
         f2         
--------------------
 insert triggered !
(1 row)

SELECT * from loc1;
 f1 |         f2         
----+--------------------
  1 | insert triggered !
  2 | insert triggered !
(2 rows)

UPDATE rem1 set f2 = '';
SELECT * from loc1;
 f1 |      f2      
----+--------------
  1 |  triggered !
  2 |  triggered !
(2 rows)

UPDATE rem1 set f2 = 'skidoo' RETURNING f2;
         f2         
--------------------
 skidoo triggered !
 skidoo triggered !
(2 rows)

SELECT * from loc1;
 f1 |         f2         
----+--------------------
  1 | skidoo triggered !
  2 | skidoo triggered !
(2 rows)

EXPLAIN (verbose, costs off)
UPDATE rem1 set f1 = 10;          -- all columns should be transmitted
                              QUERY PLAN                               
-----------------------------------------------------------------------
 Update on public.rem1
   Remote SQL: UPDATE public.loc1 SET f1 = $2, f2 = $3 WHERE ctid = $1
   ->  Foreign Scan on public.rem1
         Output: 10, f2, ctid, rem1.*
         Remote SQL: SELECT f1, f2, ctid FROM public.loc1 FOR UPDATE
(5 rows)

UPDATE rem1 set f1 = 10;
SELECT * from loc1;
 f1 |               f2               
----+--------------------------------
 10 | skidoo triggered ! triggered !
 10 | skidoo triggered ! triggered !
(2 rows)

DELETE FROM rem1;
-- Add a second trigger, to check that the changes are propagated correctly
-- from trigger to trigger
CREATE TRIGGER trig_row_before_insupd2
BEFORE INSERT OR UPDATE ON rem1
FOR EACH ROW EXECUTE PROCEDURE trig_row_before_insupdate();
INSERT INTO rem1 values(1, 'insert');
SELECT * from loc1;
 f1 |               f2               
----+--------------------------------
  1 | insert triggered ! triggered !
(1 row)

INSERT INTO rem1 values(2, 'insert') RETURNING f2;
               f2               
--------------------------------
 insert triggered ! triggered !
(1 row)

SELECT * from loc1;
 f1 |               f2               
----+--------------------------------
  1 | insert triggered ! triggered !
  2 | insert triggered ! triggered !
(2 rows)

UPDATE rem1 set f2 = '';
SELECT * from loc1;
 f1 |            f2            
----+--------------------------
  1 |  triggered ! triggered !
  2 |  triggered ! triggered !
(2 rows)

UPDATE rem1 set f2 = 'skidoo' RETURNING f2;
               f2               
--------------------------------
 skidoo triggered ! triggered !
 skidoo triggered ! triggered !
(2 rows)

SELECT * from loc1;
 f1 |               f2               
----+--------------------------------
  1 | skidoo triggered ! triggered !
  2 | skidoo triggered ! triggered !
(2 rows)

DROP TRIGGER trig_row_before_insupd ON rem1;
DROP TRIGGER trig_row_before_insupd2 ON rem1;
DELETE from rem1;
INSERT INTO rem1 VALUES (1, 'test');
-- Test with a trigger returning NULL
CREATE FUNCTION trig_null() RETURNS TRIGGER AS $$
  BEGIN
    RETURN NULL;
  END
$$ language plpgsql;
CREATE TRIGGER trig_null
BEFORE INSERT OR UPDATE OR DELETE ON rem1
FOR EACH ROW EXECUTE PROCEDURE trig_null();
-- Nothing should have changed.
INSERT INTO rem1 VALUES (2, 'test2');
SELECT * from loc1;
 f1 |  f2  
----+------
  1 | test
(1 row)

UPDATE rem1 SET f2 = 'test2';
SELECT * from loc1;
 f1 |  f2  
----+------
  1 | test
(1 row)

DELETE from rem1;
SELECT * from loc1;
 f1 |  f2  
----+------
  1 | test
(1 row)

DROP TRIGGER trig_null ON rem1;
DELETE from rem1;
-- Test a combination of local and remote triggers
CREATE TRIGGER trig_row_before
BEFORE INSERT OR UPDATE OR DELETE ON rem1
FOR EACH ROW EXECUTE PROCEDURE trigger_data(23,'skidoo');
CREATE TRIGGER trig_row_after
AFTER INSERT OR UPDATE OR DELETE ON rem1
FOR EACH ROW EXECUTE PROCEDURE trigger_data(23,'skidoo');
CREATE TRIGGER trig_local_before BEFORE INSERT OR UPDATE ON loc1
FOR EACH ROW EXECUTE PROCEDURE trig_row_before_insupdate();
INSERT INTO rem1(f2) VALUES ('test');
NOTICE:  trig_row_before(23, skidoo) BEFORE ROW INSERT ON rem1
NOTICE:  NEW: (12,test)
NOTICE:  trig_row_after(23, skidoo) AFTER ROW INSERT ON rem1
NOTICE:  NEW: (12,"test triggered !")
UPDATE rem1 SET f2 = 'testo';
NOTICE:  trig_row_before(23, skidoo) BEFORE ROW UPDATE ON rem1
NOTICE:  OLD: (12,"test triggered !"),NEW: (12,testo)
NOTICE:  trig_row_after(23, skidoo) AFTER ROW UPDATE ON rem1
NOTICE:  OLD: (12,"test triggered !"),NEW: (12,"testo triggered !")
-- Test returning a system attribute
INSERT INTO rem1(f2) VALUES ('test') RETURNING ctid;
NOTICE:  trig_row_before(23, skidoo) BEFORE ROW INSERT ON rem1
NOTICE:  NEW: (13,test)
NOTICE:  trig_row_after(23, skidoo) AFTER ROW INSERT ON rem1
NOTICE:  NEW: (13,"test triggered !")
  ctid  
--------
 (0,32)
(1 row)

-- cleanup
DROP TRIGGER trig_row_before ON rem1;
DROP TRIGGER trig_row_after ON rem1;
DROP TRIGGER trig_local_before ON loc1;
-- Test direct foreign table modification functionality
-- Test with statement-level triggers
CREATE TRIGGER trig_stmt_before
	BEFORE DELETE OR INSERT OR UPDATE ON rem1
	FOR EACH STATEMENT EXECUTE PROCEDURE trigger_func();
EXPLAIN (verbose, costs off)
UPDATE rem1 set f2 = '';          -- can be pushed down
                        QUERY PLAN                        
----------------------------------------------------------
 Update on public.rem1
   ->  Foreign Update on public.rem1
         Remote SQL: UPDATE public.loc1 SET f2 = ''::text
(3 rows)

EXPLAIN (verbose, costs off)
DELETE FROM rem1;                 -- can be pushed down
                 QUERY PLAN                  
---------------------------------------------
 Delete on public.rem1
   ->  Foreign Delete on public.rem1
         Remote SQL: DELETE FROM public.loc1
(3 rows)

DROP TRIGGER trig_stmt_before ON rem1;
CREATE TRIGGER trig_stmt_after
	AFTER DELETE OR INSERT OR UPDATE ON rem1
	FOR EACH STATEMENT EXECUTE PROCEDURE trigger_func();
EXPLAIN (verbose, costs off)
UPDATE rem1 set f2 = '';          -- can be pushed down
                        QUERY PLAN                        
----------------------------------------------------------
 Update on public.rem1
   ->  Foreign Update on public.rem1
         Remote SQL: UPDATE public.loc1 SET f2 = ''::text
(3 rows)

EXPLAIN (verbose, costs off)
DELETE FROM rem1;                 -- can be pushed down
                 QUERY PLAN                  
---------------------------------------------
 Delete on public.rem1
   ->  Foreign Delete on public.rem1
         Remote SQL: DELETE FROM public.loc1
(3 rows)

DROP TRIGGER trig_stmt_after ON rem1;
-- Test with row-level ON INSERT triggers
CREATE TRIGGER trig_row_before_insert
BEFORE INSERT ON rem1
FOR EACH ROW EXECUTE PROCEDURE trigger_data(23,'skidoo');
EXPLAIN (verbose, costs off)
UPDATE rem1 set f2 = '';          -- can be pushed down
                        QUERY PLAN                        
----------------------------------------------------------
 Update on public.rem1
   ->  Foreign Update on public.rem1
         Remote SQL: UPDATE public.loc1 SET f2 = ''::text
(3 rows)

EXPLAIN (verbose, costs off)
DELETE FROM rem1;                 -- can be pushed down
                 QUERY PLAN                  
---------------------------------------------
 Delete on public.rem1
   ->  Foreign Delete on public.rem1
         Remote SQL: DELETE FROM public.loc1
(3 rows)

DROP TRIGGER trig_row_before_insert ON rem1;
CREATE TRIGGER trig_row_after_insert
AFTER INSERT ON rem1
FOR EACH ROW EXECUTE PROCEDURE trigger_data(23,'skidoo');
EXPLAIN (verbose, costs off)
UPDATE rem1 set f2 = '';          -- can be pushed down
                        QUERY PLAN                        
----------------------------------------------------------
 Update on public.rem1
   ->  Foreign Update on public.rem1
         Remote SQL: UPDATE public.loc1 SET f2 = ''::text
(3 rows)

EXPLAIN (verbose, costs off)
DELETE FROM rem1;                 -- can be pushed down
                 QUERY PLAN                  
---------------------------------------------
 Delete on public.rem1
   ->  Foreign Delete on public.rem1
         Remote SQL: DELETE FROM public.loc1
(3 rows)

DROP TRIGGER trig_row_after_insert ON rem1;
-- Test with row-level ON UPDATE triggers
CREATE TRIGGER trig_row_before_update
BEFORE UPDATE ON rem1
FOR EACH ROW EXECUTE PROCEDURE trigger_data(23,'skidoo');
EXPLAIN (verbose, costs off)
UPDATE rem1 set f2 = '';          -- can't be pushed down
                              QUERY PLAN                               
-----------------------------------------------------------------------
 Update on public.rem1
   Remote SQL: UPDATE public.loc1 SET f1 = $2, f2 = $3 WHERE ctid = $1
   ->  Foreign Scan on public.rem1
         Output: f1, ''::text, ctid, rem1.*
         Remote SQL: SELECT f1, f2, ctid FROM public.loc1 FOR UPDATE
(5 rows)

EXPLAIN (verbose, costs off)
DELETE FROM rem1;                 -- can be pushed down
                 QUERY PLAN                  
---------------------------------------------
 Delete on public.rem1
   ->  Foreign Delete on public.rem1
         Remote SQL: DELETE FROM public.loc1
(3 rows)

DROP TRIGGER trig_row_before_update ON rem1;
CREATE TRIGGER trig_row_after_update
AFTER UPDATE ON rem1
FOR EACH ROW EXECUTE PROCEDURE trigger_data(23,'skidoo');
EXPLAIN (verbose, costs off)
UPDATE rem1 set f2 = '';          -- can't be pushed down
                                  QUERY PLAN                                   
-------------------------------------------------------------------------------
 Update on public.rem1
   Remote SQL: UPDATE public.loc1 SET f2 = $2 WHERE ctid = $1 RETURNING f1, f2
   ->  Foreign Scan on public.rem1
         Output: f1, ''::text, ctid, rem1.*
         Remote SQL: SELECT f1, f2, ctid FROM public.loc1 FOR UPDATE
(5 rows)

EXPLAIN (verbose, costs off)
DELETE FROM rem1;                 -- can be pushed down
                 QUERY PLAN                  
---------------------------------------------
 Delete on public.rem1
   ->  Foreign Delete on public.rem1
         Remote SQL: DELETE FROM public.loc1
(3 rows)

DROP TRIGGER trig_row_after_update ON rem1;
-- Test with row-level ON DELETE triggers
CREATE TRIGGER trig_row_before_delete
BEFORE DELETE ON rem1
FOR EACH ROW EXECUTE PROCEDURE trigger_data(23,'skidoo');
EXPLAIN (verbose, costs off)
UPDATE rem1 set f2 = '';          -- can be pushed down
                        QUERY PLAN                        
----------------------------------------------------------
 Update on public.rem1
   ->  Foreign Update on public.rem1
         Remote SQL: UPDATE public.loc1 SET f2 = ''::text
(3 rows)

EXPLAIN (verbose, costs off)
DELETE FROM rem1;                 -- can't be pushed down
                             QUERY PLAN                              
---------------------------------------------------------------------
 Delete on public.rem1
   Remote SQL: DELETE FROM public.loc1 WHERE ctid = $1
   ->  Foreign Scan on public.rem1
         Output: ctid, rem1.*
         Remote SQL: SELECT f1, f2, ctid FROM public.loc1 FOR UPDATE
(5 rows)

DROP TRIGGER trig_row_before_delete ON rem1;
CREATE TRIGGER trig_row_after_delete
AFTER DELETE ON rem1
FOR EACH ROW EXECUTE PROCEDURE trigger_data(23,'skidoo');
EXPLAIN (verbose, costs off)
UPDATE rem1 set f2 = '';          -- can be pushed down
                        QUERY PLAN                        
----------------------------------------------------------
 Update on public.rem1
   ->  Foreign Update on public.rem1
         Remote SQL: UPDATE public.loc1 SET f2 = ''::text
(3 rows)

EXPLAIN (verbose, costs off)
DELETE FROM rem1;                 -- can't be pushed down
                               QUERY PLAN                               
------------------------------------------------------------------------
 Delete on public.rem1
   Remote SQL: DELETE FROM public.loc1 WHERE ctid = $1 RETURNING f1, f2
   ->  Foreign Scan on public.rem1
         Output: ctid, rem1.*
         Remote SQL: SELECT f1, f2, ctid FROM public.loc1 FOR UPDATE
(5 rows)

DROP TRIGGER trig_row_after_delete ON rem1;
-- ===================================================================
-- test inheritance features
-- ===================================================================
CREATE TABLE a (aa TEXT);
CREATE TABLE loct (aa TEXT, bb TEXT);
ALTER TABLE a SET (autovacuum_enabled = 'false');
ALTER TABLE loct SET (autovacuum_enabled = 'false');
CREATE FOREIGN TABLE b (bb TEXT) INHERITS (a)
  SERVER loopback OPTIONS (table_name 'loct');
INSERT INTO a(aa) VALUES('aaa');
INSERT INTO a(aa) VALUES('aaaa');
INSERT INTO a(aa) VALUES('aaaaa');
INSERT INTO b(aa) VALUES('bbb');
INSERT INTO b(aa) VALUES('bbbb');
INSERT INTO b(aa) VALUES('bbbbb');
SELECT tableoid::regclass, * FROM a;
 tableoid |  aa   
----------+-------
 a        | aaa
 a        | aaaa
 a        | aaaaa
 b        | bbb
 b        | bbbb
 b        | bbbbb
(6 rows)

SELECT tableoid::regclass, * FROM b;
 tableoid |  aa   | bb 
----------+-------+----
 b        | bbb   | 
 b        | bbbb  | 
 b        | bbbbb | 
(3 rows)

SELECT tableoid::regclass, * FROM ONLY a;
 tableoid |  aa   
----------+-------
 a        | aaa
 a        | aaaa
 a        | aaaaa
(3 rows)

UPDATE a SET aa = 'zzzzzz' WHERE aa LIKE 'aaaa%';
SELECT tableoid::regclass, * FROM a;
 tableoid |   aa   
----------+--------
 a        | aaa
 a        | zzzzzz
 a        | zzzzzz
 b        | bbb
 b        | bbbb
 b        | bbbbb
(6 rows)

SELECT tableoid::regclass, * FROM b;
 tableoid |  aa   | bb 
----------+-------+----
 b        | bbb   | 
 b        | bbbb  | 
 b        | bbbbb | 
(3 rows)

SELECT tableoid::regclass, * FROM ONLY a;
 tableoid |   aa   
----------+--------
 a        | aaa
 a        | zzzzzz
 a        | zzzzzz
(3 rows)

UPDATE b SET aa = 'new';
SELECT tableoid::regclass, * FROM a;
 tableoid |   aa   
----------+--------
 a        | aaa
 a        | zzzzzz
 a        | zzzzzz
 b        | new
 b        | new
 b        | new
(6 rows)

SELECT tableoid::regclass, * FROM b;
 tableoid | aa  | bb 
----------+-----+----
 b        | new | 
 b        | new | 
 b        | new | 
(3 rows)

SELECT tableoid::regclass, * FROM ONLY a;
 tableoid |   aa   
----------+--------
 a        | aaa
 a        | zzzzzz
 a        | zzzzzz
(3 rows)

UPDATE a SET aa = 'newtoo';
SELECT tableoid::regclass, * FROM a;
 tableoid |   aa   
----------+--------
 a        | newtoo
 a        | newtoo
 a        | newtoo
 b        | newtoo
 b        | newtoo
 b        | newtoo
(6 rows)

SELECT tableoid::regclass, * FROM b;
 tableoid |   aa   | bb 
----------+--------+----
 b        | newtoo | 
 b        | newtoo | 
 b        | newtoo | 
(3 rows)

SELECT tableoid::regclass, * FROM ONLY a;
 tableoid |   aa   
----------+--------
 a        | newtoo
 a        | newtoo
 a        | newtoo
(3 rows)

DELETE FROM a;
SELECT tableoid::regclass, * FROM a;
 tableoid | aa 
----------+----
(0 rows)

SELECT tableoid::regclass, * FROM b;
 tableoid | aa | bb 
----------+----+----
(0 rows)

SELECT tableoid::regclass, * FROM ONLY a;
 tableoid | aa 
----------+----
(0 rows)

DROP TABLE a CASCADE;
NOTICE:  drop cascades to foreign table b
DROP TABLE loct;
-- Check SELECT FOR UPDATE/SHARE with an inherited source table
create table loct1 (f1 int, f2 int, f3 int);
create table loct2 (f1 int, f2 int, f3 int);
alter table loct1 set (autovacuum_enabled = 'false');
alter table loct2 set (autovacuum_enabled = 'false');
create table foo (f1 int, f2 int);
create foreign table foo2 (f3 int) inherits (foo)
  server loopback options (table_name 'loct1');
create table bar (f1 int, f2 int);
create foreign table bar2 (f3 int) inherits (bar)
  server loopback options (table_name 'loct2');
alter table foo set (autovacuum_enabled = 'false');
alter table bar set (autovacuum_enabled = 'false');
insert into foo values(1,1);
insert into foo values(3,3);
insert into foo2 values(2,2,2);
insert into foo2 values(4,4,4);
insert into bar values(1,11);
insert into bar values(2,22);
insert into bar values(6,66);
insert into bar2 values(3,33,33);
insert into bar2 values(4,44,44);
insert into bar2 values(7,77,77);
explain (verbose, costs off)
select * from bar where f1 in (select f1 from foo) for update;
                                          QUERY PLAN                                          
----------------------------------------------------------------------------------------------
 LockRows
   Output: bar.f1, bar.f2, bar.ctid, foo.ctid, bar.*, bar.tableoid, foo.*, foo.tableoid
   ->  Hash Join
         Output: bar.f1, bar.f2, bar.ctid, foo.ctid, bar.*, bar.tableoid, foo.*, foo.tableoid
         Inner Unique: true
         Hash Cond: (bar.f1 = foo.f1)
         ->  Append
               ->  Seq Scan on public.bar bar_1
                     Output: bar_1.f1, bar_1.f2, bar_1.ctid, bar_1.*, bar_1.tableoid
               ->  Foreign Scan on public.bar2 bar_2
                     Output: bar_2.f1, bar_2.f2, bar_2.ctid, bar_2.*, bar_2.tableoid
                     Remote SQL: SELECT f1, f2, f3, ctid FROM public.loct2 FOR UPDATE
         ->  Hash
               Output: foo.ctid, foo.f1, foo.*, foo.tableoid
               ->  HashAggregate
                     Output: foo.ctid, foo.f1, foo.*, foo.tableoid
                     Group Key: foo.f1
                     ->  Append
                           ->  Seq Scan on public.foo foo_1
                                 Output: foo_1.ctid, foo_1.f1, foo_1.*, foo_1.tableoid
                           ->  Foreign Scan on public.foo2 foo_2
                                 Output: foo_2.ctid, foo_2.f1, foo_2.*, foo_2.tableoid
                                 Remote SQL: SELECT f1, f2, f3, ctid FROM public.loct1
(23 rows)

select * from bar where f1 in (select f1 from foo) for update;
 f1 | f2 
----+----
  1 | 11
  2 | 22
  3 | 33
  4 | 44
(4 rows)

explain (verbose, costs off)
select * from bar where f1 in (select f1 from foo) for share;
                                          QUERY PLAN                                          
----------------------------------------------------------------------------------------------
 LockRows
   Output: bar.f1, bar.f2, bar.ctid, foo.ctid, bar.*, bar.tableoid, foo.*, foo.tableoid
   ->  Hash Join
         Output: bar.f1, bar.f2, bar.ctid, foo.ctid, bar.*, bar.tableoid, foo.*, foo.tableoid
         Inner Unique: true
         Hash Cond: (bar.f1 = foo.f1)
         ->  Append
               ->  Seq Scan on public.bar bar_1
                     Output: bar_1.f1, bar_1.f2, bar_1.ctid, bar_1.*, bar_1.tableoid
               ->  Foreign Scan on public.bar2 bar_2
                     Output: bar_2.f1, bar_2.f2, bar_2.ctid, bar_2.*, bar_2.tableoid
                     Remote SQL: SELECT f1, f2, f3, ctid FROM public.loct2 FOR SHARE
         ->  Hash
               Output: foo.ctid, foo.f1, foo.*, foo.tableoid
               ->  HashAggregate
                     Output: foo.ctid, foo.f1, foo.*, foo.tableoid
                     Group Key: foo.f1
                     ->  Append
                           ->  Seq Scan on public.foo foo_1
                                 Output: foo_1.ctid, foo_1.f1, foo_1.*, foo_1.tableoid
                           ->  Foreign Scan on public.foo2 foo_2
                                 Output: foo_2.ctid, foo_2.f1, foo_2.*, foo_2.tableoid
                                 Remote SQL: SELECT f1, f2, f3, ctid FROM public.loct1
(23 rows)

select * from bar where f1 in (select f1 from foo) for share;
 f1 | f2 
----+----
  1 | 11
  2 | 22
  3 | 33
  4 | 44
(4 rows)

-- Check UPDATE with inherited target and an inherited source table
explain (verbose, costs off)
update bar set f2 = f2 + 100 where f1 in (select f1 from foo);
                                           QUERY PLAN                                            
-------------------------------------------------------------------------------------------------
 Update on public.bar
   Update on public.bar
   Foreign Update on public.bar2 bar_1
     Remote SQL: UPDATE public.loct2 SET f2 = $2 WHERE ctid = $1
   ->  Hash Join
         Output: bar.f1, (bar.f2 + 100), bar.ctid, foo.ctid, foo.*, foo.tableoid
         Inner Unique: true
         Hash Cond: (bar.f1 = foo.f1)
         ->  Seq Scan on public.bar
               Output: bar.f1, bar.f2, bar.ctid
         ->  Hash
               Output: foo.ctid, foo.f1, foo.*, foo.tableoid
               ->  HashAggregate
                     Output: foo.ctid, foo.f1, foo.*, foo.tableoid
                     Group Key: foo.f1
                     ->  Append
                           ->  Seq Scan on public.foo foo_1
                                 Output: foo_1.ctid, foo_1.f1, foo_1.*, foo_1.tableoid
                           ->  Foreign Scan on public.foo2 foo_2
                                 Output: foo_2.ctid, foo_2.f1, foo_2.*, foo_2.tableoid
                                 Remote SQL: SELECT f1, f2, f3, ctid FROM public.loct1
   ->  Hash Join
         Output: bar_1.f1, (bar_1.f2 + 100), bar_1.f3, bar_1.ctid, foo.ctid, foo.*, foo.tableoid
         Inner Unique: true
         Hash Cond: (bar_1.f1 = foo.f1)
         ->  Foreign Scan on public.bar2 bar_1
               Output: bar_1.f1, bar_1.f2, bar_1.f3, bar_1.ctid
               Remote SQL: SELECT f1, f2, f3, ctid FROM public.loct2 FOR UPDATE
         ->  Hash
               Output: foo.ctid, foo.f1, foo.*, foo.tableoid
               ->  HashAggregate
                     Output: foo.ctid, foo.f1, foo.*, foo.tableoid
                     Group Key: foo.f1
                     ->  Append
                           ->  Seq Scan on public.foo foo_1
                                 Output: foo_1.ctid, foo_1.f1, foo_1.*, foo_1.tableoid
                           ->  Foreign Scan on public.foo2 foo_2
                                 Output: foo_2.ctid, foo_2.f1, foo_2.*, foo_2.tableoid
                                 Remote SQL: SELECT f1, f2, f3, ctid FROM public.loct1
(39 rows)

update bar set f2 = f2 + 100 where f1 in (select f1 from foo);
select tableoid::regclass, * from bar order by 1,2;
 tableoid | f1 | f2  
----------+----+-----
 bar      |  1 | 111
 bar      |  2 | 122
 bar      |  6 |  66
 bar2     |  3 | 133
 bar2     |  4 | 144
 bar2     |  7 |  77
(6 rows)

-- Check UPDATE with inherited target and an appendrel subquery
explain (verbose, costs off)
update bar set f2 = f2 + 100
from
  ( select f1 from foo union all select f1+3 from foo ) ss
where bar.f1 = ss.f1;
                                      QUERY PLAN                                      
--------------------------------------------------------------------------------------
 Update on public.bar
   Update on public.bar
   Foreign Update on public.bar2 bar_1
     Remote SQL: UPDATE public.loct2 SET f2 = $2 WHERE ctid = $1
   ->  Hash Join
         Output: bar.f1, (bar.f2 + 100), bar.ctid, (ROW(foo.f1))
         Hash Cond: (foo.f1 = bar.f1)
         ->  Append
               ->  Seq Scan on public.foo
                     Output: ROW(foo.f1), foo.f1
               ->  Foreign Scan on public.foo2 foo_1
                     Output: ROW(foo_1.f1), foo_1.f1
                     Remote SQL: SELECT f1 FROM public.loct1
               ->  Seq Scan on public.foo foo_2
                     Output: ROW((foo_2.f1 + 3)), (foo_2.f1 + 3)
               ->  Foreign Scan on public.foo2 foo_3
                     Output: ROW((foo_3.f1 + 3)), (foo_3.f1 + 3)
                     Remote SQL: SELECT f1 FROM public.loct1
         ->  Hash
               Output: bar.f1, bar.f2, bar.ctid
               ->  Seq Scan on public.bar
                     Output: bar.f1, bar.f2, bar.ctid
   ->  Merge Join
         Output: bar_1.f1, (bar_1.f2 + 100), bar_1.f3, bar_1.ctid, (ROW(foo.f1))
         Merge Cond: (bar_1.f1 = foo.f1)
         ->  Sort
               Output: bar_1.f1, bar_1.f2, bar_1.f3, bar_1.ctid
               Sort Key: bar_1.f1
               ->  Foreign Scan on public.bar2 bar_1
                     Output: bar_1.f1, bar_1.f2, bar_1.f3, bar_1.ctid
                     Remote SQL: SELECT f1, f2, f3, ctid FROM public.loct2 FOR UPDATE
         ->  Sort
               Output: (ROW(foo.f1)), foo.f1
               Sort Key: foo.f1
               ->  Append
                     ->  Seq Scan on public.foo
                           Output: ROW(foo.f1), foo.f1
                     ->  Foreign Scan on public.foo2 foo_1
                           Output: ROW(foo_1.f1), foo_1.f1
                           Remote SQL: SELECT f1 FROM public.loct1
                     ->  Seq Scan on public.foo foo_2
                           Output: ROW((foo_2.f1 + 3)), (foo_2.f1 + 3)
                     ->  Foreign Scan on public.foo2 foo_3
                           Output: ROW((foo_3.f1 + 3)), (foo_3.f1 + 3)
                           Remote SQL: SELECT f1 FROM public.loct1
(45 rows)

update bar set f2 = f2 + 100
from
  ( select f1 from foo union all select f1+3 from foo ) ss
where bar.f1 = ss.f1;
select tableoid::regclass, * from bar order by 1,2;
 tableoid | f1 | f2  
----------+----+-----
 bar      |  1 | 211
 bar      |  2 | 222
 bar      |  6 | 166
 bar2     |  3 | 233
 bar2     |  4 | 244
 bar2     |  7 | 177
(6 rows)

-- Test forcing the remote server to produce sorted data for a merge join,
-- but the foreign table is an inheritance child.
truncate table loct1;
truncate table only foo;
\set num_rows_foo 2000
insert into loct1 select generate_series(0, :num_rows_foo, 2), generate_series(0, :num_rows_foo, 2), generate_series(0, :num_rows_foo, 2);
insert into foo select generate_series(1, :num_rows_foo, 2), generate_series(1, :num_rows_foo, 2);
SET enable_hashjoin to false;
SET enable_nestloop to false;
alter foreign table foo2 options (use_remote_estimate 'true');
create index i_loct1_f1 on loct1(f1);
create index i_foo_f1 on foo(f1);
analyze foo;
analyze loct1;
-- inner join; expressions in the clauses appear in the equivalence class list
explain (verbose, costs off)
	select foo.f1, loct1.f1 from foo join loct1 on (foo.f1 = loct1.f1) order by foo.f2 offset 10 limit 10;
                                            QUERY PLAN                                            
--------------------------------------------------------------------------------------------------
 Limit
   Output: foo.f1, loct1.f1, foo.f2
   ->  Sort
         Output: foo.f1, loct1.f1, foo.f2
         Sort Key: foo.f2
         ->  Merge Join
               Output: foo.f1, loct1.f1, foo.f2
               Merge Cond: (foo.f1 = loct1.f1)
               ->  Merge Append
                     Sort Key: foo.f1
                     ->  Index Scan using i_foo_f1 on public.foo foo_1
                           Output: foo_1.f1, foo_1.f2
                     ->  Foreign Scan on public.foo2 foo_2
                           Output: foo_2.f1, foo_2.f2
                           Remote SQL: SELECT f1, f2 FROM public.loct1 ORDER BY f1 ASC NULLS LAST
               ->  Index Only Scan using i_loct1_f1 on public.loct1
                     Output: loct1.f1
(17 rows)

select foo.f1, loct1.f1 from foo join loct1 on (foo.f1 = loct1.f1) order by foo.f2 offset 10 limit 10;
 f1 | f1 
----+----
 20 | 20
 22 | 22
 24 | 24
 26 | 26
 28 | 28
 30 | 30
 32 | 32
 34 | 34
 36 | 36
 38 | 38
(10 rows)

-- outer join; expressions in the clauses do not appear in equivalence class
-- list but no output change as compared to the previous query
explain (verbose, costs off)
	select foo.f1, loct1.f1 from foo left join loct1 on (foo.f1 = loct1.f1) order by foo.f2 offset 10 limit 10;
                                            QUERY PLAN                                            
--------------------------------------------------------------------------------------------------
 Limit
   Output: foo.f1, loct1.f1, foo.f2
   ->  Sort
         Output: foo.f1, loct1.f1, foo.f2
         Sort Key: foo.f2
         ->  Merge Left Join
               Output: foo.f1, loct1.f1, foo.f2
               Merge Cond: (foo.f1 = loct1.f1)
               ->  Merge Append
                     Sort Key: foo.f1
                     ->  Index Scan using i_foo_f1 on public.foo foo_1
                           Output: foo_1.f1, foo_1.f2
                     ->  Foreign Scan on public.foo2 foo_2
                           Output: foo_2.f1, foo_2.f2
                           Remote SQL: SELECT f1, f2 FROM public.loct1 ORDER BY f1 ASC NULLS LAST
               ->  Index Only Scan using i_loct1_f1 on public.loct1
                     Output: loct1.f1
(17 rows)

select foo.f1, loct1.f1 from foo left join loct1 on (foo.f1 = loct1.f1) order by foo.f2 offset 10 limit 10;
 f1 | f1 
----+----
 10 | 10
 11 |   
 12 | 12
 13 |   
 14 | 14
 15 |   
 16 | 16
 17 |   
 18 | 18
 19 |   
(10 rows)

RESET enable_hashjoin;
RESET enable_nestloop;
-- Test that WHERE CURRENT OF is not supported
begin;
declare c cursor for select * from bar where f1 = 7;
fetch from c;
 f1 | f2  
----+-----
  7 | 177
(1 row)

update bar set f2 = null where current of c;
ERROR:  WHERE CURRENT OF is not supported for this table type
rollback;
explain (verbose, costs off)
delete from foo where f1 < 5 returning *;
                                   QUERY PLAN                                   
--------------------------------------------------------------------------------
 Delete on public.foo
   Output: foo.f1, foo.f2
   Delete on public.foo
   Foreign Delete on public.foo2 foo_1
   ->  Index Scan using i_foo_f1 on public.foo
         Output: foo.ctid
         Index Cond: (foo.f1 < 5)
   ->  Foreign Delete on public.foo2 foo_1
         Remote SQL: DELETE FROM public.loct1 WHERE ((f1 < 5)) RETURNING f1, f2
(9 rows)

delete from foo where f1 < 5 returning *;
 f1 | f2 
----+----
  1 |  1
  3 |  3
  0 |  0
  2 |  2
  4 |  4
(5 rows)

explain (verbose, costs off)
update bar set f2 = f2 + 100 returning *;
                                  QUERY PLAN                                  
------------------------------------------------------------------------------
 Update on public.bar
   Output: bar.f1, bar.f2
   Update on public.bar
   Foreign Update on public.bar2 bar_1
   ->  Seq Scan on public.bar
         Output: bar.f1, (bar.f2 + 100), bar.ctid
   ->  Foreign Update on public.bar2 bar_1
         Remote SQL: UPDATE public.loct2 SET f2 = (f2 + 100) RETURNING f1, f2
(8 rows)

update bar set f2 = f2 + 100 returning *;
 f1 | f2  
----+-----
  1 | 311
  2 | 322
  6 | 266
  3 | 333
  4 | 344
  7 | 277
(6 rows)

-- Test that UPDATE/DELETE with inherited target works with row-level triggers
CREATE TRIGGER trig_row_before
BEFORE UPDATE OR DELETE ON bar2
FOR EACH ROW EXECUTE PROCEDURE trigger_data(23,'skidoo');
CREATE TRIGGER trig_row_after
AFTER UPDATE OR DELETE ON bar2
FOR EACH ROW EXECUTE PROCEDURE trigger_data(23,'skidoo');
explain (verbose, costs off)
update bar set f2 = f2 + 100;
                                               QUERY PLAN                                               
--------------------------------------------------------------------------------------------------------
 Update on public.bar
   Update on public.bar
   Foreign Update on public.bar2 bar_1
     Remote SQL: UPDATE public.loct2 SET f1 = $2, f2 = $3, f3 = $4 WHERE ctid = $1 RETURNING f1, f2, f3
   ->  Seq Scan on public.bar
         Output: bar.f1, (bar.f2 + 100), bar.ctid
   ->  Foreign Scan on public.bar2 bar_1
         Output: bar_1.f1, (bar_1.f2 + 100), bar_1.f3, bar_1.ctid, bar_1.*
         Remote SQL: SELECT f1, f2, f3, ctid FROM public.loct2 FOR UPDATE
(9 rows)

update bar set f2 = f2 + 100;
NOTICE:  trig_row_before(23, skidoo) BEFORE ROW UPDATE ON bar2
NOTICE:  OLD: (3,333,33),NEW: (3,433,33)
NOTICE:  trig_row_before(23, skidoo) BEFORE ROW UPDATE ON bar2
NOTICE:  OLD: (4,344,44),NEW: (4,444,44)
NOTICE:  trig_row_before(23, skidoo) BEFORE ROW UPDATE ON bar2
NOTICE:  OLD: (7,277,77),NEW: (7,377,77)
NOTICE:  trig_row_after(23, skidoo) AFTER ROW UPDATE ON bar2
NOTICE:  OLD: (3,333,33),NEW: (3,433,33)
NOTICE:  trig_row_after(23, skidoo) AFTER ROW UPDATE ON bar2
NOTICE:  OLD: (4,344,44),NEW: (4,444,44)
NOTICE:  trig_row_after(23, skidoo) AFTER ROW UPDATE ON bar2
NOTICE:  OLD: (7,277,77),NEW: (7,377,77)
explain (verbose, costs off)
delete from bar where f2 < 400;
                                         QUERY PLAN                                          
---------------------------------------------------------------------------------------------
 Delete on public.bar
   Delete on public.bar
   Foreign Delete on public.bar2 bar_1
     Remote SQL: DELETE FROM public.loct2 WHERE ctid = $1 RETURNING f1, f2, f3
   ->  Seq Scan on public.bar
         Output: bar.ctid
         Filter: (bar.f2 < 400)
   ->  Foreign Scan on public.bar2 bar_1
         Output: bar_1.ctid, bar_1.*
         Remote SQL: SELECT f1, f2, f3, ctid FROM public.loct2 WHERE ((f2 < 400)) FOR UPDATE
(10 rows)

delete from bar where f2 < 400;
NOTICE:  trig_row_before(23, skidoo) BEFORE ROW DELETE ON bar2
NOTICE:  OLD: (7,377,77)
NOTICE:  trig_row_after(23, skidoo) AFTER ROW DELETE ON bar2
NOTICE:  OLD: (7,377,77)
-- cleanup
drop table foo cascade;
NOTICE:  drop cascades to foreign table foo2
drop table bar cascade;
NOTICE:  drop cascades to foreign table bar2
drop table loct1;
drop table loct2;
-- Test pushing down UPDATE/DELETE joins to the remote server
create table parent (a int, b text);
create table loct1 (a int, b text);
create table loct2 (a int, b text);
create foreign table remt1 (a int, b text)
  server loopback options (table_name 'loct1');
create foreign table remt2 (a int, b text)
  server loopback options (table_name 'loct2');
alter foreign table remt1 inherit parent;
insert into remt1 values (1, 'foo');
insert into remt1 values (2, 'bar');
insert into remt2 values (1, 'foo');
insert into remt2 values (2, 'bar');
analyze remt1;
analyze remt2;
explain (verbose, costs off)
update parent set b = parent.b || remt2.b from remt2 where parent.a = remt2.a returning *;
                                                                  QUERY PLAN                                                                   
-----------------------------------------------------------------------------------------------------------------------------------------------
 Update on public.parent
   Output: parent.a, parent.b, remt2.a, remt2.b
   Update on public.parent
   Foreign Update on public.remt1 parent_1
   ->  Nested Loop
         Output: parent.a, (parent.b || remt2.b), parent.ctid, remt2.*, remt2.a, remt2.b
         Join Filter: (parent.a = remt2.a)
         ->  Seq Scan on public.parent
               Output: parent.a, parent.b, parent.ctid
         ->  Foreign Scan on public.remt2
               Output: remt2.b, remt2.*, remt2.a
               Remote SQL: SELECT a, b FROM public.loct2
   ->  Foreign Update
         Remote SQL: UPDATE public.loct1 r4 SET b = (r4.b || r2.b) FROM public.loct2 r2 WHERE ((r4.a = r2.a)) RETURNING r4.a, r4.b, r2.a, r2.b
(14 rows)

update parent set b = parent.b || remt2.b from remt2 where parent.a = remt2.a returning *;
 a |   b    | a |  b  
---+--------+---+-----
 1 | foofoo | 1 | foo
 2 | barbar | 2 | bar
(2 rows)

explain (verbose, costs off)
delete from parent using remt2 where parent.a = remt2.a returning parent;
                                                    QUERY PLAN                                                    
------------------------------------------------------------------------------------------------------------------
 Delete on public.parent
   Output: parent.*
   Delete on public.parent
   Foreign Delete on public.remt1 parent_1
   ->  Nested Loop
         Output: parent.ctid, remt2.*
         Join Filter: (parent.a = remt2.a)
         ->  Seq Scan on public.parent
               Output: parent.ctid, parent.a
         ->  Foreign Scan on public.remt2
               Output: remt2.*, remt2.a
               Remote SQL: SELECT a, b FROM public.loct2
   ->  Foreign Delete
         Remote SQL: DELETE FROM public.loct1 r4 USING public.loct2 r2 WHERE ((r4.a = r2.a)) RETURNING r4.a, r4.b
(14 rows)

delete from parent using remt2 where parent.a = remt2.a returning parent;
   parent   
------------
 (1,foofoo)
 (2,barbar)
(2 rows)

-- cleanup
drop foreign table remt1;
drop foreign table remt2;
drop table loct1;
drop table loct2;
drop table parent;
-- ===================================================================
-- test tuple routing for foreign-table partitions
-- ===================================================================
-- Test insert tuple routing
create table itrtest (a int, b text) partition by list (a);
create table loct1 (a int check (a in (1)), b text);
create foreign table remp1 (a int check (a in (1)), b text) server loopback options (table_name 'loct1');
create table loct2 (a int check (a in (2)), b text);
create foreign table remp2 (b text, a int check (a in (2))) server loopback options (table_name 'loct2');
alter table itrtest attach partition remp1 for values in (1);
alter table itrtest attach partition remp2 for values in (2);
insert into itrtest values (1, 'foo');
insert into itrtest values (1, 'bar') returning *;
 a |  b  
---+-----
 1 | bar
(1 row)

insert into itrtest values (2, 'baz');
insert into itrtest values (2, 'qux') returning *;
 a |  b  
---+-----
 2 | qux
(1 row)

insert into itrtest values (1, 'test1'), (2, 'test2') returning *;
 a |   b   
---+-------
 1 | test1
 2 | test2
(2 rows)

select tableoid::regclass, * FROM itrtest;
 tableoid | a |   b   
----------+---+-------
 remp1    | 1 | foo
 remp1    | 1 | bar
 remp1    | 1 | test1
 remp2    | 2 | baz
 remp2    | 2 | qux
 remp2    | 2 | test2
(6 rows)

select tableoid::regclass, * FROM remp1;
 tableoid | a |   b   
----------+---+-------
 remp1    | 1 | foo
 remp1    | 1 | bar
 remp1    | 1 | test1
(3 rows)

select tableoid::regclass, * FROM remp2;
 tableoid |   b   | a 
----------+-------+---
 remp2    | baz   | 2
 remp2    | qux   | 2
 remp2    | test2 | 2
(3 rows)

delete from itrtest;
create unique index loct1_idx on loct1 (a);
-- DO NOTHING without an inference specification is supported
insert into itrtest values (1, 'foo') on conflict do nothing returning *;
 a |  b  
---+-----
 1 | foo
(1 row)

insert into itrtest values (1, 'foo') on conflict do nothing returning *;
 a | b 
---+---
(0 rows)

-- But other cases are not supported
insert into itrtest values (1, 'bar') on conflict (a) do nothing;
ERROR:  there is no unique or exclusion constraint matching the ON CONFLICT specification
insert into itrtest values (1, 'bar') on conflict (a) do update set b = excluded.b;
ERROR:  there is no unique or exclusion constraint matching the ON CONFLICT specification
select tableoid::regclass, * FROM itrtest;
 tableoid | a |  b  
----------+---+-----
 remp1    | 1 | foo
(1 row)

delete from itrtest;
drop index loct1_idx;
-- Test that remote triggers work with insert tuple routing
create function br_insert_trigfunc() returns trigger as $$
begin
	new.b := new.b || ' triggered !';
	return new;
end
$$ language plpgsql;
create trigger loct1_br_insert_trigger before insert on loct1
	for each row execute procedure br_insert_trigfunc();
create trigger loct2_br_insert_trigger before insert on loct2
	for each row execute procedure br_insert_trigfunc();
-- The new values are concatenated with ' triggered !'
insert into itrtest values (1, 'foo') returning *;
 a |        b        
---+-----------------
 1 | foo triggered !
(1 row)

insert into itrtest values (2, 'qux') returning *;
 a |        b        
---+-----------------
 2 | qux triggered !
(1 row)

insert into itrtest values (1, 'test1'), (2, 'test2') returning *;
 a |         b         
---+-------------------
 1 | test1 triggered !
 2 | test2 triggered !
(2 rows)

with result as (insert into itrtest values (1, 'test1'), (2, 'test2') returning *) select * from result;
 a |         b         
---+-------------------
 1 | test1 triggered !
 2 | test2 triggered !
(2 rows)

drop trigger loct1_br_insert_trigger on loct1;
drop trigger loct2_br_insert_trigger on loct2;
drop table itrtest;
drop table loct1;
drop table loct2;
-- Test update tuple routing
create table utrtest (a int, b text) partition by list (a);
create table loct (a int check (a in (1)), b text);
create foreign table remp (a int check (a in (1)), b text) server loopback options (table_name 'loct');
create table locp (a int check (a in (2)), b text);
alter table utrtest attach partition remp for values in (1);
alter table utrtest attach partition locp for values in (2);
insert into utrtest values (1, 'foo');
insert into utrtest values (2, 'qux');
select tableoid::regclass, * FROM utrtest;
 tableoid | a |  b  
----------+---+-----
 remp     | 1 | foo
 locp     | 2 | qux
(2 rows)

select tableoid::regclass, * FROM remp;
 tableoid | a |  b  
----------+---+-----
 remp     | 1 | foo
(1 row)

select tableoid::regclass, * FROM locp;
 tableoid | a |  b  
----------+---+-----
 locp     | 2 | qux
(1 row)

-- It's not allowed to move a row from a partition that is foreign to another
update utrtest set a = 2 where b = 'foo' returning *;
ERROR:  new row for relation "loct" violates check constraint "loct_a_check"
DETAIL:  Failing row contains (2, foo).
CONTEXT:  remote SQL command: UPDATE public.loct SET a = 2 WHERE ((b = 'foo'::text)) RETURNING a, b
-- But the reverse is allowed
update utrtest set a = 1 where b = 'qux' returning *;
 a |  b  
---+-----
 1 | qux
(1 row)

select tableoid::regclass, * FROM utrtest;
 tableoid | a |  b  
----------+---+-----
 remp     | 1 | foo
 remp     | 1 | qux
(2 rows)

select tableoid::regclass, * FROM remp;
 tableoid | a |  b  
----------+---+-----
 remp     | 1 | foo
 remp     | 1 | qux
(2 rows)

select tableoid::regclass, * FROM locp;
 tableoid | a | b 
----------+---+---
(0 rows)

-- The executor should not let unexercised FDWs shut down
update utrtest set a = 1 where b = 'foo';
-- Test that remote triggers work with update tuple routing
create trigger loct_br_insert_trigger before insert on loct
	for each row execute procedure br_insert_trigfunc();
delete from utrtest;
insert into utrtest values (2, 'qux');
-- Check case where the foreign partition is a subplan target rel
explain (verbose, costs off)
update utrtest set a = 1 where a = 1 or a = 2 returning *;
                                          QUERY PLAN                                          
----------------------------------------------------------------------------------------------
 Update on public.utrtest
   Output: utrtest_1.a, utrtest_1.b
   Foreign Update on public.remp utrtest_1
   Update on public.locp utrtest_2
   ->  Foreign Update on public.remp utrtest_1
         Remote SQL: UPDATE public.loct SET a = 1 WHERE (((a = 1) OR (a = 2))) RETURNING a, b
   ->  Seq Scan on public.locp utrtest_2
         Output: 1, utrtest_2.b, utrtest_2.ctid
         Filter: ((utrtest_2.a = 1) OR (utrtest_2.a = 2))
(9 rows)

-- The new values are concatenated with ' triggered !'
update utrtest set a = 1 where a = 1 or a = 2 returning *;
 a |        b        
---+-----------------
 1 | qux triggered !
(1 row)

delete from utrtest;
insert into utrtest values (2, 'qux');
-- Check case where the foreign partition isn't a subplan target rel
explain (verbose, costs off)
update utrtest set a = 1 where a = 2 returning *;
                   QUERY PLAN                   
------------------------------------------------
 Update on public.utrtest
   Output: utrtest_1.a, utrtest_1.b
   Update on public.locp utrtest_1
   ->  Seq Scan on public.locp utrtest_1
         Output: 1, utrtest_1.b, utrtest_1.ctid
         Filter: (utrtest_1.a = 2)
(6 rows)

-- The new values are concatenated with ' triggered !'
update utrtest set a = 1 where a = 2 returning *;
 a |        b        
---+-----------------
 1 | qux triggered !
(1 row)

drop trigger loct_br_insert_trigger on loct;
-- We can move rows to a foreign partition that has been updated already,
-- but can't move rows to a foreign partition that hasn't been updated yet
delete from utrtest;
insert into utrtest values (1, 'foo');
insert into utrtest values (2, 'qux');
-- Test the former case:
-- with a direct modification plan
explain (verbose, costs off)
update utrtest set a = 1 returning *;
                           QUERY PLAN                            
-----------------------------------------------------------------
 Update on public.utrtest
   Output: utrtest_1.a, utrtest_1.b
   Foreign Update on public.remp utrtest_1
   Update on public.locp utrtest_2
   ->  Foreign Update on public.remp utrtest_1
         Remote SQL: UPDATE public.loct SET a = 1 RETURNING a, b
   ->  Seq Scan on public.locp utrtest_2
         Output: 1, utrtest_2.b, utrtest_2.ctid
(8 rows)

update utrtest set a = 1 returning *;
 a |  b  
---+-----
 1 | foo
 1 | qux
(2 rows)

delete from utrtest;
insert into utrtest values (1, 'foo');
insert into utrtest values (2, 'qux');
-- with a non-direct modification plan
explain (verbose, costs off)
update utrtest set a = 1 from (values (1), (2)) s(x) where a = s.x returning *;
                                    QUERY PLAN                                    
----------------------------------------------------------------------------------
 Update on public.utrtest
   Output: utrtest_1.a, utrtest_1.b, "*VALUES*".column1
   Foreign Update on public.remp utrtest_1
     Remote SQL: UPDATE public.loct SET a = $2 WHERE ctid = $1 RETURNING a, b
   Update on public.locp utrtest_2
   ->  Hash Join
         Output: 1, utrtest_1.b, utrtest_1.ctid, "*VALUES*".*, "*VALUES*".column1
         Hash Cond: (utrtest_1.a = "*VALUES*".column1)
         ->  Foreign Scan on public.remp utrtest_1
               Output: utrtest_1.b, utrtest_1.ctid, utrtest_1.a
               Remote SQL: SELECT a, b, ctid FROM public.loct FOR UPDATE
         ->  Hash
               Output: "*VALUES*".*, "*VALUES*".column1
               ->  Values Scan on "*VALUES*"
                     Output: "*VALUES*".*, "*VALUES*".column1
   ->  Hash Join
         Output: 1, utrtest_2.b, utrtest_2.ctid, "*VALUES*".*, "*VALUES*".column1
         Hash Cond: (utrtest_2.a = "*VALUES*".column1)
         ->  Seq Scan on public.locp utrtest_2
               Output: utrtest_2.b, utrtest_2.ctid, utrtest_2.a
         ->  Hash
               Output: "*VALUES*".*, "*VALUES*".column1
               ->  Values Scan on "*VALUES*"
                     Output: "*VALUES*".*, "*VALUES*".column1
(24 rows)

update utrtest set a = 1 from (values (1), (2)) s(x) where a = s.x returning *;
 a |  b  | x 
---+-----+---
 1 | foo | 1
 1 | qux | 2
(2 rows)

-- Change the definition of utrtest so that the foreign partition get updated
-- after the local partition
delete from utrtest;
alter table utrtest detach partition remp;
drop foreign table remp;
alter table loct drop constraint loct_a_check;
alter table loct add check (a in (3));
create foreign table remp (a int check (a in (3)), b text) server loopback options (table_name 'loct');
alter table utrtest attach partition remp for values in (3);
insert into utrtest values (2, 'qux');
insert into utrtest values (3, 'xyzzy');
-- Test the latter case:
-- with a direct modification plan
explain (verbose, costs off)
update utrtest set a = 3 returning *;
                           QUERY PLAN                            
-----------------------------------------------------------------
 Update on public.utrtest
   Output: utrtest_1.a, utrtest_1.b
   Update on public.locp utrtest_1
   Foreign Update on public.remp utrtest_2
   ->  Seq Scan on public.locp utrtest_1
         Output: 3, utrtest_1.b, utrtest_1.ctid
   ->  Foreign Update on public.remp utrtest_2
         Remote SQL: UPDATE public.loct SET a = 3 RETURNING a, b
(8 rows)

update utrtest set a = 3 returning *; -- ERROR
ERROR:  cannot route tuples into foreign table to be updated "remp"
-- with a non-direct modification plan
explain (verbose, costs off)
update utrtest set a = 3 from (values (2), (3)) s(x) where a = s.x returning *;
                                    QUERY PLAN                                    
----------------------------------------------------------------------------------
 Update on public.utrtest
   Output: utrtest_1.a, utrtest_1.b, "*VALUES*".column1
   Update on public.locp utrtest_1
   Foreign Update on public.remp utrtest_2
     Remote SQL: UPDATE public.loct SET a = $2 WHERE ctid = $1 RETURNING a, b
   ->  Hash Join
         Output: 3, utrtest_1.b, utrtest_1.ctid, "*VALUES*".*, "*VALUES*".column1
         Hash Cond: (utrtest_1.a = "*VALUES*".column1)
         ->  Seq Scan on public.locp utrtest_1
               Output: utrtest_1.b, utrtest_1.ctid, utrtest_1.a
         ->  Hash
               Output: "*VALUES*".*, "*VALUES*".column1
               ->  Values Scan on "*VALUES*"
                     Output: "*VALUES*".*, "*VALUES*".column1
   ->  Hash Join
         Output: 3, utrtest_2.b, utrtest_2.ctid, "*VALUES*".*, "*VALUES*".column1
         Hash Cond: (utrtest_2.a = "*VALUES*".column1)
         ->  Foreign Scan on public.remp utrtest_2
               Output: utrtest_2.b, utrtest_2.ctid, utrtest_2.a
               Remote SQL: SELECT a, b, ctid FROM public.loct FOR UPDATE
         ->  Hash
               Output: "*VALUES*".*, "*VALUES*".column1
               ->  Values Scan on "*VALUES*"
                     Output: "*VALUES*".*, "*VALUES*".column1
(24 rows)

update utrtest set a = 3 from (values (2), (3)) s(x) where a = s.x returning *; -- ERROR
ERROR:  cannot route tuples into foreign table to be updated "remp"
drop table utrtest;
drop table loct;
-- Test copy tuple routing
create table ctrtest (a int, b text) partition by list (a);
create table loct1 (a int check (a in (1)), b text);
create foreign table remp1 (a int check (a in (1)), b text) server loopback options (table_name 'loct1');
create table loct2 (a int check (a in (2)), b text);
create foreign table remp2 (b text, a int check (a in (2))) server loopback options (table_name 'loct2');
alter table ctrtest attach partition remp1 for values in (1);
alter table ctrtest attach partition remp2 for values in (2);
copy ctrtest from stdin;
select tableoid::regclass, * FROM ctrtest;
 tableoid | a |  b  
----------+---+-----
 remp1    | 1 | foo
 remp2    | 2 | qux
(2 rows)

select tableoid::regclass, * FROM remp1;
 tableoid | a |  b  
----------+---+-----
 remp1    | 1 | foo
(1 row)

select tableoid::regclass, * FROM remp2;
 tableoid |  b  | a 
----------+-----+---
 remp2    | qux | 2
(1 row)

-- Copying into foreign partitions directly should work as well
copy remp1 from stdin;
select tableoid::regclass, * FROM remp1;
 tableoid | a |  b  
----------+---+-----
 remp1    | 1 | foo
 remp1    | 1 | bar
(2 rows)

drop table ctrtest;
drop table loct1;
drop table loct2;
-- ===================================================================
-- test COPY FROM
-- ===================================================================
create table loc2 (f1 int, f2 text);
alter table loc2 set (autovacuum_enabled = 'false');
create foreign table rem2 (f1 int, f2 text) server loopback options(table_name 'loc2');
-- Test basic functionality
copy rem2 from stdin;
select * from rem2;
 f1 | f2  
----+-----
  1 | foo
  2 | bar
(2 rows)

delete from rem2;
-- Test check constraints
alter table loc2 add constraint loc2_f1positive check (f1 >= 0);
alter foreign table rem2 add constraint rem2_f1positive check (f1 >= 0);
-- check constraint is enforced on the remote side, not locally
copy rem2 from stdin;
copy rem2 from stdin; -- ERROR
ERROR:  new row for relation "loc2" violates check constraint "loc2_f1positive"
DETAIL:  Failing row contains (-1, xyzzy).
CONTEXT:  remote SQL command: INSERT INTO public.loc2(f1, f2) VALUES ($1, $2)
COPY rem2, line 1: "-1	xyzzy"
select * from rem2;
 f1 | f2  
----+-----
  1 | foo
  2 | bar
(2 rows)

alter foreign table rem2 drop constraint rem2_f1positive;
alter table loc2 drop constraint loc2_f1positive;
delete from rem2;
-- Test local triggers
create trigger trig_stmt_before before insert on rem2
	for each statement execute procedure trigger_func();
create trigger trig_stmt_after after insert on rem2
	for each statement execute procedure trigger_func();
create trigger trig_row_before before insert on rem2
	for each row execute procedure trigger_data(23,'skidoo');
create trigger trig_row_after after insert on rem2
	for each row execute procedure trigger_data(23,'skidoo');
copy rem2 from stdin;
NOTICE:  trigger_func(<NULL>) called: action = INSERT, when = BEFORE, level = STATEMENT
NOTICE:  trig_row_before(23, skidoo) BEFORE ROW INSERT ON rem2
NOTICE:  NEW: (1,foo)
NOTICE:  trig_row_before(23, skidoo) BEFORE ROW INSERT ON rem2
NOTICE:  NEW: (2,bar)
NOTICE:  trig_row_after(23, skidoo) AFTER ROW INSERT ON rem2
NOTICE:  NEW: (1,foo)
NOTICE:  trig_row_after(23, skidoo) AFTER ROW INSERT ON rem2
NOTICE:  NEW: (2,bar)
NOTICE:  trigger_func(<NULL>) called: action = INSERT, when = AFTER, level = STATEMENT
select * from rem2;
 f1 | f2  
----+-----
  1 | foo
  2 | bar
(2 rows)

drop trigger trig_row_before on rem2;
drop trigger trig_row_after on rem2;
drop trigger trig_stmt_before on rem2;
drop trigger trig_stmt_after on rem2;
delete from rem2;
create trigger trig_row_before_insert before insert on rem2
	for each row execute procedure trig_row_before_insupdate();
-- The new values are concatenated with ' triggered !'
copy rem2 from stdin;
select * from rem2;
 f1 |       f2        
----+-----------------
  1 | foo triggered !
  2 | bar triggered !
(2 rows)

drop trigger trig_row_before_insert on rem2;
delete from rem2;
create trigger trig_null before insert on rem2
	for each row execute procedure trig_null();
-- Nothing happens
copy rem2 from stdin;
select * from rem2;
 f1 | f2 
----+----
(0 rows)

drop trigger trig_null on rem2;
delete from rem2;
-- Test remote triggers
create trigger trig_row_before_insert before insert on loc2
	for each row execute procedure trig_row_before_insupdate();
-- The new values are concatenated with ' triggered !'
copy rem2 from stdin;
select * from rem2;
 f1 |       f2        
----+-----------------
  1 | foo triggered !
  2 | bar triggered !
(2 rows)

drop trigger trig_row_before_insert on loc2;
delete from rem2;
create trigger trig_null before insert on loc2
	for each row execute procedure trig_null();
-- Nothing happens
copy rem2 from stdin;
select * from rem2;
 f1 | f2 
----+----
(0 rows)

drop trigger trig_null on loc2;
delete from rem2;
-- Test a combination of local and remote triggers
create trigger rem2_trig_row_before before insert on rem2
	for each row execute procedure trigger_data(23,'skidoo');
create trigger rem2_trig_row_after after insert on rem2
	for each row execute procedure trigger_data(23,'skidoo');
create trigger loc2_trig_row_before_insert before insert on loc2
	for each row execute procedure trig_row_before_insupdate();
copy rem2 from stdin;
NOTICE:  rem2_trig_row_before(23, skidoo) BEFORE ROW INSERT ON rem2
NOTICE:  NEW: (1,foo)
NOTICE:  rem2_trig_row_before(23, skidoo) BEFORE ROW INSERT ON rem2
NOTICE:  NEW: (2,bar)
NOTICE:  rem2_trig_row_after(23, skidoo) AFTER ROW INSERT ON rem2
NOTICE:  NEW: (1,"foo triggered !")
NOTICE:  rem2_trig_row_after(23, skidoo) AFTER ROW INSERT ON rem2
NOTICE:  NEW: (2,"bar triggered !")
select * from rem2;
 f1 |       f2        
----+-----------------
  1 | foo triggered !
  2 | bar triggered !
(2 rows)

drop trigger rem2_trig_row_before on rem2;
drop trigger rem2_trig_row_after on rem2;
drop trigger loc2_trig_row_before_insert on loc2;
delete from rem2;
-- test COPY FROM with foreign table created in the same transaction
create table loc3 (f1 int, f2 text);
begin;
create foreign table rem3 (f1 int, f2 text)
	server loopback options(table_name 'loc3');
copy rem3 from stdin;
commit;
select * from rem3;
 f1 | f2  
----+-----
  1 | foo
  2 | bar
(2 rows)

drop foreign table rem3;
drop table loc3;
-- ===================================================================
-- test IMPORT FOREIGN SCHEMA
-- ===================================================================
CREATE SCHEMA import_source;
CREATE TABLE import_source.t1 (c1 int, c2 varchar NOT NULL);
CREATE TABLE import_source.t2 (c1 int default 42, c2 varchar NULL, c3 text collate "POSIX");
CREATE TYPE typ1 AS (m1 int, m2 varchar);
CREATE TABLE import_source.t3 (c1 timestamptz default now(), c2 typ1);
CREATE TABLE import_source."x 4" (c1 float8, "C 2" text, c3 varchar(42));
CREATE TABLE import_source."x 5" (c1 float8);
ALTER TABLE import_source."x 5" DROP COLUMN c1;
CREATE TABLE import_source.t4 (c1 int) PARTITION BY RANGE (c1);
CREATE TABLE import_source.t4_part PARTITION OF import_source.t4
  FOR VALUES FROM (1) TO (100);
CREATE SCHEMA import_dest1;
IMPORT FOREIGN SCHEMA import_source FROM SERVER loopback INTO import_dest1;
\det+ import_dest1.*
                                     List of foreign tables
    Schema    | Table |  Server  |                   FDW options                   | Description 
--------------+-------+----------+-------------------------------------------------+-------------
 import_dest1 | t1    | loopback | (schema_name 'import_source', table_name 't1')  | 
 import_dest1 | t2    | loopback | (schema_name 'import_source', table_name 't2')  | 
 import_dest1 | t3    | loopback | (schema_name 'import_source', table_name 't3')  | 
 import_dest1 | t4    | loopback | (schema_name 'import_source', table_name 't4')  | 
 import_dest1 | x 4   | loopback | (schema_name 'import_source', table_name 'x 4') | 
 import_dest1 | x 5   | loopback | (schema_name 'import_source', table_name 'x 5') | 
(6 rows)

\d import_dest1.*
                         Foreign table "import_dest1.t1"
 Column |       Type        | Collation | Nullable | Default |    FDW options     
--------+-------------------+-----------+----------+---------+--------------------
 c1     | integer           |           |          |         | (column_name 'c1')
 c2     | character varying |           | not null |         | (column_name 'c2')
Server: loopback
FDW options: (schema_name 'import_source', table_name 't1')

                         Foreign table "import_dest1.t2"
 Column |       Type        | Collation | Nullable | Default |    FDW options     
--------+-------------------+-----------+----------+---------+--------------------
 c1     | integer           |           |          |         | (column_name 'c1')
 c2     | character varying |           |          |         | (column_name 'c2')
 c3     | text              | POSIX     |          |         | (column_name 'c3')
Server: loopback
FDW options: (schema_name 'import_source', table_name 't2')

                             Foreign table "import_dest1.t3"
 Column |           Type           | Collation | Nullable | Default |    FDW options     
--------+--------------------------+-----------+----------+---------+--------------------
 c1     | timestamp with time zone |           |          |         | (column_name 'c1')
 c2     | typ1                     |           |          |         | (column_name 'c2')
Server: loopback
FDW options: (schema_name 'import_source', table_name 't3')

                    Foreign table "import_dest1.t4"
 Column |  Type   | Collation | Nullable | Default |    FDW options     
--------+---------+-----------+----------+---------+--------------------
 c1     | integer |           |          |         | (column_name 'c1')
Server: loopback
FDW options: (schema_name 'import_source', table_name 't4')

                           Foreign table "import_dest1.x 4"
 Column |         Type          | Collation | Nullable | Default |     FDW options     
--------+-----------------------+-----------+----------+---------+---------------------
 c1     | double precision      |           |          |         | (column_name 'c1')
 C 2    | text                  |           |          |         | (column_name 'C 2')
 c3     | character varying(42) |           |          |         | (column_name 'c3')
Server: loopback
FDW options: (schema_name 'import_source', table_name 'x 4')

               Foreign table "import_dest1.x 5"
 Column | Type | Collation | Nullable | Default | FDW options 
--------+------+-----------+----------+---------+-------------
Server: loopback
FDW options: (schema_name 'import_source', table_name 'x 5')

-- Options
CREATE SCHEMA import_dest2;
IMPORT FOREIGN SCHEMA import_source FROM SERVER loopback INTO import_dest2
  OPTIONS (import_default 'true');
\det+ import_dest2.*
                                     List of foreign tables
    Schema    | Table |  Server  |                   FDW options                   | Description 
--------------+-------+----------+-------------------------------------------------+-------------
 import_dest2 | t1    | loopback | (schema_name 'import_source', table_name 't1')  | 
 import_dest2 | t2    | loopback | (schema_name 'import_source', table_name 't2')  | 
 import_dest2 | t3    | loopback | (schema_name 'import_source', table_name 't3')  | 
 import_dest2 | t4    | loopback | (schema_name 'import_source', table_name 't4')  | 
 import_dest2 | x 4   | loopback | (schema_name 'import_source', table_name 'x 4') | 
 import_dest2 | x 5   | loopback | (schema_name 'import_source', table_name 'x 5') | 
(6 rows)

\d import_dest2.*
                         Foreign table "import_dest2.t1"
 Column |       Type        | Collation | Nullable | Default |    FDW options     
--------+-------------------+-----------+----------+---------+--------------------
 c1     | integer           |           |          |         | (column_name 'c1')
 c2     | character varying |           | not null |         | (column_name 'c2')
Server: loopback
FDW options: (schema_name 'import_source', table_name 't1')

                         Foreign table "import_dest2.t2"
 Column |       Type        | Collation | Nullable | Default |    FDW options     
--------+-------------------+-----------+----------+---------+--------------------
 c1     | integer           |           |          | 42      | (column_name 'c1')
 c2     | character varying |           |          |         | (column_name 'c2')
 c3     | text              | POSIX     |          |         | (column_name 'c3')
Server: loopback
FDW options: (schema_name 'import_source', table_name 't2')

                             Foreign table "import_dest2.t3"
 Column |           Type           | Collation | Nullable | Default |    FDW options     
--------+--------------------------+-----------+----------+---------+--------------------
 c1     | timestamp with time zone |           |          | now()   | (column_name 'c1')
 c2     | typ1                     |           |          |         | (column_name 'c2')
Server: loopback
FDW options: (schema_name 'import_source', table_name 't3')

                    Foreign table "import_dest2.t4"
 Column |  Type   | Collation | Nullable | Default |    FDW options     
--------+---------+-----------+----------+---------+--------------------
 c1     | integer |           |          |         | (column_name 'c1')
Server: loopback
FDW options: (schema_name 'import_source', table_name 't4')

                           Foreign table "import_dest2.x 4"
 Column |         Type          | Collation | Nullable | Default |     FDW options     
--------+-----------------------+-----------+----------+---------+---------------------
 c1     | double precision      |           |          |         | (column_name 'c1')
 C 2    | text                  |           |          |         | (column_name 'C 2')
 c3     | character varying(42) |           |          |         | (column_name 'c3')
Server: loopback
FDW options: (schema_name 'import_source', table_name 'x 4')

               Foreign table "import_dest2.x 5"
 Column | Type | Collation | Nullable | Default | FDW options 
--------+------+-----------+----------+---------+-------------
Server: loopback
FDW options: (schema_name 'import_source', table_name 'x 5')

CREATE SCHEMA import_dest3;
IMPORT FOREIGN SCHEMA import_source FROM SERVER loopback INTO import_dest3
  OPTIONS (import_collate 'false', import_not_null 'false');
\det+ import_dest3.*
                                     List of foreign tables
    Schema    | Table |  Server  |                   FDW options                   | Description 
--------------+-------+----------+-------------------------------------------------+-------------
 import_dest3 | t1    | loopback | (schema_name 'import_source', table_name 't1')  | 
 import_dest3 | t2    | loopback | (schema_name 'import_source', table_name 't2')  | 
 import_dest3 | t3    | loopback | (schema_name 'import_source', table_name 't3')  | 
 import_dest3 | t4    | loopback | (schema_name 'import_source', table_name 't4')  | 
 import_dest3 | x 4   | loopback | (schema_name 'import_source', table_name 'x 4') | 
 import_dest3 | x 5   | loopback | (schema_name 'import_source', table_name 'x 5') | 
(6 rows)

\d import_dest3.*
                         Foreign table "import_dest3.t1"
 Column |       Type        | Collation | Nullable | Default |    FDW options     
--------+-------------------+-----------+----------+---------+--------------------
 c1     | integer           |           |          |         | (column_name 'c1')
 c2     | character varying |           |          |         | (column_name 'c2')
Server: loopback
FDW options: (schema_name 'import_source', table_name 't1')

                         Foreign table "import_dest3.t2"
 Column |       Type        | Collation | Nullable | Default |    FDW options     
--------+-------------------+-----------+----------+---------+--------------------
 c1     | integer           |           |          |         | (column_name 'c1')
 c2     | character varying |           |          |         | (column_name 'c2')
 c3     | text              |           |          |         | (column_name 'c3')
Server: loopback
FDW options: (schema_name 'import_source', table_name 't2')

                             Foreign table "import_dest3.t3"
 Column |           Type           | Collation | Nullable | Default |    FDW options     
--------+--------------------------+-----------+----------+---------+--------------------
 c1     | timestamp with time zone |           |          |         | (column_name 'c1')
 c2     | typ1                     |           |          |         | (column_name 'c2')
Server: loopback
FDW options: (schema_name 'import_source', table_name 't3')

                    Foreign table "import_dest3.t4"
 Column |  Type   | Collation | Nullable | Default |    FDW options     
--------+---------+-----------+----------+---------+--------------------
 c1     | integer |           |          |         | (column_name 'c1')
Server: loopback
FDW options: (schema_name 'import_source', table_name 't4')

                           Foreign table "import_dest3.x 4"
 Column |         Type          | Collation | Nullable | Default |     FDW options     
--------+-----------------------+-----------+----------+---------+---------------------
 c1     | double precision      |           |          |         | (column_name 'c1')
 C 2    | text                  |           |          |         | (column_name 'C 2')
 c3     | character varying(42) |           |          |         | (column_name 'c3')
Server: loopback
FDW options: (schema_name 'import_source', table_name 'x 4')

               Foreign table "import_dest3.x 5"
 Column | Type | Collation | Nullable | Default | FDW options 
--------+------+-----------+----------+---------+-------------
Server: loopback
FDW options: (schema_name 'import_source', table_name 'x 5')

-- Check LIMIT TO and EXCEPT
CREATE SCHEMA import_dest4;
IMPORT FOREIGN SCHEMA import_source LIMIT TO (t1, nonesuch)
  FROM SERVER loopback INTO import_dest4;
\det+ import_dest4.*
                                     List of foreign tables
    Schema    | Table |  Server  |                  FDW options                   | Description 
--------------+-------+----------+------------------------------------------------+-------------
 import_dest4 | t1    | loopback | (schema_name 'import_source', table_name 't1') | 
(1 row)

IMPORT FOREIGN SCHEMA import_source EXCEPT (t1, "x 4", nonesuch)
  FROM SERVER loopback INTO import_dest4;
\det+ import_dest4.*
                                     List of foreign tables
    Schema    | Table |  Server  |                   FDW options                   | Description 
--------------+-------+----------+-------------------------------------------------+-------------
 import_dest4 | t1    | loopback | (schema_name 'import_source', table_name 't1')  | 
 import_dest4 | t2    | loopback | (schema_name 'import_source', table_name 't2')  | 
 import_dest4 | t3    | loopback | (schema_name 'import_source', table_name 't3')  | 
 import_dest4 | t4    | loopback | (schema_name 'import_source', table_name 't4')  | 
 import_dest4 | x 5   | loopback | (schema_name 'import_source', table_name 'x 5') | 
(5 rows)

-- Assorted error cases
IMPORT FOREIGN SCHEMA import_source FROM SERVER loopback INTO import_dest4;
ERROR:  relation "t1" already exists
CONTEXT:  importing foreign table "t1"
IMPORT FOREIGN SCHEMA nonesuch FROM SERVER loopback INTO import_dest4;
ERROR:  schema "nonesuch" is not present on foreign server "loopback"
IMPORT FOREIGN SCHEMA nonesuch FROM SERVER loopback INTO notthere;
ERROR:  schema "notthere" does not exist
IMPORT FOREIGN SCHEMA nonesuch FROM SERVER nowhere INTO notthere;
ERROR:  server "nowhere" does not exist
-- Check case of a type present only on the remote server.
-- We can fake this by dropping the type locally in our transaction.
CREATE TYPE "Colors" AS ENUM ('red', 'green', 'blue');
CREATE TABLE import_source.t5 (c1 int, c2 text collate "C", "Col" "Colors");
CREATE SCHEMA import_dest5;
BEGIN;
DROP TYPE "Colors" CASCADE;
NOTICE:  drop cascades to column Col of table import_source.t5
IMPORT FOREIGN SCHEMA import_source LIMIT TO (t5)
  FROM SERVER loopback INTO import_dest5;  -- ERROR
ERROR:  type "public.Colors" does not exist
LINE 4:   "Col" public."Colors" OPTIONS (column_name 'Col')
                ^
QUERY:  CREATE FOREIGN TABLE t5 (
  c1 integer OPTIONS (column_name 'c1'),
  c2 text OPTIONS (column_name 'c2') COLLATE pg_catalog."C",
  "Col" public."Colors" OPTIONS (column_name 'Col')
) SERVER loopback
OPTIONS (schema_name 'import_source', table_name 't5');
CONTEXT:  importing foreign table "t5"
ROLLBACK;
BEGIN;
CREATE SERVER fetch101 FOREIGN DATA WRAPPER postgres_fdw OPTIONS( fetch_size '101' );
SELECT count(*)
FROM pg_foreign_server
WHERE srvname = 'fetch101'
AND srvoptions @> array['fetch_size=101'];
 count 
-------
     1
(1 row)

ALTER SERVER fetch101 OPTIONS( SET fetch_size '202' );
SELECT count(*)
FROM pg_foreign_server
WHERE srvname = 'fetch101'
AND srvoptions @> array['fetch_size=101'];
 count 
-------
     0
(1 row)

SELECT count(*)
FROM pg_foreign_server
WHERE srvname = 'fetch101'
AND srvoptions @> array['fetch_size=202'];
 count 
-------
     1
(1 row)

CREATE FOREIGN TABLE table30000 ( x int ) SERVER fetch101 OPTIONS ( fetch_size '30000' );
SELECT COUNT(*)
FROM pg_foreign_table
WHERE ftrelid = 'table30000'::regclass
AND ftoptions @> array['fetch_size=30000'];
 count 
-------
     1
(1 row)

ALTER FOREIGN TABLE table30000 OPTIONS ( SET fetch_size '60000');
SELECT COUNT(*)
FROM pg_foreign_table
WHERE ftrelid = 'table30000'::regclass
AND ftoptions @> array['fetch_size=30000'];
 count 
-------
     0
(1 row)

SELECT COUNT(*)
FROM pg_foreign_table
WHERE ftrelid = 'table30000'::regclass
AND ftoptions @> array['fetch_size=60000'];
 count 
-------
     1
(1 row)

ROLLBACK;
-- ===================================================================
-- test partitionwise joins
-- ===================================================================
SET enable_partitionwise_join=on;
CREATE TABLE fprt1 (a int, b int, c varchar) PARTITION BY RANGE(a);
CREATE TABLE fprt1_p1 (LIKE fprt1);
CREATE TABLE fprt1_p2 (LIKE fprt1);
ALTER TABLE fprt1_p1 SET (autovacuum_enabled = 'false');
ALTER TABLE fprt1_p2 SET (autovacuum_enabled = 'false');
INSERT INTO fprt1_p1 SELECT i, i, to_char(i/50, 'FM0000') FROM generate_series(0, 249, 2) i;
INSERT INTO fprt1_p2 SELECT i, i, to_char(i/50, 'FM0000') FROM generate_series(250, 499, 2) i;
CREATE FOREIGN TABLE ftprt1_p1 PARTITION OF fprt1 FOR VALUES FROM (0) TO (250)
	SERVER loopback OPTIONS (table_name 'fprt1_p1', use_remote_estimate 'true');
CREATE FOREIGN TABLE ftprt1_p2 PARTITION OF fprt1 FOR VALUES FROM (250) TO (500)
	SERVER loopback OPTIONS (TABLE_NAME 'fprt1_p2');
ANALYZE fprt1;
ANALYZE fprt1_p1;
ANALYZE fprt1_p2;
CREATE TABLE fprt2 (a int, b int, c varchar) PARTITION BY RANGE(b);
CREATE TABLE fprt2_p1 (LIKE fprt2);
CREATE TABLE fprt2_p2 (LIKE fprt2);
ALTER TABLE fprt2_p1 SET (autovacuum_enabled = 'false');
ALTER TABLE fprt2_p2 SET (autovacuum_enabled = 'false');
INSERT INTO fprt2_p1 SELECT i, i, to_char(i/50, 'FM0000') FROM generate_series(0, 249, 3) i;
INSERT INTO fprt2_p2 SELECT i, i, to_char(i/50, 'FM0000') FROM generate_series(250, 499, 3) i;
CREATE FOREIGN TABLE ftprt2_p1 (b int, c varchar, a int)
	SERVER loopback OPTIONS (table_name 'fprt2_p1', use_remote_estimate 'true');
ALTER TABLE fprt2 ATTACH PARTITION ftprt2_p1 FOR VALUES FROM (0) TO (250);
CREATE FOREIGN TABLE ftprt2_p2 PARTITION OF fprt2 FOR VALUES FROM (250) TO (500)
	SERVER loopback OPTIONS (table_name 'fprt2_p2', use_remote_estimate 'true');
ANALYZE fprt2;
ANALYZE fprt2_p1;
ANALYZE fprt2_p2;
-- inner join three tables
EXPLAIN (COSTS OFF)
SELECT t1.a,t2.b,t3.c FROM fprt1 t1 INNER JOIN fprt2 t2 ON (t1.a = t2.b) INNER JOIN fprt1 t3 ON (t2.b = t3.a) WHERE t1.a % 25 =0 ORDER BY 1,2,3;
                                             QUERY PLAN                                              
-----------------------------------------------------------------------------------------------------
 Sort
   Sort Key: t1.a, t3.c
   ->  Append
         ->  Foreign Scan
               Relations: ((ftprt1_p1 t1_1) INNER JOIN (ftprt2_p1 t2_1)) INNER JOIN (ftprt1_p1 t3_1)
         ->  Foreign Scan
               Relations: ((ftprt1_p2 t1_2) INNER JOIN (ftprt2_p2 t2_2)) INNER JOIN (ftprt1_p2 t3_2)
(7 rows)

SELECT t1.a,t2.b,t3.c FROM fprt1 t1 INNER JOIN fprt2 t2 ON (t1.a = t2.b) INNER JOIN fprt1 t3 ON (t2.b = t3.a) WHERE t1.a % 25 =0 ORDER BY 1,2,3;
  a  |  b  |  c   
-----+-----+------
   0 |   0 | 0000
 150 | 150 | 0003
 250 | 250 | 0005
 400 | 400 | 0008
(4 rows)

-- left outer join + nullable clause
EXPLAIN (VERBOSE, COSTS OFF)
SELECT t1.a,t2.b,t2.c FROM fprt1 t1 LEFT JOIN (SELECT * FROM fprt2 WHERE a < 10) t2 ON (t1.a = t2.b and t1.b = t2.a) WHERE t1.a < 10 ORDER BY 1,2,3;
                                                                                                                     QUERY PLAN                                                                                                                     
----------------------------------------------------------------------------------------------------------------------------------------------------------------------------------------------------------------------------------------------------
 Foreign Scan
   Output: t1.a, fprt2.b, fprt2.c
   Relations: (public.ftprt1_p1 t1) LEFT JOIN (public.ftprt2_p1 fprt2)
   Remote SQL: SELECT r5.a, r6.b, r6.c FROM (public.fprt1_p1 r5 LEFT JOIN public.fprt2_p1 r6 ON (((r5.a = r6.b)) AND ((r5.b = r6.a)) AND ((r6.a < 10)))) WHERE ((r5.a < 10)) ORDER BY r5.a ASC NULLS LAST, r6.b ASC NULLS LAST, r6.c ASC NULLS LAST
(4 rows)

SELECT t1.a,t2.b,t2.c FROM fprt1 t1 LEFT JOIN (SELECT * FROM fprt2 WHERE a < 10) t2 ON (t1.a = t2.b and t1.b = t2.a) WHERE t1.a < 10 ORDER BY 1,2,3;
 a | b |  c   
---+---+------
 0 | 0 | 0000
 2 |   | 
 4 |   | 
 6 | 6 | 0000
 8 |   | 
(5 rows)

-- with whole-row reference; partitionwise join does not apply
EXPLAIN (COSTS OFF)
SELECT t1.wr, t2.wr FROM (SELECT t1 wr, a FROM fprt1 t1 WHERE t1.a % 25 = 0) t1 FULL JOIN (SELECT t2 wr, b FROM fprt2 t2 WHERE t2.b % 25 = 0) t2 ON (t1.a = t2.b) ORDER BY 1,2;
                       QUERY PLAN                       
--------------------------------------------------------
 Sort
   Sort Key: ((t1.*)::fprt1), ((t2.*)::fprt2)
   ->  Hash Full Join
         Hash Cond: (t1.a = t2.b)
         ->  Append
               ->  Foreign Scan on ftprt1_p1 t1_1
               ->  Foreign Scan on ftprt1_p2 t1_2
         ->  Hash
               ->  Append
                     ->  Foreign Scan on ftprt2_p1 t2_1
                     ->  Foreign Scan on ftprt2_p2 t2_2
(11 rows)

SELECT t1.wr, t2.wr FROM (SELECT t1 wr, a FROM fprt1 t1 WHERE t1.a % 25 = 0) t1 FULL JOIN (SELECT t2 wr, b FROM fprt2 t2 WHERE t2.b % 25 = 0) t2 ON (t1.a = t2.b) ORDER BY 1,2;
       wr       |       wr       
----------------+----------------
 (0,0,0000)     | (0,0,0000)
 (50,50,0001)   | 
 (100,100,0002) | 
 (150,150,0003) | (150,150,0003)
 (200,200,0004) | 
 (250,250,0005) | (250,250,0005)
 (300,300,0006) | 
 (350,350,0007) | 
 (400,400,0008) | (400,400,0008)
 (450,450,0009) | 
                | (75,75,0001)
                | (225,225,0004)
                | (325,325,0006)
                | (475,475,0009)
(14 rows)

-- join with lateral reference
EXPLAIN (COSTS OFF)
SELECT t1.a,t1.b FROM fprt1 t1, LATERAL (SELECT t2.a, t2.b FROM fprt2 t2 WHERE t1.a = t2.b AND t1.b = t2.a) q WHERE t1.a%25 = 0 ORDER BY 1,2;
                              QUERY PLAN                               
-----------------------------------------------------------------------
 Sort
   Sort Key: t1.a, t1.b
   ->  Append
         ->  Foreign Scan
               Relations: (ftprt1_p1 t1_1) INNER JOIN (ftprt2_p1 t2_1)
         ->  Foreign Scan
               Relations: (ftprt1_p2 t1_2) INNER JOIN (ftprt2_p2 t2_2)
(7 rows)

SELECT t1.a,t1.b FROM fprt1 t1, LATERAL (SELECT t2.a, t2.b FROM fprt2 t2 WHERE t1.a = t2.b AND t1.b = t2.a) q WHERE t1.a%25 = 0 ORDER BY 1,2;
  a  |  b  
-----+-----
   0 |   0
 150 | 150
 250 | 250
 400 | 400
(4 rows)

-- with PHVs, partitionwise join selected but no join pushdown
EXPLAIN (COSTS OFF)
SELECT t1.a, t1.phv, t2.b, t2.phv FROM (SELECT 't1_phv' phv, * FROM fprt1 WHERE a % 25 = 0) t1 FULL JOIN (SELECT 't2_phv' phv, * FROM fprt2 WHERE b % 25 = 0) t2 ON (t1.a = t2.b) ORDER BY t1.a, t2.b;
                        QUERY PLAN                         
-----------------------------------------------------------
 Sort
   Sort Key: fprt1.a, fprt2.b
   ->  Append
         ->  Hash Full Join
               Hash Cond: (fprt1_1.a = fprt2_1.b)
               ->  Foreign Scan on ftprt1_p1 fprt1_1
               ->  Hash
                     ->  Foreign Scan on ftprt2_p1 fprt2_1
         ->  Hash Full Join
               Hash Cond: (fprt1_2.a = fprt2_2.b)
               ->  Foreign Scan on ftprt1_p2 fprt1_2
               ->  Hash
                     ->  Foreign Scan on ftprt2_p2 fprt2_2
(13 rows)

SELECT t1.a, t1.phv, t2.b, t2.phv FROM (SELECT 't1_phv' phv, * FROM fprt1 WHERE a % 25 = 0) t1 FULL JOIN (SELECT 't2_phv' phv, * FROM fprt2 WHERE b % 25 = 0) t2 ON (t1.a = t2.b) ORDER BY t1.a, t2.b;
  a  |  phv   |  b  |  phv   
-----+--------+-----+--------
   0 | t1_phv |   0 | t2_phv
  50 | t1_phv |     | 
 100 | t1_phv |     | 
 150 | t1_phv | 150 | t2_phv
 200 | t1_phv |     | 
 250 | t1_phv | 250 | t2_phv
 300 | t1_phv |     | 
 350 | t1_phv |     | 
 400 | t1_phv | 400 | t2_phv
 450 | t1_phv |     | 
     |        |  75 | t2_phv
     |        | 225 | t2_phv
     |        | 325 | t2_phv
     |        | 475 | t2_phv
(14 rows)

-- test FOR UPDATE; partitionwise join does not apply
EXPLAIN (COSTS OFF)
SELECT t1.a, t2.b FROM fprt1 t1 INNER JOIN fprt2 t2 ON (t1.a = t2.b) WHERE t1.a % 25 = 0 ORDER BY 1,2 FOR UPDATE OF t1;
                          QUERY PLAN                          
--------------------------------------------------------------
 LockRows
   ->  Sort
         Sort Key: t1.a
         ->  Hash Join
               Hash Cond: (t2.b = t1.a)
               ->  Append
                     ->  Foreign Scan on ftprt2_p1 t2_1
                     ->  Foreign Scan on ftprt2_p2 t2_2
               ->  Hash
                     ->  Append
                           ->  Foreign Scan on ftprt1_p1 t1_1
                           ->  Foreign Scan on ftprt1_p2 t1_2
(12 rows)

SELECT t1.a, t2.b FROM fprt1 t1 INNER JOIN fprt2 t2 ON (t1.a = t2.b) WHERE t1.a % 25 = 0 ORDER BY 1,2 FOR UPDATE OF t1;
  a  |  b  
-----+-----
   0 |   0
 150 | 150
 250 | 250
 400 | 400
(4 rows)

RESET enable_partitionwise_join;
-- ===================================================================
-- test partitionwise aggregates
-- ===================================================================
CREATE TABLE pagg_tab (a int, b int, c text) PARTITION BY RANGE(a);
CREATE TABLE pagg_tab_p1 (LIKE pagg_tab);
CREATE TABLE pagg_tab_p2 (LIKE pagg_tab);
CREATE TABLE pagg_tab_p3 (LIKE pagg_tab);
INSERT INTO pagg_tab_p1 SELECT i % 30, i % 50, to_char(i/30, 'FM0000') FROM generate_series(1, 3000) i WHERE (i % 30) < 10;
INSERT INTO pagg_tab_p2 SELECT i % 30, i % 50, to_char(i/30, 'FM0000') FROM generate_series(1, 3000) i WHERE (i % 30) < 20 and (i % 30) >= 10;
INSERT INTO pagg_tab_p3 SELECT i % 30, i % 50, to_char(i/30, 'FM0000') FROM generate_series(1, 3000) i WHERE (i % 30) < 30 and (i % 30) >= 20;
-- Create foreign partitions
CREATE FOREIGN TABLE fpagg_tab_p1 PARTITION OF pagg_tab FOR VALUES FROM (0) TO (10) SERVER loopback OPTIONS (table_name 'pagg_tab_p1');
CREATE FOREIGN TABLE fpagg_tab_p2 PARTITION OF pagg_tab FOR VALUES FROM (10) TO (20) SERVER loopback OPTIONS (table_name 'pagg_tab_p2');;
CREATE FOREIGN TABLE fpagg_tab_p3 PARTITION OF pagg_tab FOR VALUES FROM (20) TO (30) SERVER loopback OPTIONS (table_name 'pagg_tab_p3');;
ANALYZE pagg_tab;
ANALYZE fpagg_tab_p1;
ANALYZE fpagg_tab_p2;
ANALYZE fpagg_tab_p3;
-- When GROUP BY clause matches with PARTITION KEY.
-- Plan with partitionwise aggregates is disabled
SET enable_partitionwise_aggregate TO false;
EXPLAIN (COSTS OFF)
SELECT a, sum(b), min(b), count(*) FROM pagg_tab GROUP BY a HAVING avg(b) < 22 ORDER BY 1;
                        QUERY PLAN                         
-----------------------------------------------------------
 Sort
   Sort Key: pagg_tab.a
   ->  HashAggregate
         Group Key: pagg_tab.a
         Filter: (avg(pagg_tab.b) < '22'::numeric)
         ->  Append
               ->  Foreign Scan on fpagg_tab_p1 pagg_tab_1
               ->  Foreign Scan on fpagg_tab_p2 pagg_tab_2
               ->  Foreign Scan on fpagg_tab_p3 pagg_tab_3
(9 rows)

-- Plan with partitionwise aggregates is enabled
SET enable_partitionwise_aggregate TO true;
EXPLAIN (COSTS OFF)
SELECT a, sum(b), min(b), count(*) FROM pagg_tab GROUP BY a HAVING avg(b) < 22 ORDER BY 1;
                           QUERY PLAN                            
-----------------------------------------------------------------
 Sort
   Sort Key: pagg_tab.a
   ->  Append
         ->  Foreign Scan
               Relations: Aggregate on (fpagg_tab_p1 pagg_tab)
         ->  Foreign Scan
               Relations: Aggregate on (fpagg_tab_p2 pagg_tab_1)
         ->  Foreign Scan
               Relations: Aggregate on (fpagg_tab_p3 pagg_tab_2)
(9 rows)

SELECT a, sum(b), min(b), count(*) FROM pagg_tab GROUP BY a HAVING avg(b) < 22 ORDER BY 1;
 a  | sum  | min | count 
----+------+-----+-------
  0 | 2000 |   0 |   100
  1 | 2100 |   1 |   100
 10 | 2000 |   0 |   100
 11 | 2100 |   1 |   100
 20 | 2000 |   0 |   100
 21 | 2100 |   1 |   100
(6 rows)

-- Check with whole-row reference
-- Should have all the columns in the target list for the given relation
EXPLAIN (VERBOSE, COSTS OFF)
SELECT a, count(t1) FROM pagg_tab t1 GROUP BY a HAVING avg(b) < 22 ORDER BY 1;
                               QUERY PLAN                               
------------------------------------------------------------------------
 Sort
   Output: t1.a, (count(((t1.*)::pagg_tab)))
   Sort Key: t1.a
   ->  Append
         ->  HashAggregate
               Output: t1.a, count(((t1.*)::pagg_tab))
               Group Key: t1.a
               Filter: (avg(t1.b) < '22'::numeric)
               ->  Foreign Scan on public.fpagg_tab_p1 t1
                     Output: t1.a, t1.*, t1.b
                     Remote SQL: SELECT a, b, c FROM public.pagg_tab_p1
         ->  HashAggregate
               Output: t1_1.a, count(((t1_1.*)::pagg_tab))
               Group Key: t1_1.a
               Filter: (avg(t1_1.b) < '22'::numeric)
               ->  Foreign Scan on public.fpagg_tab_p2 t1_1
                     Output: t1_1.a, t1_1.*, t1_1.b
                     Remote SQL: SELECT a, b, c FROM public.pagg_tab_p2
         ->  HashAggregate
               Output: t1_2.a, count(((t1_2.*)::pagg_tab))
               Group Key: t1_2.a
               Filter: (avg(t1_2.b) < '22'::numeric)
               ->  Foreign Scan on public.fpagg_tab_p3 t1_2
                     Output: t1_2.a, t1_2.*, t1_2.b
                     Remote SQL: SELECT a, b, c FROM public.pagg_tab_p3
(25 rows)

SELECT a, count(t1) FROM pagg_tab t1 GROUP BY a HAVING avg(b) < 22 ORDER BY 1;
 a  | count 
----+-------
  0 |   100
  1 |   100
 10 |   100
 11 |   100
 20 |   100
 21 |   100
(6 rows)

-- When GROUP BY clause does not match with PARTITION KEY.
EXPLAIN (COSTS OFF)
SELECT b, avg(a), max(a), count(*) FROM pagg_tab GROUP BY b HAVING sum(a) < 700 ORDER BY 1;
                           QUERY PLAN                            
-----------------------------------------------------------------
 Sort
   Sort Key: pagg_tab.b
   ->  Finalize HashAggregate
         Group Key: pagg_tab.b
         Filter: (sum(pagg_tab.a) < 700)
         ->  Append
               ->  Partial HashAggregate
                     Group Key: pagg_tab.b
                     ->  Foreign Scan on fpagg_tab_p1 pagg_tab
               ->  Partial HashAggregate
                     Group Key: pagg_tab_1.b
                     ->  Foreign Scan on fpagg_tab_p2 pagg_tab_1
               ->  Partial HashAggregate
                     Group Key: pagg_tab_2.b
                     ->  Foreign Scan on fpagg_tab_p3 pagg_tab_2
(15 rows)

-- ===================================================================
-- access rights and superuser
-- ===================================================================
-- Non-superuser cannot create a FDW without a password in the connstr
CREATE ROLE regress_nosuper NOSUPERUSER;
GRANT USAGE ON FOREIGN DATA WRAPPER postgres_fdw TO regress_nosuper;
SET ROLE regress_nosuper;
SHOW is_superuser;
 is_superuser 
--------------
 off
(1 row)

-- This will be OK, we can create the FDW
DO $d$
    BEGIN
        EXECUTE $$CREATE SERVER loopback_nopw FOREIGN DATA WRAPPER postgres_fdw
            OPTIONS (dbname '$$||current_database()||$$',
                     port '$$||current_setting('port')||$$'
            )$$;
    END;
$d$;
-- But creation of user mappings for non-superusers should fail
CREATE USER MAPPING FOR public SERVER loopback_nopw;
CREATE USER MAPPING FOR CURRENT_USER SERVER loopback_nopw;
CREATE FOREIGN TABLE ft1_nopw (
	c1 int NOT NULL,
	c2 int NOT NULL,
	c3 text,
	c4 timestamptz,
	c5 timestamp,
	c6 varchar(10),
	c7 char(10) default 'ft1',
	c8 user_enum
) SERVER loopback_nopw OPTIONS (schema_name 'public', table_name 'ft1');
SELECT * FROM ft1_nopw LIMIT 1;
ERROR:  password is required
DETAIL:  Non-superusers must provide a password in the user mapping.
-- If we add a password to the connstr it'll fail, because we don't allow passwords
-- in connstrs only in user mappings.
DO $d$
    BEGIN
        EXECUTE $$ALTER SERVER loopback_nopw OPTIONS (ADD password 'dummypw')$$;
    END;
$d$;
ERROR:  invalid option "password"
<<<<<<< HEAD
HINT:  Valid options in this context are: service, passfile, channel_binding, connect_timeout, dbname, host, hostaddr, port, options, application_name, keepalives, keepalives_idle, keepalives_interval, keepalives_count, tcp_user_timeout, sslmode, sslcompression, sslcert, sslkey, sslrootcert, sslcrl, requirepeer, gssencmode, krbsrvname, gsslib, target_session_attrs, use_remote_estimate, fdw_startup_cost, fdw_tuple_cost, extensions, updatable, fetch_size
=======
HINT:  Valid options in this context are: service, passfile, channel_binding, connect_timeout, dbname, host, hostaddr, port, options, application_name, keepalives, keepalives_idle, keepalives_interval, keepalives_count, tcp_user_timeout, sslmode, sslcompression, sslcert, sslkey, sslrootcert, sslcrl, requirepeer, sslminprotocolversion, sslmaxprotocolversion, gssencmode, krbsrvname, gsslib, target_session_attrs, use_remote_estimate, fdw_startup_cost, fdw_tuple_cost, extensions, updatable, fetch_size
>>>>>>> 1c7a0b38
CONTEXT:  SQL statement "ALTER SERVER loopback_nopw OPTIONS (ADD password 'dummypw')"
PL/pgSQL function inline_code_block line 3 at EXECUTE
-- If we add a password for our user mapping instead, we should get a different
-- error because the password wasn't actually *used* when we run with trust auth.
--
-- This won't work with installcheck, but neither will most of the FDW checks.
ALTER USER MAPPING FOR CURRENT_USER SERVER loopback_nopw OPTIONS (ADD password 'dummypw');
SELECT * FROM ft1_nopw LIMIT 1;
ERROR:  password is required
DETAIL:  Non-superuser cannot connect if the server does not request a password.
HINT:  Target server's authentication method must be changed or password_required=false set in the user mapping attributes.
-- Unpriv user cannot make the mapping passwordless
ALTER USER MAPPING FOR CURRENT_USER SERVER loopback_nopw OPTIONS (ADD password_required 'false');
ERROR:  password_required=false is superuser-only
HINT:  User mappings with the password_required option set to false may only be created or modified by the superuser
SELECT * FROM ft1_nopw LIMIT 1;
ERROR:  password is required
DETAIL:  Non-superuser cannot connect if the server does not request a password.
HINT:  Target server's authentication method must be changed or password_required=false set in the user mapping attributes.
RESET ROLE;
-- But the superuser can
ALTER USER MAPPING FOR regress_nosuper SERVER loopback_nopw OPTIONS (ADD password_required 'false');
SET ROLE regress_nosuper;
-- Should finally work now
SELECT * FROM ft1_nopw LIMIT 1;
  c1  | c2 | c3 | c4 | c5 | c6 |     c7     | c8 
------+----+----+----+----+----+------------+----
 1111 |  2 |    |    |    |    | ft1        | 
(1 row)

-- unpriv user also cannot set sslcert / sslkey on the user mapping
-- first set password_required so we see the right error messages
ALTER USER MAPPING FOR CURRENT_USER SERVER loopback_nopw OPTIONS (SET password_required 'true');
ALTER USER MAPPING FOR CURRENT_USER SERVER loopback_nopw OPTIONS (ADD sslcert 'foo.crt');
ERROR:  sslcert and sslkey are superuser-only
HINT:  User mappings with the sslcert or sslkey options set may only be created or modified by the superuser
ALTER USER MAPPING FOR CURRENT_USER SERVER loopback_nopw OPTIONS (ADD sslkey 'foo.key');
ERROR:  sslcert and sslkey are superuser-only
HINT:  User mappings with the sslcert or sslkey options set may only be created or modified by the superuser
-- We're done with the role named after a specific user and need to check the
-- changes to the public mapping.
DROP USER MAPPING FOR CURRENT_USER SERVER loopback_nopw;
-- This will fail again as it'll resolve the user mapping for public, which
-- lacks password_required=false
SELECT * FROM ft1_nopw LIMIT 1;
ERROR:  password is required
DETAIL:  Non-superusers must provide a password in the user mapping.
RESET ROLE;
-- The user mapping for public is passwordless and lacks the password_required=false
-- mapping option, but will work because the current user is a superuser.
SELECT * FROM ft1_nopw LIMIT 1;
  c1  | c2 | c3 | c4 | c5 | c6 |     c7     | c8 
------+----+----+----+----+----+------------+----
 1111 |  2 |    |    |    |    | ft1        | 
(1 row)

-- cleanup
DROP USER MAPPING FOR public SERVER loopback_nopw;
DROP OWNED BY regress_nosuper;
DROP ROLE regress_nosuper;
-- Clean-up
RESET enable_partitionwise_aggregate;
-- Two-phase transactions are not supported.
BEGIN;
SELECT count(*) FROM ft1;
 count 
-------
   822
(1 row)

-- error here
PREPARE TRANSACTION 'fdw_tpc';
ERROR:  cannot PREPARE a transaction that has operated on postgres_fdw foreign tables
ROLLBACK;
WARNING:  there is no transaction in progress<|MERGE_RESOLUTION|>--- conflicted
+++ resolved
@@ -8898,11 +8898,7 @@
     END;
 $d$;
 ERROR:  invalid option "password"
-<<<<<<< HEAD
-HINT:  Valid options in this context are: service, passfile, channel_binding, connect_timeout, dbname, host, hostaddr, port, options, application_name, keepalives, keepalives_idle, keepalives_interval, keepalives_count, tcp_user_timeout, sslmode, sslcompression, sslcert, sslkey, sslrootcert, sslcrl, requirepeer, gssencmode, krbsrvname, gsslib, target_session_attrs, use_remote_estimate, fdw_startup_cost, fdw_tuple_cost, extensions, updatable, fetch_size
-=======
 HINT:  Valid options in this context are: service, passfile, channel_binding, connect_timeout, dbname, host, hostaddr, port, options, application_name, keepalives, keepalives_idle, keepalives_interval, keepalives_count, tcp_user_timeout, sslmode, sslcompression, sslcert, sslkey, sslrootcert, sslcrl, requirepeer, sslminprotocolversion, sslmaxprotocolversion, gssencmode, krbsrvname, gsslib, target_session_attrs, use_remote_estimate, fdw_startup_cost, fdw_tuple_cost, extensions, updatable, fetch_size
->>>>>>> 1c7a0b38
 CONTEXT:  SQL statement "ALTER SERVER loopback_nopw OPTIONS (ADD password 'dummypw')"
 PL/pgSQL function inline_code_block line 3 at EXECUTE
 -- If we add a password for our user mapping instead, we should get a different
